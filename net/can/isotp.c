// SPDX-License-Identifier: (GPL-2.0 OR BSD-3-Clause)
/* isotp.c - ISO 15765-2 CAN transport protocol for protocol family CAN
 *
 * This implementation does not provide ISO-TP specific return values to the
 * userspace.
 *
 * - RX path timeout of data reception leads to -ETIMEDOUT
 * - RX path SN mismatch leads to -EILSEQ
 * - RX path data reception with wrong padding leads to -EBADMSG
 * - TX path flowcontrol reception timeout leads to -ECOMM
 * - TX path flowcontrol reception overflow leads to -EMSGSIZE
 * - TX path flowcontrol reception with wrong layout/padding leads to -EBADMSG
 * - when a transfer (tx) is on the run the next write() blocks until it's done
 * - use CAN_ISOTP_WAIT_TX_DONE flag to block the caller until the PDU is sent
 * - as we have static buffers the check whether the PDU fits into the buffer
 *   is done at FF reception time (no support for sending 'wait frames')
 * - take care of the tx-queue-len as traffic shaping is still on the TODO list
 *
 * Copyright (c) 2020 Volkswagen Group Electronic Research
 * All rights reserved.
 *
 * Redistribution and use in source and binary forms, with or without
 * modification, are permitted provided that the following conditions
 * are met:
 * 1. Redistributions of source code must retain the above copyright
 *    notice, this list of conditions and the following disclaimer.
 * 2. Redistributions in binary form must reproduce the above copyright
 *    notice, this list of conditions and the following disclaimer in the
 *    documentation and/or other materials provided with the distribution.
 * 3. Neither the name of Volkswagen nor the names of its contributors
 *    may be used to endorse or promote products derived from this software
 *    without specific prior written permission.
 *
 * Alternatively, provided that this notice is retained in full, this
 * software may be distributed under the terms of the GNU General
 * Public License ("GPL") version 2, in which case the provisions of the
 * GPL apply INSTEAD OF those given above.
 *
 * The provided data structures and external interfaces from this code
 * are not restricted to be used by modules with a GPL compatible license.
 *
 * THIS SOFTWARE IS PROVIDED BY THE COPYRIGHT HOLDERS AND CONTRIBUTORS
 * "AS IS" AND ANY EXPRESS OR IMPLIED WARRANTIES, INCLUDING, BUT NOT
 * LIMITED TO, THE IMPLIED WARRANTIES OF MERCHANTABILITY AND FITNESS FOR
 * A PARTICULAR PURPOSE ARE DISCLAIMED. IN NO EVENT SHALL THE COPYRIGHT
 * OWNER OR CONTRIBUTORS BE LIABLE FOR ANY DIRECT, INDIRECT, INCIDENTAL,
 * SPECIAL, EXEMPLARY, OR CONSEQUENTIAL DAMAGES (INCLUDING, BUT NOT
 * LIMITED TO, PROCUREMENT OF SUBSTITUTE GOODS OR SERVICES; LOSS OF USE,
 * DATA, OR PROFITS; OR BUSINESS INTERRUPTION) HOWEVER CAUSED AND ON ANY
 * THEORY OF LIABILITY, WHETHER IN CONTRACT, STRICT LIABILITY, OR TORT
 * (INCLUDING NEGLIGENCE OR OTHERWISE) ARISING IN ANY WAY OUT OF THE USE
 * OF THIS SOFTWARE, EVEN IF ADVISED OF THE POSSIBILITY OF SUCH
 * DAMAGE.
 */

#include <linux/module.h>
#include <linux/init.h>
#include <linux/interrupt.h>
#include <linux/hrtimer.h>
#include <linux/wait.h>
#include <linux/uio.h>
#include <linux/net.h>
#include <linux/netdevice.h>
#include <linux/socket.h>
#include <linux/if_arp.h>
#include <linux/skbuff.h>
#include <linux/can.h>
#include <linux/can/core.h>
#include <linux/can/skb.h>
#include <linux/can/isotp.h>
#include <linux/slab.h>
#include <net/sock.h>
#include <net/net_namespace.h>

MODULE_DESCRIPTION("PF_CAN isotp 15765-2:2016 protocol");
MODULE_LICENSE("Dual BSD/GPL");
MODULE_AUTHOR("Oliver Hartkopp <socketcan@hartkopp.net>");
MODULE_ALIAS("can-proto-6");

#define ISOTP_MIN_NAMELEN CAN_REQUIRED_SIZE(struct sockaddr_can, can_addr.tp)

#define SINGLE_MASK(id) (((id) & CAN_EFF_FLAG) ? \
			 (CAN_EFF_MASK | CAN_EFF_FLAG | CAN_RTR_FLAG) : \
			 (CAN_SFF_MASK | CAN_EFF_FLAG | CAN_RTR_FLAG))

/* ISO 15765-2:2016 supports more than 4095 byte per ISO PDU as the FF_DL can
 * take full 32 bit values (4 Gbyte). We would need some good concept to handle
 * this between user space and kernel space. For now increase the static buffer
 * to something about 8 kbyte to be able to test this new functionality.
 */
#define MAX_MSG_LENGTH 8200

/* N_PCI type values in bits 7-4 of N_PCI bytes */
#define N_PCI_SF 0x00	/* single frame */
#define N_PCI_FF 0x10	/* first frame */
#define N_PCI_CF 0x20	/* consecutive frame */
#define N_PCI_FC 0x30	/* flow control */

#define N_PCI_SZ 1	/* size of the PCI byte #1 */
#define SF_PCI_SZ4 1	/* size of SingleFrame PCI including 4 bit SF_DL */
#define SF_PCI_SZ8 2	/* size of SingleFrame PCI including 8 bit SF_DL */
#define FF_PCI_SZ12 2	/* size of FirstFrame PCI including 12 bit FF_DL */
#define FF_PCI_SZ32 6	/* size of FirstFrame PCI including 32 bit FF_DL */
#define FC_CONTENT_SZ 3	/* flow control content size in byte (FS/BS/STmin) */

#define ISOTP_CHECK_PADDING (CAN_ISOTP_CHK_PAD_LEN | CAN_ISOTP_CHK_PAD_DATA)

/* Flow Status given in FC frame */
#define ISOTP_FC_CTS 0		/* clear to send */
#define ISOTP_FC_WT 1		/* wait */
#define ISOTP_FC_OVFLW 2	/* overflow */

enum {
	ISOTP_IDLE = 0,
	ISOTP_WAIT_FIRST_FC,
	ISOTP_WAIT_FC,
	ISOTP_WAIT_DATA,
	ISOTP_SENDING
};

struct tpcon {
	int idx;
	int len;
	u8 state;
	u8 bs;
	u8 sn;
	u8 ll_dl;
	u8 buf[MAX_MSG_LENGTH + 1];
};

struct isotp_sock {
	struct sock sk;
	int bound;
	int ifindex;
	canid_t txid;
	canid_t rxid;
	ktime_t tx_gap;
	ktime_t lastrxcf_tstamp;
	struct hrtimer rxtimer, txtimer;
	struct can_isotp_options opt;
	struct can_isotp_fc_options rxfc, txfc;
	struct can_isotp_ll_options ll;
	u32 force_tx_stmin;
	u32 force_rx_stmin;
	struct tpcon rx, tx;
	struct list_head notifier;
	wait_queue_head_t wait;
};

static LIST_HEAD(isotp_notifier_list);
static DEFINE_SPINLOCK(isotp_notifier_lock);
static struct isotp_sock *isotp_busy_notifier;

static inline struct isotp_sock *isotp_sk(const struct sock *sk)
{
	return (struct isotp_sock *)sk;
}

static enum hrtimer_restart isotp_rx_timer_handler(struct hrtimer *hrtimer)
{
	struct isotp_sock *so = container_of(hrtimer, struct isotp_sock,
					     rxtimer);
	struct sock *sk = &so->sk;

	if (so->rx.state == ISOTP_WAIT_DATA) {
		/* we did not get new data frames in time */

		/* report 'connection timed out' */
		sk->sk_err = ETIMEDOUT;
		if (!sock_flag(sk, SOCK_DEAD))
			sk->sk_error_report(sk);

		/* reset rx state */
		so->rx.state = ISOTP_IDLE;
	}

	return HRTIMER_NORESTART;
}

static int isotp_send_fc(struct sock *sk, int ae, u8 flowstatus)
{
	struct net_device *dev;
	struct sk_buff *nskb;
	struct canfd_frame *ncf;
	struct isotp_sock *so = isotp_sk(sk);
	int can_send_ret;

	nskb = alloc_skb(so->ll.mtu + sizeof(struct can_skb_priv), gfp_any());
	if (!nskb)
		return 1;

	dev = dev_get_by_index(sock_net(sk), so->ifindex);
	if (!dev) {
		kfree_skb(nskb);
		return 1;
	}

	can_skb_reserve(nskb);
	can_skb_prv(nskb)->ifindex = dev->ifindex;
	can_skb_prv(nskb)->skbcnt = 0;

	nskb->dev = dev;
	can_skb_set_owner(nskb, sk);
	ncf = (struct canfd_frame *)nskb->data;
	skb_put_zero(nskb, so->ll.mtu);

	/* create & send flow control reply */
	ncf->can_id = so->txid;

	if (so->opt.flags & CAN_ISOTP_TX_PADDING) {
		memset(ncf->data, so->opt.txpad_content, CAN_MAX_DLEN);
		ncf->len = CAN_MAX_DLEN;
	} else {
		ncf->len = ae + FC_CONTENT_SZ;
	}

	ncf->data[ae] = N_PCI_FC | flowstatus;
	ncf->data[ae + 1] = so->rxfc.bs;
	ncf->data[ae + 2] = so->rxfc.stmin;

	if (ae)
		ncf->data[0] = so->opt.ext_address;

	ncf->flags = so->ll.tx_flags;

	can_send_ret = can_send(nskb, 1);
	if (can_send_ret)
		pr_notice_once("can-isotp: %s: can_send_ret %pe\n",
			       __func__, ERR_PTR(can_send_ret));

	dev_put(dev);

	/* reset blocksize counter */
	so->rx.bs = 0;

	/* reset last CF frame rx timestamp for rx stmin enforcement */
	so->lastrxcf_tstamp = ktime_set(0, 0);

	/* start rx timeout watchdog */
	hrtimer_start(&so->rxtimer, ktime_set(1, 0), HRTIMER_MODE_REL_SOFT);
	return 0;
}

static void isotp_rcv_skb(struct sk_buff *skb, struct sock *sk)
{
	struct sockaddr_can *addr = (struct sockaddr_can *)skb->cb;

	BUILD_BUG_ON(sizeof(skb->cb) < sizeof(struct sockaddr_can));

	memset(addr, 0, sizeof(*addr));
	addr->can_family = AF_CAN;
	addr->can_ifindex = skb->dev->ifindex;

	if (sock_queue_rcv_skb(sk, skb) < 0)
		kfree_skb(skb);
}

static u8 padlen(u8 datalen)
{
	static const u8 plen[] = {
		8, 8, 8, 8, 8, 8, 8, 8, 8,	/* 0 - 8 */
		12, 12, 12, 12,			/* 9 - 12 */
		16, 16, 16, 16,			/* 13 - 16 */
		20, 20, 20, 20,			/* 17 - 20 */
		24, 24, 24, 24,			/* 21 - 24 */
		32, 32, 32, 32, 32, 32, 32, 32,	/* 25 - 32 */
		48, 48, 48, 48, 48, 48, 48, 48,	/* 33 - 40 */
		48, 48, 48, 48, 48, 48, 48, 48	/* 41 - 48 */
	};

	if (datalen > 48)
		return 64;

	return plen[datalen];
}

/* check for length optimization and return 1/true when the check fails */
static int check_optimized(struct canfd_frame *cf, int start_index)
{
	/* for CAN_DL <= 8 the start_index is equal to the CAN_DL as the
	 * padding would start at this point. E.g. if the padding would
	 * start at cf.data[7] cf->len has to be 7 to be optimal.
	 * Note: The data[] index starts with zero.
	 */
	if (cf->len <= CAN_MAX_DLEN)
		return (cf->len != start_index);

	/* This relation is also valid in the non-linear DLC range, where
	 * we need to take care of the minimal next possible CAN_DL.
	 * The correct check would be (padlen(cf->len) != padlen(start_index)).
	 * But as cf->len can only take discrete values from 12, .., 64 at this
	 * point the padlen(cf->len) is always equal to cf->len.
	 */
	return (cf->len != padlen(start_index));
}

/* check padding and return 1/true when the check fails */
static int check_pad(struct isotp_sock *so, struct canfd_frame *cf,
		     int start_index, u8 content)
{
	int i;

	/* no RX_PADDING value => check length of optimized frame length */
	if (!(so->opt.flags & CAN_ISOTP_RX_PADDING)) {
		if (so->opt.flags & CAN_ISOTP_CHK_PAD_LEN)
			return check_optimized(cf, start_index);

		/* no valid test against empty value => ignore frame */
		return 1;
	}

	/* check datalength of correctly padded CAN frame */
	if ((so->opt.flags & CAN_ISOTP_CHK_PAD_LEN) &&
	    cf->len != padlen(cf->len))
		return 1;

	/* check padding content */
	if (so->opt.flags & CAN_ISOTP_CHK_PAD_DATA) {
		for (i = start_index; i < cf->len; i++)
			if (cf->data[i] != content)
				return 1;
	}
	return 0;
}

static int isotp_rcv_fc(struct isotp_sock *so, struct canfd_frame *cf, int ae)
{
	struct sock *sk = &so->sk;

	if (so->tx.state != ISOTP_WAIT_FC &&
	    so->tx.state != ISOTP_WAIT_FIRST_FC)
		return 0;

	hrtimer_cancel(&so->txtimer);

	if ((cf->len < ae + FC_CONTENT_SZ) ||
	    ((so->opt.flags & ISOTP_CHECK_PADDING) &&
	     check_pad(so, cf, ae + FC_CONTENT_SZ, so->opt.rxpad_content))) {
		/* malformed PDU - report 'not a data message' */
		sk->sk_err = EBADMSG;
		if (!sock_flag(sk, SOCK_DEAD))
			sk->sk_error_report(sk);

		so->tx.state = ISOTP_IDLE;
		wake_up_interruptible(&so->wait);
		return 1;
	}

	/* get communication parameters only from the first FC frame */
	if (so->tx.state == ISOTP_WAIT_FIRST_FC) {
		so->txfc.bs = cf->data[ae + 1];
		so->txfc.stmin = cf->data[ae + 2];

		/* fix wrong STmin values according spec */
		if (so->txfc.stmin > 0x7F &&
		    (so->txfc.stmin < 0xF1 || so->txfc.stmin > 0xF9))
			so->txfc.stmin = 0x7F;

		so->tx_gap = ktime_set(0, 0);
		/* add transmission time for CAN frame N_As */
		so->tx_gap = ktime_add_ns(so->tx_gap, so->opt.frame_txtime);
		/* add waiting time for consecutive frames N_Cs */
		if (so->opt.flags & CAN_ISOTP_FORCE_TXSTMIN)
			so->tx_gap = ktime_add_ns(so->tx_gap,
						  so->force_tx_stmin);
		else if (so->txfc.stmin < 0x80)
			so->tx_gap = ktime_add_ns(so->tx_gap,
						  so->txfc.stmin * 1000000);
		else
			so->tx_gap = ktime_add_ns(so->tx_gap,
						  (so->txfc.stmin - 0xF0)
						  * 100000);
		so->tx.state = ISOTP_WAIT_FC;
	}

	switch (cf->data[ae] & 0x0F) {
	case ISOTP_FC_CTS:
		so->tx.bs = 0;
		so->tx.state = ISOTP_SENDING;
		/* start cyclic timer for sending CF frame */
		hrtimer_start(&so->txtimer, so->tx_gap,
			      HRTIMER_MODE_REL_SOFT);
		break;

	case ISOTP_FC_WT:
		/* start timer to wait for next FC frame */
		hrtimer_start(&so->txtimer, ktime_set(1, 0),
			      HRTIMER_MODE_REL_SOFT);
		break;

	case ISOTP_FC_OVFLW:
		/* overflow on receiver side - report 'message too long' */
		sk->sk_err = EMSGSIZE;
		if (!sock_flag(sk, SOCK_DEAD))
			sk->sk_error_report(sk);
		fallthrough;

	default:
		/* stop this tx job */
		so->tx.state = ISOTP_IDLE;
		wake_up_interruptible(&so->wait);
	}
	return 0;
}

static int isotp_rcv_sf(struct sock *sk, struct canfd_frame *cf, int pcilen,
			struct sk_buff *skb, int len)
{
	struct isotp_sock *so = isotp_sk(sk);
	struct sk_buff *nskb;

	hrtimer_cancel(&so->rxtimer);
	so->rx.state = ISOTP_IDLE;

	if (!len || len > cf->len - pcilen)
		return 1;

	if ((so->opt.flags & ISOTP_CHECK_PADDING) &&
	    check_pad(so, cf, pcilen + len, so->opt.rxpad_content)) {
		/* malformed PDU - report 'not a data message' */
		sk->sk_err = EBADMSG;
		if (!sock_flag(sk, SOCK_DEAD))
			sk->sk_error_report(sk);
		return 1;
	}

	nskb = alloc_skb(len, gfp_any());
	if (!nskb)
		return 1;

	memcpy(skb_put(nskb, len), &cf->data[pcilen], len);

	nskb->tstamp = skb->tstamp;
	nskb->dev = skb->dev;
	isotp_rcv_skb(nskb, sk);
	return 0;
}

static int isotp_rcv_ff(struct sock *sk, struct canfd_frame *cf, int ae)
{
	struct isotp_sock *so = isotp_sk(sk);
	int i;
	int off;
	int ff_pci_sz;

	hrtimer_cancel(&so->rxtimer);
	so->rx.state = ISOTP_IDLE;

	/* get the used sender LL_DL from the (first) CAN frame data length */
	so->rx.ll_dl = padlen(cf->len);

	/* the first frame has to use the entire frame up to LL_DL length */
	if (cf->len != so->rx.ll_dl)
		return 1;

	/* get the FF_DL */
	so->rx.len = (cf->data[ae] & 0x0F) << 8;
	so->rx.len += cf->data[ae + 1];

	/* Check for FF_DL escape sequence supporting 32 bit PDU length */
	if (so->rx.len) {
		ff_pci_sz = FF_PCI_SZ12;
	} else {
		/* FF_DL = 0 => get real length from next 4 bytes */
		so->rx.len = cf->data[ae + 2] << 24;
		so->rx.len += cf->data[ae + 3] << 16;
		so->rx.len += cf->data[ae + 4] << 8;
		so->rx.len += cf->data[ae + 5];
		ff_pci_sz = FF_PCI_SZ32;
	}

	/* take care of a potential SF_DL ESC offset for TX_DL > 8 */
	off = (so->rx.ll_dl > CAN_MAX_DLEN) ? 1 : 0;

	if (so->rx.len + ae + off + ff_pci_sz < so->rx.ll_dl)
		return 1;

	if (so->rx.len > MAX_MSG_LENGTH) {
		/* send FC frame with overflow status */
		isotp_send_fc(sk, ae, ISOTP_FC_OVFLW);
		return 1;
	}

	/* copy the first received data bytes */
	so->rx.idx = 0;
	for (i = ae + ff_pci_sz; i < so->rx.ll_dl; i++)
		so->rx.buf[so->rx.idx++] = cf->data[i];

	/* initial setup for this pdu reception */
	so->rx.sn = 1;
	so->rx.state = ISOTP_WAIT_DATA;

	/* no creation of flow control frames */
	if (so->opt.flags & CAN_ISOTP_LISTEN_MODE)
		return 0;

	/* send our first FC frame */
	isotp_send_fc(sk, ae, ISOTP_FC_CTS);
	return 0;
}

static int isotp_rcv_cf(struct sock *sk, struct canfd_frame *cf, int ae,
			struct sk_buff *skb)
{
	struct isotp_sock *so = isotp_sk(sk);
	struct sk_buff *nskb;
	int i;

	if (so->rx.state != ISOTP_WAIT_DATA)
		return 0;

	/* drop if timestamp gap is less than force_rx_stmin nano secs */
	if (so->opt.flags & CAN_ISOTP_FORCE_RXSTMIN) {
		if (ktime_to_ns(ktime_sub(skb->tstamp, so->lastrxcf_tstamp)) <
		    so->force_rx_stmin)
			return 0;

		so->lastrxcf_tstamp = skb->tstamp;
	}

	hrtimer_cancel(&so->rxtimer);

	/* CFs are never longer than the FF */
	if (cf->len > so->rx.ll_dl)
		return 1;

	/* CFs have usually the LL_DL length */
	if (cf->len < so->rx.ll_dl) {
		/* this is only allowed for the last CF */
		if (so->rx.len - so->rx.idx > so->rx.ll_dl - ae - N_PCI_SZ)
			return 1;
	}

	if ((cf->data[ae] & 0x0F) != so->rx.sn) {
		/* wrong sn detected - report 'illegal byte sequence' */
		sk->sk_err = EILSEQ;
		if (!sock_flag(sk, SOCK_DEAD))
			sk->sk_error_report(sk);

		/* reset rx state */
		so->rx.state = ISOTP_IDLE;
		return 1;
	}
	so->rx.sn++;
	so->rx.sn %= 16;

	for (i = ae + N_PCI_SZ; i < cf->len; i++) {
		so->rx.buf[so->rx.idx++] = cf->data[i];
		if (so->rx.idx >= so->rx.len)
			break;
	}

	if (so->rx.idx >= so->rx.len) {
		/* we are done */
		so->rx.state = ISOTP_IDLE;

		if ((so->opt.flags & ISOTP_CHECK_PADDING) &&
		    check_pad(so, cf, i + 1, so->opt.rxpad_content)) {
			/* malformed PDU - report 'not a data message' */
			sk->sk_err = EBADMSG;
			if (!sock_flag(sk, SOCK_DEAD))
				sk->sk_error_report(sk);
			return 1;
		}

		nskb = alloc_skb(so->rx.len, gfp_any());
		if (!nskb)
			return 1;

		memcpy(skb_put(nskb, so->rx.len), so->rx.buf,
		       so->rx.len);

		nskb->tstamp = skb->tstamp;
		nskb->dev = skb->dev;
		isotp_rcv_skb(nskb, sk);
		return 0;
	}

	/* perform blocksize handling, if enabled */
	if (!so->rxfc.bs || ++so->rx.bs < so->rxfc.bs) {
		/* start rx timeout watchdog */
		hrtimer_start(&so->rxtimer, ktime_set(1, 0),
			      HRTIMER_MODE_REL_SOFT);
		return 0;
	}

	/* no creation of flow control frames */
	if (so->opt.flags & CAN_ISOTP_LISTEN_MODE)
		return 0;

	/* we reached the specified blocksize so->rxfc.bs */
	isotp_send_fc(sk, ae, ISOTP_FC_CTS);
	return 0;
}

static void isotp_rcv(struct sk_buff *skb, void *data)
{
	struct sock *sk = (struct sock *)data;
	struct isotp_sock *so = isotp_sk(sk);
	struct canfd_frame *cf;
	int ae = (so->opt.flags & CAN_ISOTP_EXTEND_ADDR) ? 1 : 0;
	u8 n_pci_type, sf_dl;

	/* Strictly receive only frames with the configured MTU size
	 * => clear separation of CAN2.0 / CAN FD transport channels
	 */
	if (skb->len != so->ll.mtu)
		return;

	cf = (struct canfd_frame *)skb->data;

	/* if enabled: check reception of my configured extended address */
	if (ae && cf->data[0] != so->opt.rx_ext_address)
		return;

	n_pci_type = cf->data[ae] & 0xF0;

	if (so->opt.flags & CAN_ISOTP_HALF_DUPLEX) {
		/* check rx/tx path half duplex expectations */
		if ((so->tx.state != ISOTP_IDLE && n_pci_type != N_PCI_FC) ||
		    (so->rx.state != ISOTP_IDLE && n_pci_type == N_PCI_FC))
			return;
	}

	switch (n_pci_type) {
	case N_PCI_FC:
		/* tx path: flow control frame containing the FC parameters */
		isotp_rcv_fc(so, cf, ae);
		break;

	case N_PCI_SF:
		/* rx path: single frame
		 *
		 * As we do not have a rx.ll_dl configuration, we can only test
		 * if the CAN frames payload length matches the LL_DL == 8
		 * requirements - no matter if it's CAN 2.0 or CAN FD
		 */

		/* get the SF_DL from the N_PCI byte */
		sf_dl = cf->data[ae] & 0x0F;

		if (cf->len <= CAN_MAX_DLEN) {
			isotp_rcv_sf(sk, cf, SF_PCI_SZ4 + ae, skb, sf_dl);
		} else {
			if (skb->len == CANFD_MTU) {
				/* We have a CAN FD frame and CAN_DL is greater than 8:
				 * Only frames with the SF_DL == 0 ESC value are valid.
				 *
				 * If so take care of the increased SF PCI size
				 * (SF_PCI_SZ8) to point to the message content behind
				 * the extended SF PCI info and get the real SF_DL
				 * length value from the formerly first data byte.
				 */
				if (sf_dl == 0)
					isotp_rcv_sf(sk, cf, SF_PCI_SZ8 + ae, skb,
						     cf->data[SF_PCI_SZ4 + ae]);
			}
		}
		break;

	case N_PCI_FF:
		/* rx path: first frame */
		isotp_rcv_ff(sk, cf, ae);
		break;

	case N_PCI_CF:
		/* rx path: consecutive frame */
		isotp_rcv_cf(sk, cf, ae, skb);
		break;
	}
}

static void isotp_fill_dataframe(struct canfd_frame *cf, struct isotp_sock *so,
				 int ae, int off)
{
	int pcilen = N_PCI_SZ + ae + off;
	int space = so->tx.ll_dl - pcilen;
	int num = min_t(int, so->tx.len - so->tx.idx, space);
	int i;

	cf->can_id = so->txid;
	cf->len = num + pcilen;

	if (num < space) {
		if (so->opt.flags & CAN_ISOTP_TX_PADDING) {
			/* user requested padding */
			cf->len = padlen(cf->len);
			memset(cf->data, so->opt.txpad_content, cf->len);
		} else if (cf->len > CAN_MAX_DLEN) {
			/* mandatory padding for CAN FD frames */
			cf->len = padlen(cf->len);
			memset(cf->data, CAN_ISOTP_DEFAULT_PAD_CONTENT,
			       cf->len);
		}
	}

	for (i = 0; i < num; i++)
		cf->data[pcilen + i] = so->tx.buf[so->tx.idx++];

	if (ae)
		cf->data[0] = so->opt.ext_address;
}

static void isotp_create_fframe(struct canfd_frame *cf, struct isotp_sock *so,
				int ae)
{
	int i;
	int ff_pci_sz;

	cf->can_id = so->txid;
	cf->len = so->tx.ll_dl;
	if (ae)
		cf->data[0] = so->opt.ext_address;

	/* create N_PCI bytes with 12/32 bit FF_DL data length */
	if (so->tx.len > 4095) {
		/* use 32 bit FF_DL notation */
		cf->data[ae] = N_PCI_FF;
		cf->data[ae + 1] = 0;
		cf->data[ae + 2] = (u8)(so->tx.len >> 24) & 0xFFU;
		cf->data[ae + 3] = (u8)(so->tx.len >> 16) & 0xFFU;
		cf->data[ae + 4] = (u8)(so->tx.len >> 8) & 0xFFU;
		cf->data[ae + 5] = (u8)so->tx.len & 0xFFU;
		ff_pci_sz = FF_PCI_SZ32;
	} else {
		/* use 12 bit FF_DL notation */
		cf->data[ae] = (u8)(so->tx.len >> 8) | N_PCI_FF;
		cf->data[ae + 1] = (u8)so->tx.len & 0xFFU;
		ff_pci_sz = FF_PCI_SZ12;
	}

	/* add first data bytes depending on ae */
	for (i = ae + ff_pci_sz; i < so->tx.ll_dl; i++)
		cf->data[i] = so->tx.buf[so->tx.idx++];

	so->tx.sn = 1;
	so->tx.state = ISOTP_WAIT_FIRST_FC;
}

static enum hrtimer_restart isotp_tx_timer_handler(struct hrtimer *hrtimer)
{
	struct isotp_sock *so = container_of(hrtimer, struct isotp_sock,
					     txtimer);
	struct sock *sk = &so->sk;
	struct sk_buff *skb;
	struct net_device *dev;
	struct canfd_frame *cf;
	enum hrtimer_restart restart = HRTIMER_NORESTART;
	int can_send_ret;
	int ae = (so->opt.flags & CAN_ISOTP_EXTEND_ADDR) ? 1 : 0;

	switch (so->tx.state) {
	case ISOTP_WAIT_FC:
	case ISOTP_WAIT_FIRST_FC:

		/* we did not get any flow control frame in time */

		/* report 'communication error on send' */
		sk->sk_err = ECOMM;
		if (!sock_flag(sk, SOCK_DEAD))
			sk->sk_error_report(sk);

		/* reset tx state */
		so->tx.state = ISOTP_IDLE;
		wake_up_interruptible(&so->wait);
		break;

	case ISOTP_SENDING:

		/* push out the next segmented pdu */
		dev = dev_get_by_index(sock_net(sk), so->ifindex);
		if (!dev)
			break;

isotp_tx_burst:
		skb = alloc_skb(so->ll.mtu + sizeof(struct can_skb_priv),
				GFP_ATOMIC);
		if (!skb) {
			dev_put(dev);
			break;
		}

		can_skb_reserve(skb);
		can_skb_prv(skb)->ifindex = dev->ifindex;
		can_skb_prv(skb)->skbcnt = 0;

		cf = (struct canfd_frame *)skb->data;
		skb_put_zero(skb, so->ll.mtu);

		/* create consecutive frame */
		isotp_fill_dataframe(cf, so, ae, 0);

		/* place consecutive frame N_PCI in appropriate index */
		cf->data[ae] = N_PCI_CF | so->tx.sn++;
		so->tx.sn %= 16;
		so->tx.bs++;

		cf->flags = so->ll.tx_flags;

		skb->dev = dev;
		can_skb_set_owner(skb, sk);

		can_send_ret = can_send(skb, 1);
		if (can_send_ret) {
			pr_notice_once("can-isotp: %s: can_send_ret %pe\n",
				       __func__, ERR_PTR(can_send_ret));
			if (can_send_ret == -ENOBUFS)
				pr_notice_once("can-isotp: tx queue is full, increasing txqueuelen may prevent this error\n");
		}
		if (so->tx.idx >= so->tx.len) {
			/* we are done */
			so->tx.state = ISOTP_IDLE;
			dev_put(dev);
			wake_up_interruptible(&so->wait);
			break;
		}

		if (so->txfc.bs && so->tx.bs >= so->txfc.bs) {
			/* stop and wait for FC */
			so->tx.state = ISOTP_WAIT_FC;
			dev_put(dev);
			hrtimer_set_expires(&so->txtimer,
					    ktime_add(ktime_get(),
						      ktime_set(1, 0)));
			restart = HRTIMER_RESTART;
			break;
		}

		/* no gap between data frames needed => use burst mode */
		if (!so->tx_gap)
			goto isotp_tx_burst;

		/* start timer to send next data frame with correct delay */
		dev_put(dev);
		hrtimer_set_expires(&so->txtimer,
				    ktime_add(ktime_get(), so->tx_gap));
		restart = HRTIMER_RESTART;
		break;

	default:
		WARN_ON_ONCE(1);
	}

	return restart;
}

static int isotp_sendmsg(struct socket *sock, struct msghdr *msg, size_t size)
{
	struct sock *sk = sock->sk;
	struct isotp_sock *so = isotp_sk(sk);
	struct sk_buff *skb;
	struct net_device *dev;
	struct canfd_frame *cf;
	int ae = (so->opt.flags & CAN_ISOTP_EXTEND_ADDR) ? 1 : 0;
	int wait_tx_done = (so->opt.flags & CAN_ISOTP_WAIT_TX_DONE) ? 1 : 0;
	int off;
	int err;

	if (!so->bound)
		return -EADDRNOTAVAIL;

	/* we do not support multiple buffers - for now */
	if (so->tx.state != ISOTP_IDLE || wq_has_sleeper(&so->wait)) {
		if (msg->msg_flags & MSG_DONTWAIT)
			return -EAGAIN;

		/* wait for complete transmission of current pdu */
		wait_event_interruptible(so->wait, so->tx.state == ISOTP_IDLE);
	}

	if (!size || size > MAX_MSG_LENGTH)
		return -EINVAL;

	/* take care of a potential SF_DL ESC offset for TX_DL > 8 */
	off = (so->tx.ll_dl > CAN_MAX_DLEN) ? 1 : 0;

	/* does the given data fit into a single frame for SF_BROADCAST? */
	if ((so->opt.flags & CAN_ISOTP_SF_BROADCAST) &&
	    (size > so->tx.ll_dl - SF_PCI_SZ4 - ae - off))
		return -EINVAL;

	err = memcpy_from_msg(so->tx.buf, msg, size);
	if (err < 0)
		return err;

	dev = dev_get_by_index(sock_net(sk), so->ifindex);
	if (!dev)
		return -ENXIO;

	skb = sock_alloc_send_skb(sk, so->ll.mtu + sizeof(struct can_skb_priv),
				  msg->msg_flags & MSG_DONTWAIT, &err);
	if (!skb) {
		dev_put(dev);
		return err;
	}

	can_skb_reserve(skb);
	can_skb_prv(skb)->ifindex = dev->ifindex;
	can_skb_prv(skb)->skbcnt = 0;

	so->tx.state = ISOTP_SENDING;
	so->tx.len = size;
	so->tx.idx = 0;

	cf = (struct canfd_frame *)skb->data;
	skb_put_zero(skb, so->ll.mtu);

	/* check for single frame transmission depending on TX_DL */
	if (size <= so->tx.ll_dl - SF_PCI_SZ4 - ae - off) {
		/* The message size generally fits into a SingleFrame - good.
		 *
		 * SF_DL ESC offset optimization:
		 *
		 * When TX_DL is greater 8 but the message would still fit
		 * into a 8 byte CAN frame, we can omit the offset.
		 * This prevents a protocol caused length extension from
		 * CAN_DL = 8 to CAN_DL = 12 due to the SF_SL ESC handling.
		 */
		if (size <= CAN_MAX_DLEN - SF_PCI_SZ4 - ae)
			off = 0;

		isotp_fill_dataframe(cf, so, ae, off);

		/* place single frame N_PCI w/o length in appropriate index */
		cf->data[ae] = N_PCI_SF;

		/* place SF_DL size value depending on the SF_DL ESC offset */
		if (off)
			cf->data[SF_PCI_SZ4 + ae] = size;
		else
			cf->data[ae] |= size;

		so->tx.state = ISOTP_IDLE;
		wake_up_interruptible(&so->wait);

		/* don't enable wait queue for a single frame transmission */
		wait_tx_done = 0;
	} else {
		/* send first frame and wait for FC */

		isotp_create_fframe(cf, so, ae);

		/* start timeout for FC */
		hrtimer_start(&so->txtimer, ktime_set(1, 0), HRTIMER_MODE_REL_SOFT);
	}

	/* send the first or only CAN frame */
	cf->flags = so->ll.tx_flags;

	skb->dev = dev;
	skb->sk = sk;
	err = can_send(skb, 1);
	dev_put(dev);
	if (err) {
		pr_notice_once("can-isotp: %s: can_send_ret %pe\n",
			       __func__, ERR_PTR(err));
		return err;
	}

	if (wait_tx_done) {
		/* wait for complete transmission of current pdu */
		wait_event_interruptible(so->wait, so->tx.state == ISOTP_IDLE);
	}

	return size;
}

static int isotp_recvmsg(struct socket *sock, struct msghdr *msg, size_t size,
			 int flags)
{
	struct sock *sk = sock->sk;
	struct sk_buff *skb;
	int err = 0;
	int noblock;

	noblock = flags & MSG_DONTWAIT;
	flags &= ~MSG_DONTWAIT;

	skb = skb_recv_datagram(sk, flags, noblock, &err);
	if (!skb)
		return err;

	if (size < skb->len)
		msg->msg_flags |= MSG_TRUNC;
	else
		size = skb->len;

	err = memcpy_to_msg(msg, skb->data, size);
	if (err < 0) {
		skb_free_datagram(sk, skb);
		return err;
	}

	sock_recv_timestamp(msg, sk, skb);

	if (msg->msg_name) {
		__sockaddr_check_size(ISOTP_MIN_NAMELEN);
		msg->msg_namelen = ISOTP_MIN_NAMELEN;
		memcpy(msg->msg_name, skb->cb, msg->msg_namelen);
	}

	skb_free_datagram(sk, skb);

	return size;
}

static int isotp_release(struct socket *sock)
{
	struct sock *sk = sock->sk;
	struct isotp_sock *so;
	struct net *net;

	if (!sk)
		return 0;

	so = isotp_sk(sk);
	net = sock_net(sk);

	/* wait for complete transmission of current pdu */
	wait_event_interruptible(so->wait, so->tx.state == ISOTP_IDLE);

	spin_lock(&isotp_notifier_lock);
	while (isotp_busy_notifier == so) {
		spin_unlock(&isotp_notifier_lock);
		schedule_timeout_uninterruptible(1);
		spin_lock(&isotp_notifier_lock);
	}
	list_del(&so->notifier);
	spin_unlock(&isotp_notifier_lock);

	lock_sock(sk);

	hrtimer_cancel(&so->txtimer);
	hrtimer_cancel(&so->rxtimer);

	/* remove current filters & unregister */
	if (so->bound && (!(so->opt.flags & CAN_ISOTP_SF_BROADCAST))) {
		if (so->ifindex) {
			struct net_device *dev;

			dev = dev_get_by_index(net, so->ifindex);
			if (dev) {
				can_rx_unregister(net, dev, so->rxid,
						  SINGLE_MASK(so->rxid),
						  isotp_rcv, sk);
				dev_put(dev);
			}
		}
	}

	so->ifindex = 0;
	so->bound = 0;

	sock_orphan(sk);
	sock->sk = NULL;

	release_sock(sk);
	sock_put(sk);

	return 0;
}

static int isotp_bind(struct socket *sock, struct sockaddr *uaddr, int len)
{
	struct sockaddr_can *addr = (struct sockaddr_can *)uaddr;
	struct sock *sk = sock->sk;
	struct isotp_sock *so = isotp_sk(sk);
	struct net *net = sock_net(sk);
	int ifindex;
	struct net_device *dev;
	int err = 0;
	int notify_enetdown = 0;
	int do_rx_reg = 1;

	if (len < ISOTP_MIN_NAMELEN)
		return -EINVAL;

	if (addr->can_addr.tp.tx_id & (CAN_ERR_FLAG | CAN_RTR_FLAG))
		return -EADDRNOTAVAIL;

	if (!addr->can_ifindex)
		return -ENODEV;

	lock_sock(sk);

	/* do not register frame reception for functional addressing */
	if (so->opt.flags & CAN_ISOTP_SF_BROADCAST)
		do_rx_reg = 0;

	/* do not validate rx address for functional addressing */
	if (do_rx_reg) {
		if (addr->can_addr.tp.rx_id == addr->can_addr.tp.tx_id) {
			err = -EADDRNOTAVAIL;
			goto out;
		}

		if (addr->can_addr.tp.rx_id & (CAN_ERR_FLAG | CAN_RTR_FLAG)) {
			err = -EADDRNOTAVAIL;
			goto out;
		}
	}

	if (so->bound && addr->can_ifindex == so->ifindex &&
	    addr->can_addr.tp.rx_id == so->rxid &&
	    addr->can_addr.tp.tx_id == so->txid)
		goto out;

	dev = dev_get_by_index(net, addr->can_ifindex);
	if (!dev) {
		err = -ENODEV;
		goto out;
	}
	if (dev->type != ARPHRD_CAN) {
		dev_put(dev);
		err = -ENODEV;
		goto out;
	}
	if (dev->mtu < so->ll.mtu) {
		dev_put(dev);
		err = -EINVAL;
		goto out;
	}
	if (!(dev->flags & IFF_UP))
		notify_enetdown = 1;

	ifindex = dev->ifindex;

	if (do_rx_reg)
		can_rx_register(net, dev, addr->can_addr.tp.rx_id,
				SINGLE_MASK(addr->can_addr.tp.rx_id),
				isotp_rcv, sk, "isotp", sk);

	dev_put(dev);

	if (so->bound && do_rx_reg) {
		/* unregister old filter */
		if (so->ifindex) {
			dev = dev_get_by_index(net, so->ifindex);
			if (dev) {
				can_rx_unregister(net, dev, so->rxid,
						  SINGLE_MASK(so->rxid),
						  isotp_rcv, sk);
				dev_put(dev);
			}
		}
	}

	/* switch to new settings */
	so->ifindex = ifindex;
	so->rxid = addr->can_addr.tp.rx_id;
	so->txid = addr->can_addr.tp.tx_id;
	so->bound = 1;

out:
	release_sock(sk);

	if (notify_enetdown) {
		sk->sk_err = ENETDOWN;
		if (!sock_flag(sk, SOCK_DEAD))
			sk->sk_error_report(sk);
	}

	return err;
}

static int isotp_getname(struct socket *sock, struct sockaddr *uaddr, int peer)
{
	struct sockaddr_can *addr = (struct sockaddr_can *)uaddr;
	struct sock *sk = sock->sk;
	struct isotp_sock *so = isotp_sk(sk);

	if (peer)
		return -EOPNOTSUPP;

	memset(addr, 0, ISOTP_MIN_NAMELEN);
	addr->can_family = AF_CAN;
	addr->can_ifindex = so->ifindex;
	addr->can_addr.tp.rx_id = so->rxid;
	addr->can_addr.tp.tx_id = so->txid;

	return ISOTP_MIN_NAMELEN;
}

static int isotp_setsockopt_locked(struct socket *sock, int level, int optname,
			    sockptr_t optval, unsigned int optlen)
{
	struct sock *sk = sock->sk;
	struct isotp_sock *so = isotp_sk(sk);
	int ret = 0;

	if (so->bound)
		return -EISCONN;

	switch (optname) {
	case CAN_ISOTP_OPTS:
		if (optlen != sizeof(struct can_isotp_options))
			return -EINVAL;

		if (copy_from_sockptr(&so->opt, optval, optlen))
			return -EFAULT;

		/* no separate rx_ext_address is given => use ext_address */
		if (!(so->opt.flags & CAN_ISOTP_RX_EXT_ADDR))
			so->opt.rx_ext_address = so->opt.ext_address;
		break;

	case CAN_ISOTP_RECV_FC:
		if (optlen != sizeof(struct can_isotp_fc_options))
			return -EINVAL;

		if (copy_from_sockptr(&so->rxfc, optval, optlen))
			return -EFAULT;
		break;

	case CAN_ISOTP_TX_STMIN:
		if (optlen != sizeof(u32))
			return -EINVAL;

		if (copy_from_sockptr(&so->force_tx_stmin, optval, optlen))
			return -EFAULT;
		break;

	case CAN_ISOTP_RX_STMIN:
		if (optlen != sizeof(u32))
			return -EINVAL;

		if (copy_from_sockptr(&so->force_rx_stmin, optval, optlen))
			return -EFAULT;
		break;

	case CAN_ISOTP_LL_OPTS:
		if (optlen == sizeof(struct can_isotp_ll_options)) {
			struct can_isotp_ll_options ll;

			if (copy_from_sockptr(&ll, optval, optlen))
				return -EFAULT;

			/* check for correct ISO 11898-1 DLC data length */
			if (ll.tx_dl != padlen(ll.tx_dl))
				return -EINVAL;

			if (ll.mtu != CAN_MTU && ll.mtu != CANFD_MTU)
				return -EINVAL;

			if (ll.mtu == CAN_MTU &&
			    (ll.tx_dl > CAN_MAX_DLEN || ll.tx_flags != 0))
				return -EINVAL;

			memcpy(&so->ll, &ll, sizeof(ll));

			/* set ll_dl for tx path to similar place as for rx */
			so->tx.ll_dl = ll.tx_dl;
		} else {
			return -EINVAL;
		}
		break;

	default:
		ret = -ENOPROTOOPT;
	}

	return ret;
}

static int isotp_setsockopt(struct socket *sock, int level, int optname,
			    sockptr_t optval, unsigned int optlen)

{
	struct sock *sk = sock->sk;
	int ret;

	if (level != SOL_CAN_ISOTP)
		return -EINVAL;

	lock_sock(sk);
	ret = isotp_setsockopt_locked(sock, level, optname, optval, optlen);
	release_sock(sk);
	return ret;
}

static int isotp_getsockopt(struct socket *sock, int level, int optname,
			    char __user *optval, int __user *optlen)
{
	struct sock *sk = sock->sk;
	struct isotp_sock *so = isotp_sk(sk);
	int len;
	void *val;

	if (level != SOL_CAN_ISOTP)
		return -EINVAL;
	if (get_user(len, optlen))
		return -EFAULT;
	if (len < 0)
		return -EINVAL;

	switch (optname) {
	case CAN_ISOTP_OPTS:
		len = min_t(int, len, sizeof(struct can_isotp_options));
		val = &so->opt;
		break;

	case CAN_ISOTP_RECV_FC:
		len = min_t(int, len, sizeof(struct can_isotp_fc_options));
		val = &so->rxfc;
		break;

	case CAN_ISOTP_TX_STMIN:
		len = min_t(int, len, sizeof(u32));
		val = &so->force_tx_stmin;
		break;

	case CAN_ISOTP_RX_STMIN:
		len = min_t(int, len, sizeof(u32));
		val = &so->force_rx_stmin;
		break;

	case CAN_ISOTP_LL_OPTS:
		len = min_t(int, len, sizeof(struct can_isotp_ll_options));
		val = &so->ll;
		break;

	default:
		return -ENOPROTOOPT;
	}

	if (put_user(len, optlen))
		return -EFAULT;
	if (copy_to_user(optval, val, len))
		return -EFAULT;
	return 0;
}

static void isotp_notify(struct isotp_sock *so, unsigned long msg,
			 struct net_device *dev)
{
	struct sock *sk = &so->sk;

	if (!net_eq(dev_net(dev), sock_net(sk)))
		return;

	if (so->ifindex != dev->ifindex)
		return;

	switch (msg) {
	case NETDEV_UNREGISTER:
		lock_sock(sk);
		/* remove current filters & unregister */
		if (so->bound && (!(so->opt.flags & CAN_ISOTP_SF_BROADCAST)))
			can_rx_unregister(dev_net(dev), dev, so->rxid,
					  SINGLE_MASK(so->rxid),
					  isotp_rcv, sk);

		so->ifindex = 0;
		so->bound  = 0;
		release_sock(sk);

		sk->sk_err = ENODEV;
		if (!sock_flag(sk, SOCK_DEAD))
			sk->sk_error_report(sk);
		break;

	case NETDEV_DOWN:
		sk->sk_err = ENETDOWN;
		if (!sock_flag(sk, SOCK_DEAD))
			sk->sk_error_report(sk);
		break;
	}
}

static int isotp_notifier(struct notifier_block *nb, unsigned long msg,
			  void *ptr)
{
	struct net_device *dev = netdev_notifier_info_to_dev(ptr);

	if (dev->type != ARPHRD_CAN)
		return NOTIFY_DONE;
	if (msg != NETDEV_UNREGISTER && msg != NETDEV_DOWN)
		return NOTIFY_DONE;
	if (unlikely(isotp_busy_notifier)) /* Check for reentrant bug. */
		return NOTIFY_DONE;

	spin_lock(&isotp_notifier_lock);
	list_for_each_entry(isotp_busy_notifier, &isotp_notifier_list, notifier) {
		spin_unlock(&isotp_notifier_lock);
		isotp_notify(isotp_busy_notifier, msg, dev);
		spin_lock(&isotp_notifier_lock);
	}
	isotp_busy_notifier = NULL;
	spin_unlock(&isotp_notifier_lock);
	return NOTIFY_DONE;
}

static int isotp_init(struct sock *sk)
{
	struct isotp_sock *so = isotp_sk(sk);

	so->ifindex = 0;
	so->bound = 0;

	so->opt.flags = CAN_ISOTP_DEFAULT_FLAGS;
	so->opt.ext_address = CAN_ISOTP_DEFAULT_EXT_ADDRESS;
	so->opt.rx_ext_address = CAN_ISOTP_DEFAULT_EXT_ADDRESS;
	so->opt.rxpad_content = CAN_ISOTP_DEFAULT_PAD_CONTENT;
	so->opt.txpad_content = CAN_ISOTP_DEFAULT_PAD_CONTENT;
	so->opt.frame_txtime = CAN_ISOTP_DEFAULT_FRAME_TXTIME;
	so->rxfc.bs = CAN_ISOTP_DEFAULT_RECV_BS;
	so->rxfc.stmin = CAN_ISOTP_DEFAULT_RECV_STMIN;
	so->rxfc.wftmax = CAN_ISOTP_DEFAULT_RECV_WFTMAX;
	so->ll.mtu = CAN_ISOTP_DEFAULT_LL_MTU;
	so->ll.tx_dl = CAN_ISOTP_DEFAULT_LL_TX_DL;
	so->ll.tx_flags = CAN_ISOTP_DEFAULT_LL_TX_FLAGS;

	/* set ll_dl for tx path to similar place as for rx */
	so->tx.ll_dl = so->ll.tx_dl;

	so->rx.state = ISOTP_IDLE;
	so->tx.state = ISOTP_IDLE;

	hrtimer_init(&so->rxtimer, CLOCK_MONOTONIC, HRTIMER_MODE_REL_SOFT);
	so->rxtimer.function = isotp_rx_timer_handler;
	hrtimer_init(&so->txtimer, CLOCK_MONOTONIC, HRTIMER_MODE_REL_SOFT);
	so->txtimer.function = isotp_tx_timer_handler;

	init_waitqueue_head(&so->wait);

	spin_lock(&isotp_notifier_lock);
	list_add_tail(&so->notifier, &isotp_notifier_list);
	spin_unlock(&isotp_notifier_lock);

	return 0;
}

static int isotp_sock_no_ioctlcmd(struct socket *sock, unsigned int cmd,
				  unsigned long arg)
{
	/* no ioctls for socket layer -> hand it down to NIC layer */
	return -ENOIOCTLCMD;
}

static const struct proto_ops isotp_ops = {
	.family = PF_CAN,
	.release = isotp_release,
	.bind = isotp_bind,
	.connect = sock_no_connect,
	.socketpair = sock_no_socketpair,
	.accept = sock_no_accept,
	.getname = isotp_getname,
	.poll = datagram_poll,
	.ioctl = isotp_sock_no_ioctlcmd,
	.gettstamp = sock_gettstamp,
	.listen = sock_no_listen,
	.shutdown = sock_no_shutdown,
	.setsockopt = isotp_setsockopt,
	.getsockopt = isotp_getsockopt,
	.sendmsg = isotp_sendmsg,
	.recvmsg = isotp_recvmsg,
	.mmap = sock_no_mmap,
	.sendpage = sock_no_sendpage,
};

static struct proto isotp_proto __read_mostly = {
	.name = "CAN_ISOTP",
	.owner = THIS_MODULE,
	.obj_size = sizeof(struct isotp_sock),
	.init = isotp_init,
};

static const struct can_proto isotp_can_proto = {
	.type = SOCK_DGRAM,
	.protocol = CAN_ISOTP,
	.ops = &isotp_ops,
	.prot = &isotp_proto,
};

static struct notifier_block canisotp_notifier = {
	.notifier_call = isotp_notifier
};

static __init int isotp_module_init(void)
{
	int err;

	pr_info("can: isotp protocol\n");

	err = can_proto_register(&isotp_can_proto);
	if (err < 0)
<<<<<<< HEAD
		pr_err("can: registration of isotp protocol failed %pe\n", ERR_PTR(err));
=======
		pr_err("can: registration of isotp protocol failed\n");
	else
		register_netdevice_notifier(&canisotp_notifier);
>>>>>>> 9ed13a17

	return err;
}

static __exit void isotp_module_exit(void)
{
	can_proto_unregister(&isotp_can_proto);
	unregister_netdevice_notifier(&canisotp_notifier);
}

module_init(isotp_module_init);
module_exit(isotp_module_exit);<|MERGE_RESOLUTION|>--- conflicted
+++ resolved
@@ -1484,13 +1484,9 @@
 
 	err = can_proto_register(&isotp_can_proto);
 	if (err < 0)
-<<<<<<< HEAD
 		pr_err("can: registration of isotp protocol failed %pe\n", ERR_PTR(err));
-=======
-		pr_err("can: registration of isotp protocol failed\n");
 	else
 		register_netdevice_notifier(&canisotp_notifier);
->>>>>>> 9ed13a17
 
 	return err;
 }
