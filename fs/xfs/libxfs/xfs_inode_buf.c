--- conflicted
+++ resolved
@@ -379,12 +379,6 @@
 		/*
 		 * A directory small enough to fit in the inode must be stored
 		 * in local format.  The directory sf <-> extents conversion
-<<<<<<< HEAD
-		 * code updates the directory size accordingly.
-		 */
-		if (S_ISDIR(mode)) {
-			if (be64_to_cpu(dip->di_size) <= fork_size &&
-=======
 		 * code updates the directory size accordingly.  Directories
 		 * being truncated have zero size and are not subject to this
 		 * check.
@@ -392,7 +386,6 @@
 		if (S_ISDIR(mode)) {
 			if (dip->di_size &&
 			    be64_to_cpu(dip->di_size) <= fork_size &&
->>>>>>> 8400291e
 			    fork_format != XFS_DINODE_FMT_LOCAL)
 				return __this_address;
 		}
