// SPDX-License-Identifier: GPL-2.0-or-later
/*
 * Copyright (C) 2018-2023 Oracle.  All Rights Reserved.
 * Author: Darrick J. Wong <djwong@kernel.org>
 */
#include "xfs.h"
#include "xfs_fs.h"
#include "xfs_shared.h"
#include "xfs_format.h"
#include "xfs_trans_resv.h"
#include "xfs_mount.h"
#include "xfs_btree.h"
#include "xfs_log_format.h"
#include "xfs_trans.h"
#include "xfs_sb.h"
#include "xfs_inode.h"
#include "xfs_alloc.h"
#include "xfs_alloc_btree.h"
#include "xfs_ialloc.h"
#include "xfs_ialloc_btree.h"
#include "xfs_rmap.h"
#include "xfs_rmap_btree.h"
#include "xfs_refcount_btree.h"
#include "xfs_extent_busy.h"
#include "xfs_ag.h"
#include "xfs_ag_resv.h"
#include "xfs_quota.h"
#include "xfs_qm.h"
#include "xfs_defer.h"
#include "xfs_errortag.h"
#include "xfs_error.h"
#include "xfs_reflink.h"
#include "xfs_health.h"
#include "xfs_buf_mem.h"
<<<<<<< HEAD
=======
#include "xfs_da_format.h"
#include "xfs_da_btree.h"
#include "xfs_attr.h"
#include "xfs_dir2.h"
>>>>>>> 0c383648
#include "scrub/scrub.h"
#include "scrub/common.h"
#include "scrub/trace.h"
#include "scrub/repair.h"
#include "scrub/bitmap.h"
#include "scrub/stats.h"
#include "scrub/xfile.h"
<<<<<<< HEAD
=======
#include "scrub/attr_repair.h"
>>>>>>> 0c383648

/*
 * Attempt to repair some metadata, if the metadata is corrupt and userspace
 * told us to fix it.  This function returns -EAGAIN to mean "re-run scrub",
 * and will set *fixed to true if it thinks it repaired anything.
 */
int
xrep_attempt(
	struct xfs_scrub	*sc,
	struct xchk_stats_run	*run)
{
	u64			repair_start;
	int			error = 0;

	trace_xrep_attempt(XFS_I(file_inode(sc->file)), sc->sm, error);

	xchk_ag_btcur_free(&sc->sa);

	/* Repair whatever's broken. */
	ASSERT(sc->ops->repair);
	run->repair_attempted = true;
	repair_start = xchk_stats_now();
	error = sc->ops->repair(sc);
	trace_xrep_done(XFS_I(file_inode(sc->file)), sc->sm, error);
	run->repair_ns += xchk_stats_elapsed_ns(repair_start);
	switch (error) {
	case 0:
		/*
		 * Repair succeeded.  Commit the fixes and perform a second
		 * scrub so that we can tell userspace if we fixed the problem.
		 */
		sc->sm->sm_flags &= ~XFS_SCRUB_FLAGS_OUT;
		sc->flags |= XREP_ALREADY_FIXED;
		run->repair_succeeded = true;
		return -EAGAIN;
	case -ECHRNG:
		sc->flags |= XCHK_NEED_DRAIN;
		run->retries++;
		return -EAGAIN;
	case -EDEADLOCK:
		/* Tell the caller to try again having grabbed all the locks. */
		if (!(sc->flags & XCHK_TRY_HARDER)) {
			sc->flags |= XCHK_TRY_HARDER;
			run->retries++;
			return -EAGAIN;
		}
		/*
		 * We tried harder but still couldn't grab all the resources
		 * we needed to fix it.  The corruption has not been fixed,
		 * so exit to userspace with the scan's output flags unchanged.
		 */
		return 0;
	default:
		/*
		 * EAGAIN tells the caller to re-scrub, so we cannot return
		 * that here.
		 */
		ASSERT(error != -EAGAIN);
		return error;
	}
}

/*
 * Complain about unfixable problems in the filesystem.  We don't log
 * corruptions when IFLAG_REPAIR wasn't set on the assumption that the driver
 * program is xfs_scrub, which will call back with IFLAG_REPAIR set if the
 * administrator isn't running xfs_scrub in no-repairs mode.
 *
 * Use this helper function because _ratelimited silently declares a static
 * structure to track rate limiting information.
 */
void
xrep_failure(
	struct xfs_mount	*mp)
{
	xfs_alert_ratelimited(mp,
"Corruption not fixed during online repair.  Unmount and run xfs_repair.");
}

/*
 * Repair probe -- userspace uses this to probe if we're willing to repair a
 * given mountpoint.
 */
int
xrep_probe(
	struct xfs_scrub	*sc)
{
	int			error = 0;

	if (xchk_should_terminate(sc, &error))
		return error;

	return 0;
}

/*
 * Roll a transaction, keeping the AG headers locked and reinitializing
 * the btree cursors.
 */
int
xrep_roll_ag_trans(
	struct xfs_scrub	*sc)
{
	int			error;

	/*
	 * Keep the AG header buffers locked while we roll the transaction.
	 * Ensure that both AG buffers are dirty and held when we roll the
	 * transaction so that they move forward in the log without losing the
	 * bli (and hence the bli type) when the transaction commits.
	 *
	 * Normal code would never hold clean buffers across a roll, but repair
	 * needs both buffers to maintain a total lock on the AG.
	 */
	if (sc->sa.agi_bp) {
		xfs_ialloc_log_agi(sc->tp, sc->sa.agi_bp, XFS_AGI_MAGICNUM);
		xfs_trans_bhold(sc->tp, sc->sa.agi_bp);
	}

	if (sc->sa.agf_bp) {
		xfs_alloc_log_agf(sc->tp, sc->sa.agf_bp, XFS_AGF_MAGICNUM);
		xfs_trans_bhold(sc->tp, sc->sa.agf_bp);
	}

	/*
	 * Roll the transaction.  We still hold the AG header buffers locked
	 * regardless of whether or not that succeeds.  On failure, the buffers
	 * will be released during teardown on our way out of the kernel.  If
	 * successful, join the buffers to the new transaction and move on.
	 */
	error = xfs_trans_roll(&sc->tp);
	if (error)
		return error;

	/* Join the AG headers to the new transaction. */
	if (sc->sa.agi_bp)
		xfs_trans_bjoin(sc->tp, sc->sa.agi_bp);
	if (sc->sa.agf_bp)
		xfs_trans_bjoin(sc->tp, sc->sa.agf_bp);

	return 0;
}

/* Roll the scrub transaction, holding the primary metadata locked. */
int
xrep_roll_trans(
	struct xfs_scrub	*sc)
{
	if (!sc->ip)
		return xrep_roll_ag_trans(sc);
	return xfs_trans_roll_inode(&sc->tp, sc->ip);
}

/* Finish all deferred work attached to the repair transaction. */
int
xrep_defer_finish(
	struct xfs_scrub	*sc)
{
	int			error;

	/*
	 * Keep the AG header buffers locked while we complete deferred work
	 * items.  Ensure that both AG buffers are dirty and held when we roll
	 * the transaction so that they move forward in the log without losing
	 * the bli (and hence the bli type) when the transaction commits.
	 *
	 * Normal code would never hold clean buffers across a roll, but repair
	 * needs both buffers to maintain a total lock on the AG.
	 */
	if (sc->sa.agi_bp) {
		xfs_ialloc_log_agi(sc->tp, sc->sa.agi_bp, XFS_AGI_MAGICNUM);
		xfs_trans_bhold(sc->tp, sc->sa.agi_bp);
	}

	if (sc->sa.agf_bp) {
		xfs_alloc_log_agf(sc->tp, sc->sa.agf_bp, XFS_AGF_MAGICNUM);
		xfs_trans_bhold(sc->tp, sc->sa.agf_bp);
	}

	/*
	 * Finish all deferred work items.  We still hold the AG header buffers
	 * locked regardless of whether or not that succeeds.  On failure, the
	 * buffers will be released during teardown on our way out of the
	 * kernel.  If successful, join the buffers to the new transaction
	 * and move on.
	 */
	error = xfs_defer_finish(&sc->tp);
	if (error)
		return error;

	/*
	 * Release the hold that we set above because defer_finish won't do
	 * that for us.  The defer roll code redirties held buffers after each
	 * roll, so the AG header buffers should be ready for logging.
	 */
	if (sc->sa.agi_bp)
		xfs_trans_bhold_release(sc->tp, sc->sa.agi_bp);
	if (sc->sa.agf_bp)
		xfs_trans_bhold_release(sc->tp, sc->sa.agf_bp);

	return 0;
}

/*
 * Does the given AG have enough space to rebuild a btree?  Neither AG
 * reservation can be critical, and we must have enough space (factoring
 * in AG reservations) to construct a whole btree.
 */
bool
xrep_ag_has_space(
	struct xfs_perag	*pag,
	xfs_extlen_t		nr_blocks,
	enum xfs_ag_resv_type	type)
{
	return  !xfs_ag_resv_critical(pag, XFS_AG_RESV_RMAPBT) &&
		!xfs_ag_resv_critical(pag, XFS_AG_RESV_METADATA) &&
		pag->pagf_freeblks > xfs_ag_resv_needed(pag, type) + nr_blocks;
}

/*
 * Figure out how many blocks to reserve for an AG repair.  We calculate the
 * worst case estimate for the number of blocks we'd need to rebuild one of
 * any type of per-AG btree.
 */
xfs_extlen_t
xrep_calc_ag_resblks(
	struct xfs_scrub		*sc)
{
	struct xfs_mount		*mp = sc->mp;
	struct xfs_scrub_metadata	*sm = sc->sm;
	struct xfs_perag		*pag;
	struct xfs_buf			*bp;
	xfs_agino_t			icount = NULLAGINO;
	xfs_extlen_t			aglen = NULLAGBLOCK;
	xfs_extlen_t			usedlen;
	xfs_extlen_t			freelen;
	xfs_extlen_t			bnobt_sz;
	xfs_extlen_t			inobt_sz;
	xfs_extlen_t			rmapbt_sz;
	xfs_extlen_t			refcbt_sz;
	int				error;

	if (!(sm->sm_flags & XFS_SCRUB_IFLAG_REPAIR))
		return 0;

	pag = xfs_perag_get(mp, sm->sm_agno);
	if (xfs_perag_initialised_agi(pag)) {
		/* Use in-core icount if possible. */
		icount = pag->pagi_count;
	} else {
		/* Try to get the actual counters from disk. */
		error = xfs_ialloc_read_agi(pag, NULL, 0, &bp);
		if (!error) {
			icount = pag->pagi_count;
			xfs_buf_relse(bp);
		}
	}

	/* Now grab the block counters from the AGF. */
	error = xfs_alloc_read_agf(pag, NULL, 0, &bp);
	if (error) {
		aglen = pag->block_count;
		freelen = aglen;
		usedlen = aglen;
	} else {
		struct xfs_agf	*agf = bp->b_addr;

		aglen = be32_to_cpu(agf->agf_length);
		freelen = be32_to_cpu(agf->agf_freeblks);
		usedlen = aglen - freelen;
		xfs_buf_relse(bp);
	}

	/* If the icount is impossible, make some worst-case assumptions. */
	if (icount == NULLAGINO ||
	    !xfs_verify_agino(pag, icount)) {
		icount = pag->agino_max - pag->agino_min + 1;
	}

	/* If the block counts are impossible, make worst-case assumptions. */
	if (aglen == NULLAGBLOCK ||
	    aglen != pag->block_count ||
	    freelen >= aglen) {
		aglen = pag->block_count;
		freelen = aglen;
		usedlen = aglen;
	}
	xfs_perag_put(pag);

	trace_xrep_calc_ag_resblks(mp, sm->sm_agno, icount, aglen,
			freelen, usedlen);

	/*
	 * Figure out how many blocks we'd need worst case to rebuild
	 * each type of btree.  Note that we can only rebuild the
	 * bnobt/cntbt or inobt/finobt as pairs.
	 */
	bnobt_sz = 2 * xfs_allocbt_calc_size(mp, freelen);
	if (xfs_has_sparseinodes(mp))
		inobt_sz = xfs_iallocbt_calc_size(mp, icount /
				XFS_INODES_PER_HOLEMASK_BIT);
	else
		inobt_sz = xfs_iallocbt_calc_size(mp, icount /
				XFS_INODES_PER_CHUNK);
	if (xfs_has_finobt(mp))
		inobt_sz *= 2;
	if (xfs_has_reflink(mp))
		refcbt_sz = xfs_refcountbt_calc_size(mp, usedlen);
	else
		refcbt_sz = 0;
	if (xfs_has_rmapbt(mp)) {
		/*
		 * Guess how many blocks we need to rebuild the rmapbt.
		 * For non-reflink filesystems we can't have more records than
		 * used blocks.  However, with reflink it's possible to have
		 * more than one rmap record per AG block.  We don't know how
		 * many rmaps there could be in the AG, so we start off with
		 * what we hope is an generous over-estimation.
		 */
		if (xfs_has_reflink(mp))
			rmapbt_sz = xfs_rmapbt_calc_size(mp,
					(unsigned long long)aglen * 2);
		else
			rmapbt_sz = xfs_rmapbt_calc_size(mp, usedlen);
	} else {
		rmapbt_sz = 0;
	}

	trace_xrep_calc_ag_resblks_btsize(mp, sm->sm_agno, bnobt_sz,
			inobt_sz, rmapbt_sz, refcbt_sz);

	return max(max(bnobt_sz, inobt_sz), max(rmapbt_sz, refcbt_sz));
}

/*
 * Reconstructing per-AG Btrees
 *
 * When a space btree is corrupt, we don't bother trying to fix it.  Instead,
 * we scan secondary space metadata to derive the records that should be in
 * the damaged btree, initialize a fresh btree root, and insert the records.
 * Note that for rebuilding the rmapbt we scan all the primary data to
 * generate the new records.
 *
 * However, that leaves the matter of removing all the metadata describing the
 * old broken structure.  For primary metadata we use the rmap data to collect
 * every extent with a matching rmap owner (bitmap); we then iterate all other
 * metadata structures with the same rmap owner to collect the extents that
 * cannot be removed (sublist).  We then subtract sublist from bitmap to
 * derive the blocks that were used by the old btree.  These blocks can be
 * reaped.
 *
 * For rmapbt reconstructions we must use different tactics for extent
 * collection.  First we iterate all primary metadata (this excludes the old
 * rmapbt, obviously) to generate new rmap records.  The gaps in the rmap
 * records are collected as bitmap.  The bnobt records are collected as
 * sublist.  As with the other btrees we subtract sublist from bitmap, and the
 * result (since the rmapbt lives in the free space) are the blocks from the
 * old rmapbt.
 */

/* Ensure the freelist is the correct size. */
int
xrep_fix_freelist(
	struct xfs_scrub	*sc,
	int			alloc_flags)
{
	struct xfs_alloc_arg	args = {0};

	args.mp = sc->mp;
	args.tp = sc->tp;
	args.agno = sc->sa.pag->pag_agno;
	args.alignment = 1;
	args.pag = sc->sa.pag;

	return xfs_alloc_fix_freelist(&args, alloc_flags);
}

/*
 * Finding per-AG Btree Roots for AGF/AGI Reconstruction
 *
 * If the AGF or AGI become slightly corrupted, it may be necessary to rebuild
 * the AG headers by using the rmap data to rummage through the AG looking for
 * btree roots.  This is not guaranteed to work if the AG is heavily damaged
 * or the rmap data are corrupt.
 *
 * Callers of xrep_find_ag_btree_roots must lock the AGF and AGFL
 * buffers if the AGF is being rebuilt; or the AGF and AGI buffers if the
 * AGI is being rebuilt.  It must maintain these locks until it's safe for
 * other threads to change the btrees' shapes.  The caller provides
 * information about the btrees to look for by passing in an array of
 * xrep_find_ag_btree with the (rmap owner, buf_ops, magic) fields set.
 * The (root, height) fields will be set on return if anything is found.  The
 * last element of the array should have a NULL buf_ops to mark the end of the
 * array.
 *
 * For every rmapbt record matching any of the rmap owners in btree_info,
 * read each block referenced by the rmap record.  If the block is a btree
 * block from this filesystem matching any of the magic numbers and has a
 * level higher than what we've already seen, remember the block and the
 * height of the tree required to have such a block.  When the call completes,
 * we return the highest block we've found for each btree description; those
 * should be the roots.
 */

struct xrep_findroot {
	struct xfs_scrub		*sc;
	struct xfs_buf			*agfl_bp;
	struct xfs_agf			*agf;
	struct xrep_find_ag_btree	*btree_info;
};

/* See if our block is in the AGFL. */
STATIC int
xrep_findroot_agfl_walk(
	struct xfs_mount	*mp,
	xfs_agblock_t		bno,
	void			*priv)
{
	xfs_agblock_t		*agbno = priv;

	return (*agbno == bno) ? -ECANCELED : 0;
}

/* Does this block match the btree information passed in? */
STATIC int
xrep_findroot_block(
	struct xrep_findroot		*ri,
	struct xrep_find_ag_btree	*fab,
	uint64_t			owner,
	xfs_agblock_t			agbno,
	bool				*done_with_block)
{
	struct xfs_mount		*mp = ri->sc->mp;
	struct xfs_buf			*bp;
	struct xfs_btree_block		*btblock;
	xfs_daddr_t			daddr;
	int				block_level;
	int				error = 0;

	daddr = XFS_AGB_TO_DADDR(mp, ri->sc->sa.pag->pag_agno, agbno);

	/*
	 * Blocks in the AGFL have stale contents that might just happen to
	 * have a matching magic and uuid.  We don't want to pull these blocks
	 * in as part of a tree root, so we have to filter out the AGFL stuff
	 * here.  If the AGFL looks insane we'll just refuse to repair.
	 */
	if (owner == XFS_RMAP_OWN_AG) {
		error = xfs_agfl_walk(mp, ri->agf, ri->agfl_bp,
				xrep_findroot_agfl_walk, &agbno);
		if (error == -ECANCELED)
			return 0;
		if (error)
			return error;
	}

	/*
	 * Read the buffer into memory so that we can see if it's a match for
	 * our btree type.  We have no clue if it is beforehand, and we want to
	 * avoid xfs_trans_read_buf's behavior of dumping the DONE state (which
	 * will cause needless disk reads in subsequent calls to this function)
	 * and logging metadata verifier failures.
	 *
	 * Therefore, pass in NULL buffer ops.  If the buffer was already in
	 * memory from some other caller it will already have b_ops assigned.
	 * If it was in memory from a previous unsuccessful findroot_block
	 * call, the buffer won't have b_ops but it should be clean and ready
	 * for us to try to verify if the read call succeeds.  The same applies
	 * if the buffer wasn't in memory at all.
	 *
	 * Note: If we never match a btree type with this buffer, it will be
	 * left in memory with NULL b_ops.  This shouldn't be a problem unless
	 * the buffer gets written.
	 */
	error = xfs_trans_read_buf(mp, ri->sc->tp, mp->m_ddev_targp, daddr,
			mp->m_bsize, 0, &bp, NULL);
	if (error)
		return error;

	/* Ensure the block magic matches the btree type we're looking for. */
	btblock = XFS_BUF_TO_BLOCK(bp);
	ASSERT(fab->buf_ops->magic[1] != 0);
	if (btblock->bb_magic != fab->buf_ops->magic[1])
		goto out;

	/*
	 * If the buffer already has ops applied and they're not the ones for
	 * this btree type, we know this block doesn't match the btree and we
	 * can bail out.
	 *
	 * If the buffer ops match ours, someone else has already validated
	 * the block for us, so we can move on to checking if this is a root
	 * block candidate.
	 *
	 * If the buffer does not have ops, nobody has successfully validated
	 * the contents and the buffer cannot be dirty.  If the magic, uuid,
	 * and structure match this btree type then we'll move on to checking
	 * if it's a root block candidate.  If there is no match, bail out.
	 */
	if (bp->b_ops) {
		if (bp->b_ops != fab->buf_ops)
			goto out;
	} else {
		ASSERT(!xfs_trans_buf_is_dirty(bp));
		if (!uuid_equal(&btblock->bb_u.s.bb_uuid,
				&mp->m_sb.sb_meta_uuid))
			goto out;
		/*
		 * Read verifiers can reference b_ops, so we set the pointer
		 * here.  If the verifier fails we'll reset the buffer state
		 * to what it was before we touched the buffer.
		 */
		bp->b_ops = fab->buf_ops;
		fab->buf_ops->verify_read(bp);
		if (bp->b_error) {
			bp->b_ops = NULL;
			bp->b_error = 0;
			goto out;
		}

		/*
		 * Some read verifiers will (re)set b_ops, so we must be
		 * careful not to change b_ops after running the verifier.
		 */
	}

	/*
	 * This block passes the magic/uuid and verifier tests for this btree
	 * type.  We don't need the caller to try the other tree types.
	 */
	*done_with_block = true;

	/*
	 * Compare this btree block's level to the height of the current
	 * candidate root block.
	 *
	 * If the level matches the root we found previously, throw away both
	 * blocks because there can't be two candidate roots.
	 *
	 * If level is lower in the tree than the root we found previously,
	 * ignore this block.
	 */
	block_level = xfs_btree_get_level(btblock);
	if (block_level + 1 == fab->height) {
		fab->root = NULLAGBLOCK;
		goto out;
	} else if (block_level < fab->height) {
		goto out;
	}

	/*
	 * This is the highest block in the tree that we've found so far.
	 * Update the btree height to reflect what we've learned from this
	 * block.
	 */
	fab->height = block_level + 1;

	/*
	 * If this block doesn't have sibling pointers, then it's the new root
	 * block candidate.  Otherwise, the root will be found farther up the
	 * tree.
	 */
	if (btblock->bb_u.s.bb_leftsib == cpu_to_be32(NULLAGBLOCK) &&
	    btblock->bb_u.s.bb_rightsib == cpu_to_be32(NULLAGBLOCK))
		fab->root = agbno;
	else
		fab->root = NULLAGBLOCK;

	trace_xrep_findroot_block(mp, ri->sc->sa.pag->pag_agno, agbno,
			be32_to_cpu(btblock->bb_magic), fab->height - 1);
out:
	xfs_trans_brelse(ri->sc->tp, bp);
	return error;
}

/*
 * Do any of the blocks in this rmap record match one of the btrees we're
 * looking for?
 */
STATIC int
xrep_findroot_rmap(
	struct xfs_btree_cur		*cur,
	const struct xfs_rmap_irec	*rec,
	void				*priv)
{
	struct xrep_findroot		*ri = priv;
	struct xrep_find_ag_btree	*fab;
	xfs_agblock_t			b;
	bool				done;
	int				error = 0;

	/* Ignore anything that isn't AG metadata. */
	if (!XFS_RMAP_NON_INODE_OWNER(rec->rm_owner))
		return 0;

	/* Otherwise scan each block + btree type. */
	for (b = 0; b < rec->rm_blockcount; b++) {
		done = false;
		for (fab = ri->btree_info; fab->buf_ops; fab++) {
			if (rec->rm_owner != fab->rmap_owner)
				continue;
			error = xrep_findroot_block(ri, fab,
					rec->rm_owner, rec->rm_startblock + b,
					&done);
			if (error)
				return error;
			if (done)
				break;
		}
	}

	return 0;
}

/* Find the roots of the per-AG btrees described in btree_info. */
int
xrep_find_ag_btree_roots(
	struct xfs_scrub		*sc,
	struct xfs_buf			*agf_bp,
	struct xrep_find_ag_btree	*btree_info,
	struct xfs_buf			*agfl_bp)
{
	struct xfs_mount		*mp = sc->mp;
	struct xrep_findroot		ri;
	struct xrep_find_ag_btree	*fab;
	struct xfs_btree_cur		*cur;
	int				error;

	ASSERT(xfs_buf_islocked(agf_bp));
	ASSERT(agfl_bp == NULL || xfs_buf_islocked(agfl_bp));

	ri.sc = sc;
	ri.btree_info = btree_info;
	ri.agf = agf_bp->b_addr;
	ri.agfl_bp = agfl_bp;
	for (fab = btree_info; fab->buf_ops; fab++) {
		ASSERT(agfl_bp || fab->rmap_owner != XFS_RMAP_OWN_AG);
		ASSERT(XFS_RMAP_NON_INODE_OWNER(fab->rmap_owner));
		fab->root = NULLAGBLOCK;
		fab->height = 0;
	}

	cur = xfs_rmapbt_init_cursor(mp, sc->tp, agf_bp, sc->sa.pag);
	error = xfs_rmap_query_all(cur, xrep_findroot_rmap, &ri);
	xfs_btree_del_cursor(cur, error);

	return error;
}

#ifdef CONFIG_XFS_QUOTA
/* Update some quota flags in the superblock. */
void
xrep_update_qflags(
	struct xfs_scrub	*sc,
	unsigned int		clear_flags,
	unsigned int		set_flags)
{
	struct xfs_mount	*mp = sc->mp;
	struct xfs_buf		*bp;

	mutex_lock(&mp->m_quotainfo->qi_quotaofflock);
	if ((mp->m_qflags & clear_flags) == 0 &&
	    (mp->m_qflags & set_flags) == set_flags)
		goto no_update;

	mp->m_qflags &= ~clear_flags;
	mp->m_qflags |= set_flags;

	spin_lock(&mp->m_sb_lock);
	mp->m_sb.sb_qflags &= ~clear_flags;
	mp->m_sb.sb_qflags |= set_flags;
	spin_unlock(&mp->m_sb_lock);

	/*
	 * Update the quota flags in the ondisk superblock without touching
	 * the summary counters.  We have not quiesced inode chunk allocation,
	 * so we cannot coordinate with updates to the icount and ifree percpu
	 * counters.
	 */
	bp = xfs_trans_getsb(sc->tp);
	xfs_sb_to_disk(bp->b_addr, &mp->m_sb);
	xfs_trans_buf_set_type(sc->tp, bp, XFS_BLFT_SB_BUF);
	xfs_trans_log_buf(sc->tp, bp, 0, sizeof(struct xfs_dsb) - 1);

no_update:
<<<<<<< HEAD
	mutex_unlock(&sc->mp->m_quotainfo->qi_quotaofflock);
=======
	mutex_unlock(&mp->m_quotainfo->qi_quotaofflock);
>>>>>>> 0c383648
}

/* Force a quotacheck the next time we mount. */
void
xrep_force_quotacheck(
	struct xfs_scrub	*sc,
	xfs_dqtype_t		type)
{
	uint			flag;

	flag = xfs_quota_chkd_flag(type);
	if (!(flag & sc->mp->m_qflags))
		return;

	xrep_update_qflags(sc, flag, 0);
}

/*
 * Attach dquots to this inode, or schedule quotacheck to fix them.
 *
 * This function ensures that the appropriate dquots are attached to an inode.
 * We cannot allow the dquot code to allocate an on-disk dquot block here
 * because we're already in transaction context.  The on-disk dquot should
 * already exist anyway.  If the quota code signals corruption or missing quota
 * information, schedule quotacheck, which will repair corruptions in the quota
 * metadata.
 */
int
xrep_ino_dqattach(
	struct xfs_scrub	*sc)
{
	int			error;

	ASSERT(sc->tp != NULL);
	ASSERT(sc->ip != NULL);

	error = xfs_qm_dqattach(sc->ip);
	switch (error) {
	case -EFSBADCRC:
	case -EFSCORRUPTED:
	case -ENOENT:
		xfs_err_ratelimited(sc->mp,
"inode %llu repair encountered quota error %d, quotacheck forced.",
				(unsigned long long)sc->ip->i_ino, error);
		if (XFS_IS_UQUOTA_ON(sc->mp) && !sc->ip->i_udquot)
			xrep_force_quotacheck(sc, XFS_DQTYPE_USER);
		if (XFS_IS_GQUOTA_ON(sc->mp) && !sc->ip->i_gdquot)
			xrep_force_quotacheck(sc, XFS_DQTYPE_GROUP);
		if (XFS_IS_PQUOTA_ON(sc->mp) && !sc->ip->i_pdquot)
			xrep_force_quotacheck(sc, XFS_DQTYPE_PROJ);
		fallthrough;
	case -ESRCH:
		error = 0;
		break;
	default:
		break;
	}

	return error;
}
#endif /* CONFIG_XFS_QUOTA */

/*
 * Ensure that the inode being repaired is ready to handle a certain number of
 * extents, or return EFSCORRUPTED.  Caller must hold the ILOCK of the inode
 * being repaired and have joined it to the scrub transaction.
 */
int
xrep_ino_ensure_extent_count(
	struct xfs_scrub	*sc,
	int			whichfork,
	xfs_extnum_t		nextents)
{
	xfs_extnum_t		max_extents;
	bool			inode_has_nrext64;

	inode_has_nrext64 = xfs_inode_has_large_extent_counts(sc->ip);
	max_extents = xfs_iext_max_nextents(inode_has_nrext64, whichfork);
	if (nextents <= max_extents)
		return 0;
	if (inode_has_nrext64)
		return -EFSCORRUPTED;
	if (!xfs_has_large_extent_counts(sc->mp))
		return -EFSCORRUPTED;

	max_extents = xfs_iext_max_nextents(true, whichfork);
	if (nextents > max_extents)
		return -EFSCORRUPTED;

	sc->ip->i_diflags2 |= XFS_DIFLAG2_NREXT64;
	xfs_trans_log_inode(sc->tp, sc->ip, XFS_ILOG_CORE);
	return 0;
}

/*
 * Initialize all the btree cursors for an AG repair except for the btree that
 * we're rebuilding.
 */
void
xrep_ag_btcur_init(
	struct xfs_scrub	*sc,
	struct xchk_ag		*sa)
{
	struct xfs_mount	*mp = sc->mp;

	/* Set up a bnobt cursor for cross-referencing. */
	if (sc->sm->sm_type != XFS_SCRUB_TYPE_BNOBT &&
	    sc->sm->sm_type != XFS_SCRUB_TYPE_CNTBT) {
		sa->bno_cur = xfs_bnobt_init_cursor(mp, sc->tp, sa->agf_bp,
				sc->sa.pag);
		sa->cnt_cur = xfs_cntbt_init_cursor(mp, sc->tp, sa->agf_bp,
				sc->sa.pag);
	}

	/* Set up a inobt cursor for cross-referencing. */
	if (sc->sm->sm_type != XFS_SCRUB_TYPE_INOBT &&
	    sc->sm->sm_type != XFS_SCRUB_TYPE_FINOBT) {
		sa->ino_cur = xfs_inobt_init_cursor(sc->sa.pag, sc->tp,
				sa->agi_bp);
		if (xfs_has_finobt(mp))
			sa->fino_cur = xfs_finobt_init_cursor(sc->sa.pag,
					sc->tp, sa->agi_bp);
	}

	/* Set up a rmapbt cursor for cross-referencing. */
	if (sc->sm->sm_type != XFS_SCRUB_TYPE_RMAPBT &&
	    xfs_has_rmapbt(mp))
		sa->rmap_cur = xfs_rmapbt_init_cursor(mp, sc->tp, sa->agf_bp,
				sc->sa.pag);

	/* Set up a refcountbt cursor for cross-referencing. */
	if (sc->sm->sm_type != XFS_SCRUB_TYPE_REFCNTBT &&
	    xfs_has_reflink(mp))
		sa->refc_cur = xfs_refcountbt_init_cursor(mp, sc->tp,
				sa->agf_bp, sc->sa.pag);
}

/*
 * Reinitialize the in-core AG state after a repair by rereading the AGF
 * buffer.  We had better get the same AGF buffer as the one that's attached
 * to the scrub context.
 */
int
xrep_reinit_pagf(
	struct xfs_scrub	*sc)
{
	struct xfs_perag	*pag = sc->sa.pag;
	struct xfs_buf		*bp;
	int			error;

	ASSERT(pag);
	ASSERT(xfs_perag_initialised_agf(pag));

	clear_bit(XFS_AGSTATE_AGF_INIT, &pag->pag_opstate);
	error = xfs_alloc_read_agf(pag, sc->tp, 0, &bp);
	if (error)
		return error;

	if (bp != sc->sa.agf_bp) {
		ASSERT(bp == sc->sa.agf_bp);
		return -EFSCORRUPTED;
	}

	return 0;
}

/*
 * Reinitialize the in-core AG state after a repair by rereading the AGI
 * buffer.  We had better get the same AGI buffer as the one that's attached
 * to the scrub context.
 */
int
xrep_reinit_pagi(
	struct xfs_scrub	*sc)
{
	struct xfs_perag	*pag = sc->sa.pag;
	struct xfs_buf		*bp;
	int			error;

	ASSERT(pag);
	ASSERT(xfs_perag_initialised_agi(pag));

	clear_bit(XFS_AGSTATE_AGI_INIT, &pag->pag_opstate);
<<<<<<< HEAD
	error = xfs_ialloc_read_agi(pag, sc->tp, &bp);
=======
	error = xfs_ialloc_read_agi(pag, sc->tp, 0, &bp);
>>>>>>> 0c383648
	if (error)
		return error;

	if (bp != sc->sa.agi_bp) {
		ASSERT(bp == sc->sa.agi_bp);
		return -EFSCORRUPTED;
	}

	return 0;
}

/*
 * Given an active reference to a perag structure, load AG headers and cursors.
 * This should only be called to scan an AG while repairing file-based metadata.
 */
int
xrep_ag_init(
	struct xfs_scrub	*sc,
	struct xfs_perag	*pag,
	struct xchk_ag		*sa)
{
	int			error;

	ASSERT(!sa->pag);

<<<<<<< HEAD
	error = xfs_ialloc_read_agi(pag, sc->tp, &sa->agi_bp);
=======
	error = xfs_ialloc_read_agi(pag, sc->tp, 0, &sa->agi_bp);
>>>>>>> 0c383648
	if (error)
		return error;

	error = xfs_alloc_read_agf(pag, sc->tp, 0, &sa->agf_bp);
	if (error)
		return error;

	/* Grab our own passive reference from the caller's ref. */
	sa->pag = xfs_perag_hold(pag);
	xrep_ag_btcur_init(sc, sa);
	return 0;
}

/* Reinitialize the per-AG block reservation for the AG we just fixed. */
int
xrep_reset_perag_resv(
	struct xfs_scrub	*sc)
{
	int			error;

	if (!(sc->flags & XREP_RESET_PERAG_RESV))
		return 0;

	ASSERT(sc->sa.pag != NULL);
	ASSERT(sc->ops->type == ST_PERAG);
	ASSERT(sc->tp);

	sc->flags &= ~XREP_RESET_PERAG_RESV;
<<<<<<< HEAD
	error = xfs_ag_resv_free(sc->sa.pag);
	if (error)
		goto out;
=======
	xfs_ag_resv_free(sc->sa.pag);
>>>>>>> 0c383648
	error = xfs_ag_resv_init(sc->sa.pag, sc->tp);
	if (error == -ENOSPC) {
		xfs_err(sc->mp,
"Insufficient free space to reset per-AG reservation for AG %u after repair.",
				sc->sa.pag->pag_agno);
		error = 0;
	}

<<<<<<< HEAD
out:
=======
>>>>>>> 0c383648
	return error;
}

/* Decide if we are going to call the repair function for a scrub type. */
bool
xrep_will_attempt(
	struct xfs_scrub	*sc)
{
	/* Userspace asked us to rebuild the structure regardless. */
	if (sc->sm->sm_flags & XFS_SCRUB_IFLAG_FORCE_REBUILD)
		return true;

	/* Let debug users force us into the repair routines. */
	if (XFS_TEST_ERROR(false, sc->mp, XFS_ERRTAG_FORCE_SCRUB_REPAIR))
		return true;

	/* Metadata is corrupt or failed cross-referencing. */
	if (xchk_needs_repair(sc->sm))
		return true;

	return false;
}

/* Try to fix some part of a metadata inode by calling another scrubber. */
STATIC int
xrep_metadata_inode_subtype(
	struct xfs_scrub	*sc,
	unsigned int		scrub_type)
{
<<<<<<< HEAD
	__u32			smtype = sc->sm->sm_type;
	__u32			smflags = sc->sm->sm_flags;
	unsigned int		sick_mask = sc->sick_mask;
	int			error;

	/*
	 * Let's see if the inode needs repair.  We're going to open-code calls
	 * to the scrub and repair functions so that we can hang on to the
	 * resources that we already acquired instead of using the standard
	 * setup/teardown routines.
	 */
	sc->sm->sm_flags &= ~XFS_SCRUB_FLAGS_OUT;
	sc->sm->sm_type = scrub_type;

	switch (scrub_type) {
	case XFS_SCRUB_TYPE_INODE:
		error = xchk_inode(sc);
		break;
	case XFS_SCRUB_TYPE_BMBTD:
		error = xchk_bmap_data(sc);
		break;
	case XFS_SCRUB_TYPE_BMBTA:
		error = xchk_bmap_attr(sc);
		break;
	default:
		ASSERT(0);
		error = -EFSCORRUPTED;
	}
	if (error)
		goto out;

	if (!xrep_will_attempt(sc))
=======
	struct xfs_scrub_subord	*sub;
	int			error;

	/*
	 * Let's see if the inode needs repair.  Use a subordinate scrub context
	 * to call the scrub and repair functions so that we can hang on to the
	 * resources that we already acquired instead of using the standard
	 * setup/teardown routines.
	 */
	sub = xchk_scrub_create_subord(sc, scrub_type);
	error = sub->sc.ops->scrub(&sub->sc);
	if (error)
		goto out;
	if (!xrep_will_attempt(&sub->sc))
>>>>>>> 0c383648
		goto out;

	/*
	 * Repair some part of the inode.  This will potentially join the inode
	 * to the transaction.
	 */
<<<<<<< HEAD
	switch (scrub_type) {
	case XFS_SCRUB_TYPE_INODE:
		error = xrep_inode(sc);
		break;
	case XFS_SCRUB_TYPE_BMBTD:
		error = xrep_bmap(sc, XFS_DATA_FORK, false);
		break;
	case XFS_SCRUB_TYPE_BMBTA:
		error = xrep_bmap(sc, XFS_ATTR_FORK, false);
		break;
	}
=======
	error = sub->sc.ops->repair(&sub->sc);
>>>>>>> 0c383648
	if (error)
		goto out;

	/*
	 * Finish all deferred intent items and then roll the transaction so
	 * that the inode will not be joined to the transaction when we exit
	 * the function.
	 */
<<<<<<< HEAD
	error = xfs_defer_finish(&sc->tp);
	if (error)
		goto out;
	error = xfs_trans_roll(&sc->tp);
=======
	error = xfs_defer_finish(&sub->sc.tp);
	if (error)
		goto out;
	error = xfs_trans_roll(&sub->sc.tp);
>>>>>>> 0c383648
	if (error)
		goto out;

	/*
	 * Clear the corruption flags and re-check the metadata that we just
	 * repaired.
	 */
<<<<<<< HEAD
	sc->sm->sm_flags &= ~XFS_SCRUB_FLAGS_OUT;

	switch (scrub_type) {
	case XFS_SCRUB_TYPE_INODE:
		error = xchk_inode(sc);
		break;
	case XFS_SCRUB_TYPE_BMBTD:
		error = xchk_bmap_data(sc);
		break;
	case XFS_SCRUB_TYPE_BMBTA:
		error = xchk_bmap_attr(sc);
		break;
	}
=======
	sub->sc.sm->sm_flags &= ~XFS_SCRUB_FLAGS_OUT;
	error = sub->sc.ops->scrub(&sub->sc);
>>>>>>> 0c383648
	if (error)
		goto out;

	/* If corruption persists, the repair has failed. */
<<<<<<< HEAD
	if (xchk_needs_repair(sc->sm)) {
=======
	if (xchk_needs_repair(sub->sc.sm)) {
>>>>>>> 0c383648
		error = -EFSCORRUPTED;
		goto out;
	}
out:
<<<<<<< HEAD
	sc->sick_mask = sick_mask;
	sc->sm->sm_type = smtype;
	sc->sm->sm_flags = smflags;
=======
	xchk_scrub_free_subord(sub);
>>>>>>> 0c383648
	return error;
}

/*
 * Repair the ondisk forks of a metadata inode.  The caller must ensure that
 * sc->ip points to the metadata inode and the ILOCK is held on that inode.
 * The inode must not be joined to the transaction before the call, and will
 * not be afterwards.
 */
int
xrep_metadata_inode_forks(
	struct xfs_scrub	*sc)
{
	bool			dirty = false;
	int			error;

	/* Repair the inode record and the data fork. */
	error = xrep_metadata_inode_subtype(sc, XFS_SCRUB_TYPE_INODE);
	if (error)
		return error;

	error = xrep_metadata_inode_subtype(sc, XFS_SCRUB_TYPE_BMBTD);
	if (error)
		return error;

	/* Make sure the attr fork looks ok before we delete it. */
	error = xrep_metadata_inode_subtype(sc, XFS_SCRUB_TYPE_BMBTA);
	if (error)
		return error;

	/* Clear the reflink flag since metadata never shares. */
	if (xfs_is_reflink_inode(sc->ip)) {
		dirty = true;
		xfs_trans_ijoin(sc->tp, sc->ip, 0);
		error = xfs_reflink_clear_inode_flag(sc->ip, &sc->tp);
		if (error)
			return error;
	}

<<<<<<< HEAD
=======
	/* Clear the attr forks since metadata shouldn't have that. */
	if (xfs_inode_hasattr(sc->ip)) {
		if (!dirty) {
			dirty = true;
			xfs_trans_ijoin(sc->tp, sc->ip, 0);
		}
		error = xrep_xattr_reset_fork(sc);
		if (error)
			return error;
	}

>>>>>>> 0c383648
	/*
	 * If we modified the inode, roll the transaction but don't rejoin the
	 * inode to the new transaction because xrep_bmap_data can do that.
	 */
	if (dirty) {
		error = xfs_trans_roll(&sc->tp);
		if (error)
			return error;
		dirty = false;
	}

	return 0;
}

/*
 * Set up an in-memory buffer cache so that we can use the xfbtree.  Allocating
 * a shmem file might take loks, so we cannot be in transaction context.  Park
 * our resources in the scrub context and let the teardown function take care
 * of them at the right time.
 */
int
xrep_setup_xfbtree(
	struct xfs_scrub	*sc,
	const char		*descr)
{
	ASSERT(sc->tp == NULL);

	return xmbuf_alloc(sc->mp, descr, &sc->xmbtp);
}

/*
 * Create a dummy transaction for use in a live update hook function.  This
 * function MUST NOT be called from regular repair code because the current
 * process' transaction is saved via the cookie.
 */
int
xrep_trans_alloc_hook_dummy(
	struct xfs_mount	*mp,
	void			**cookiep,
	struct xfs_trans	**tpp)
{
	int			error;

	*cookiep = current->journal_info;
	current->journal_info = NULL;

	error = xfs_trans_alloc_empty(mp, tpp);
	if (!error)
		return 0;

	current->journal_info = *cookiep;
	*cookiep = NULL;
	return error;
}

/* Cancel a dummy transaction used by a live update hook function. */
void
xrep_trans_cancel_hook_dummy(
	void			**cookiep,
	struct xfs_trans	*tp)
{
	xfs_trans_cancel(tp);
	current->journal_info = *cookiep;
	*cookiep = NULL;
<<<<<<< HEAD
=======
}

/*
 * See if this buffer can pass the given ->verify_struct() function.
 *
 * If the buffer already has ops attached and they're not the ones that were
 * passed in, we reject the buffer.  Otherwise, we perform the structure test
 * (note that we do not check CRCs) and return the outcome of the test.  The
 * buffer ops and error state are left unchanged.
 */
bool
xrep_buf_verify_struct(
	struct xfs_buf			*bp,
	const struct xfs_buf_ops	*ops)
{
	const struct xfs_buf_ops	*old_ops = bp->b_ops;
	xfs_failaddr_t			fa;
	int				old_error;

	if (old_ops) {
		if (old_ops != ops)
			return false;
	}

	old_error = bp->b_error;
	bp->b_ops = ops;
	fa = bp->b_ops->verify_struct(bp);
	bp->b_ops = old_ops;
	bp->b_error = old_error;

	return fa == NULL;
>>>>>>> 0c383648
}<|MERGE_RESOLUTION|>--- conflicted
+++ resolved
@@ -32,13 +32,10 @@
 #include "xfs_reflink.h"
 #include "xfs_health.h"
 #include "xfs_buf_mem.h"
-<<<<<<< HEAD
-=======
 #include "xfs_da_format.h"
 #include "xfs_da_btree.h"
 #include "xfs_attr.h"
 #include "xfs_dir2.h"
->>>>>>> 0c383648
 #include "scrub/scrub.h"
 #include "scrub/common.h"
 #include "scrub/trace.h"
@@ -46,10 +43,7 @@
 #include "scrub/bitmap.h"
 #include "scrub/stats.h"
 #include "scrub/xfile.h"
-<<<<<<< HEAD
-=======
 #include "scrub/attr_repair.h"
->>>>>>> 0c383648
 
 /*
  * Attempt to repair some metadata, if the metadata is corrupt and userspace
@@ -735,11 +729,7 @@
 	xfs_trans_log_buf(sc->tp, bp, 0, sizeof(struct xfs_dsb) - 1);
 
 no_update:
-<<<<<<< HEAD
-	mutex_unlock(&sc->mp->m_quotainfo->qi_quotaofflock);
-=======
 	mutex_unlock(&mp->m_quotainfo->qi_quotaofflock);
->>>>>>> 0c383648
 }
 
 /* Force a quotacheck the next time we mount. */
@@ -923,11 +913,7 @@
 	ASSERT(xfs_perag_initialised_agi(pag));
 
 	clear_bit(XFS_AGSTATE_AGI_INIT, &pag->pag_opstate);
-<<<<<<< HEAD
-	error = xfs_ialloc_read_agi(pag, sc->tp, &bp);
-=======
 	error = xfs_ialloc_read_agi(pag, sc->tp, 0, &bp);
->>>>>>> 0c383648
 	if (error)
 		return error;
 
@@ -953,11 +939,7 @@
 
 	ASSERT(!sa->pag);
 
-<<<<<<< HEAD
-	error = xfs_ialloc_read_agi(pag, sc->tp, &sa->agi_bp);
-=======
 	error = xfs_ialloc_read_agi(pag, sc->tp, 0, &sa->agi_bp);
->>>>>>> 0c383648
 	if (error)
 		return error;
 
@@ -986,13 +968,7 @@
 	ASSERT(sc->tp);
 
 	sc->flags &= ~XREP_RESET_PERAG_RESV;
-<<<<<<< HEAD
-	error = xfs_ag_resv_free(sc->sa.pag);
-	if (error)
-		goto out;
-=======
 	xfs_ag_resv_free(sc->sa.pag);
->>>>>>> 0c383648
 	error = xfs_ag_resv_init(sc->sa.pag, sc->tp);
 	if (error == -ENOSPC) {
 		xfs_err(sc->mp,
@@ -1001,10 +977,6 @@
 		error = 0;
 	}
 
-<<<<<<< HEAD
-out:
-=======
->>>>>>> 0c383648
 	return error;
 }
 
@@ -1034,40 +1006,6 @@
 	struct xfs_scrub	*sc,
 	unsigned int		scrub_type)
 {
-<<<<<<< HEAD
-	__u32			smtype = sc->sm->sm_type;
-	__u32			smflags = sc->sm->sm_flags;
-	unsigned int		sick_mask = sc->sick_mask;
-	int			error;
-
-	/*
-	 * Let's see if the inode needs repair.  We're going to open-code calls
-	 * to the scrub and repair functions so that we can hang on to the
-	 * resources that we already acquired instead of using the standard
-	 * setup/teardown routines.
-	 */
-	sc->sm->sm_flags &= ~XFS_SCRUB_FLAGS_OUT;
-	sc->sm->sm_type = scrub_type;
-
-	switch (scrub_type) {
-	case XFS_SCRUB_TYPE_INODE:
-		error = xchk_inode(sc);
-		break;
-	case XFS_SCRUB_TYPE_BMBTD:
-		error = xchk_bmap_data(sc);
-		break;
-	case XFS_SCRUB_TYPE_BMBTA:
-		error = xchk_bmap_attr(sc);
-		break;
-	default:
-		ASSERT(0);
-		error = -EFSCORRUPTED;
-	}
-	if (error)
-		goto out;
-
-	if (!xrep_will_attempt(sc))
-=======
 	struct xfs_scrub_subord	*sub;
 	int			error;
 
@@ -1082,28 +1020,13 @@
 	if (error)
 		goto out;
 	if (!xrep_will_attempt(&sub->sc))
->>>>>>> 0c383648
 		goto out;
 
 	/*
 	 * Repair some part of the inode.  This will potentially join the inode
 	 * to the transaction.
 	 */
-<<<<<<< HEAD
-	switch (scrub_type) {
-	case XFS_SCRUB_TYPE_INODE:
-		error = xrep_inode(sc);
-		break;
-	case XFS_SCRUB_TYPE_BMBTD:
-		error = xrep_bmap(sc, XFS_DATA_FORK, false);
-		break;
-	case XFS_SCRUB_TYPE_BMBTA:
-		error = xrep_bmap(sc, XFS_ATTR_FORK, false);
-		break;
-	}
-=======
 	error = sub->sc.ops->repair(&sub->sc);
->>>>>>> 0c383648
 	if (error)
 		goto out;
 
@@ -1112,17 +1035,10 @@
 	 * that the inode will not be joined to the transaction when we exit
 	 * the function.
 	 */
-<<<<<<< HEAD
-	error = xfs_defer_finish(&sc->tp);
-	if (error)
-		goto out;
-	error = xfs_trans_roll(&sc->tp);
-=======
 	error = xfs_defer_finish(&sub->sc.tp);
 	if (error)
 		goto out;
 	error = xfs_trans_roll(&sub->sc.tp);
->>>>>>> 0c383648
 	if (error)
 		goto out;
 
@@ -1130,44 +1046,18 @@
 	 * Clear the corruption flags and re-check the metadata that we just
 	 * repaired.
 	 */
-<<<<<<< HEAD
-	sc->sm->sm_flags &= ~XFS_SCRUB_FLAGS_OUT;
-
-	switch (scrub_type) {
-	case XFS_SCRUB_TYPE_INODE:
-		error = xchk_inode(sc);
-		break;
-	case XFS_SCRUB_TYPE_BMBTD:
-		error = xchk_bmap_data(sc);
-		break;
-	case XFS_SCRUB_TYPE_BMBTA:
-		error = xchk_bmap_attr(sc);
-		break;
-	}
-=======
 	sub->sc.sm->sm_flags &= ~XFS_SCRUB_FLAGS_OUT;
 	error = sub->sc.ops->scrub(&sub->sc);
->>>>>>> 0c383648
 	if (error)
 		goto out;
 
 	/* If corruption persists, the repair has failed. */
-<<<<<<< HEAD
-	if (xchk_needs_repair(sc->sm)) {
-=======
 	if (xchk_needs_repair(sub->sc.sm)) {
->>>>>>> 0c383648
 		error = -EFSCORRUPTED;
 		goto out;
 	}
 out:
-<<<<<<< HEAD
-	sc->sick_mask = sick_mask;
-	sc->sm->sm_type = smtype;
-	sc->sm->sm_flags = smflags;
-=======
 	xchk_scrub_free_subord(sub);
->>>>>>> 0c383648
 	return error;
 }
 
@@ -1207,8 +1097,6 @@
 			return error;
 	}
 
-<<<<<<< HEAD
-=======
 	/* Clear the attr forks since metadata shouldn't have that. */
 	if (xfs_inode_hasattr(sc->ip)) {
 		if (!dirty) {
@@ -1220,7 +1108,6 @@
 			return error;
 	}
 
->>>>>>> 0c383648
 	/*
 	 * If we modified the inode, roll the transaction but don't rejoin the
 	 * inode to the new transaction because xrep_bmap_data can do that.
@@ -1285,8 +1172,6 @@
 	xfs_trans_cancel(tp);
 	current->journal_info = *cookiep;
 	*cookiep = NULL;
-<<<<<<< HEAD
-=======
 }
 
 /*
@@ -1318,5 +1203,4 @@
 	bp->b_error = old_error;
 
 	return fa == NULL;
->>>>>>> 0c383648
 }