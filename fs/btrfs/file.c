--- conflicted
+++ resolved
@@ -1067,31 +1067,7 @@
 	btrfs_drew_write_unlock(&inode->root->snapshot_lock);
 }
 
-<<<<<<< HEAD
-int btrfs_write_check(struct kiocb *iocb, struct iov_iter *from, size_t count)
-=======
-static void update_time_for_write(struct inode *inode)
-{
-	struct timespec64 now, ts;
-
-	if (IS_NOCMTIME(inode))
-		return;
-
-	now = current_time(inode);
-	ts = inode_get_mtime(inode);
-	if (!timespec64_equal(&ts, &now))
-		inode_set_mtime_to_ts(inode, now);
-
-	ts = inode_get_ctime(inode);
-	if (!timespec64_equal(&ts, &now))
-		inode_set_ctime_to_ts(inode, now);
-
-	if (IS_I_VERSION(inode))
-		inode_inc_iversion(inode);
-}
-
 int btrfs_write_check(struct kiocb *iocb, size_t count)
->>>>>>> e82c9362
 {
 	struct file *file = iocb->ki_filp;
 	struct inode *inode = file_inode(file);
