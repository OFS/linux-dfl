#!/bin/bash
# SPDX-License-Identifier: GPL-2.0

# Double quotes to prevent globbing and word splitting is recommended in new
# code but we accept it, especially because there were too many before having
# address all other issues detected by shellcheck.
#shellcheck disable=SC2086

. "$(dirname "${0}")/mptcp_lib.sh"

ns=""
timeout_poll=30
timeout_test=$((timeout_poll * 2 + 1))
ret=0

flush_pids()
{
	# mptcp_connect in join mode will sleep a bit before completing,
	# give it some time
	sleep 1.1

	ip netns pids "${ns}" | xargs --no-run-if-empty kill -SIGUSR1 &>/dev/null

	for _ in $(seq $((timeout_poll * 10))); do
		[ -z "$(ip netns pids "${ns}")" ] && break
		sleep 0.1
	done
}

# This function is used in the cleanup trap
#shellcheck disable=SC2317
cleanup()
{
	ip netns pids "${ns}" | xargs --no-run-if-empty kill -SIGKILL &>/dev/null

	mptcp_lib_ns_exit "${ns}"
}

mptcp_lib_check_mptcp
mptcp_lib_check_tools ip ss

get_msk_inuse()
{
	ip netns exec $ns cat /proc/net/protocols | awk '$1~/^MPTCP$/{print $3}'
}

__chk_nr()
{
	local command="$1"
	local expected=$2
	local msg="$3"
	local skip="${4-SKIP}"
	local nr

	nr=$(eval $command)

	mptcp_lib_print_title "$msg"
	if [ "$nr" != "$expected" ]; then
		if [ "$nr" = "$skip" ] && ! mptcp_lib_expect_all_features; then
			mptcp_lib_pr_skip "Feature probably not supported"
			mptcp_lib_result_skip "${msg}"
		else
			mptcp_lib_pr_fail "expected $expected found $nr"
			mptcp_lib_result_fail "${msg}"
			ret=${KSFT_FAIL}
		fi
	else
		mptcp_lib_pr_ok
		mptcp_lib_result_pass "${msg}"
	fi
}

__chk_msk_nr()
{
	local condition=$1
	shift 1

	__chk_nr "ss -inmHMN $ns | $condition" "$@"
}

chk_msk_nr()
{
	__chk_msk_nr "grep -c token:" "$@"
}

chk_listener_nr()
{
	local expected=$1
	local msg="$2"

	__chk_nr "ss -nlHMON $ns | wc -l" "$expected" "$msg - mptcp" 0
	__chk_nr "ss -nlHtON $ns | wc -l" "$expected" "$msg - subflows"
}

wait_msk_nr()
{
	local condition="grep -c token:"
	local expected=$1
	local timeout=20
	local msg nr
	local max=0
	local i=0

	shift 1
	msg=$*

	while [ $i -lt $timeout ]; do
		nr=$(ss -inmHMN $ns | $condition)
		[ $nr == $expected ] && break;
		[ $nr -gt $max ] && max=$nr
		i=$((i + 1))
		sleep 1
	done

	mptcp_lib_print_title "$msg"
	if [ $i -ge $timeout ]; then
		mptcp_lib_pr_fail "timeout while expecting $expected max $max last $nr"
		mptcp_lib_result_fail "${msg} # timeout"
		ret=${KSFT_FAIL}
	elif [ $nr != $expected ]; then
		mptcp_lib_pr_fail "expected $expected found $nr"
		mptcp_lib_result_fail "${msg} # unexpected result"
		ret=${KSFT_FAIL}
	else
		mptcp_lib_pr_ok
		mptcp_lib_result_pass "${msg}"
	fi
}

chk_msk_fallback_nr()
{
	__chk_msk_nr "grep -c fallback" "$@"
}

chk_msk_remote_key_nr()
{
	__chk_msk_nr "grep -c remote_key" "$@"
}

__chk_listen()
{
	local filter="$1"
	local expected=$2
	local msg="$3"

	__chk_nr "ss -N $ns -Ml '$filter' | grep -c LISTEN" "$expected" "$msg" 0
}

chk_msk_listen()
{
	lport=$1

	# destination port search should always return empty list
	__chk_listen "dport $lport" 0 "listen match for dport $lport"

	# should return 'our' mptcp listen socket
	__chk_listen "sport $lport" 1 "listen match for sport $lport"

	__chk_listen "src inet:0.0.0.0:$lport" 1 "listen match for saddr and sport"

	__chk_listen "" 1 "all listen sockets"

	nr=$(ss -Ml $filter | wc -l)
}

chk_msk_inuse()
{
	local expected=$1
	local msg="....chk ${2:-${expected}} msk in use"
	local listen_nr

	if [ "${expected}" -eq 0 ]; then
		msg+=" after flush"
	fi

	listen_nr=$(ss -N "${ns}" -Ml | grep -c LISTEN)
	expected=$((expected + listen_nr))

	for _ in $(seq 10); do
		if [ "$(get_msk_inuse)" -eq $expected ]; then
			break
		fi
		sleep 0.1
	done

	__chk_nr get_msk_inuse $expected "${msg}" 0
}

# $1: cestab nr
chk_msk_cestab()
{
	local expected=$1
	local msg="....chk ${2:-${expected}} cestab"

	if [ "${expected}" -eq 0 ]; then
		msg+=" after flush"
	fi

	__chk_nr "mptcp_lib_get_counter ${ns} MPTcpExtMPCurrEstab" \
		 "${expected}" "${msg}" ""
<<<<<<< HEAD
=======
}

msk_info_get_value()
{
	local port="${1}"
	local info="${2}"

	ss -N "${ns}" -inHM dport "${port}" | \
		mptcp_lib_get_info_value "${info}" "${info}"
}

chk_msk_info()
{
	local port="${1}"
	local info="${2}"
	local cnt="${3}"
	local msg="....chk ${info}"
	local delta_ms=250  # half what we waited before, just to be sure
	local now

	now=$(msk_info_get_value "${port}" "${info}")

	mptcp_lib_print_title "${msg}"
	if { [ -z "${cnt}" ] || [ -z "${now}" ]; } &&
	   ! mptcp_lib_expect_all_features; then
		mptcp_lib_pr_skip "Feature probably not supported"
		mptcp_lib_result_skip "${msg}"
	elif [ "$((cnt + delta_ms))" -lt "${now}" ]; then
		mptcp_lib_pr_ok
		mptcp_lib_result_pass "${msg}"
	else
		mptcp_lib_pr_fail "value of ${info} changed by $((now - cnt))ms," \
				  "expected at least ${delta_ms}ms"
		mptcp_lib_result_fail "${msg}"
		ret=${KSFT_FAIL}
	fi
}

chk_last_time_info()
{
	local port="${1}"
	local data_sent data_recv ack_recv

	data_sent=$(msk_info_get_value "${port}" "last_data_sent")
	data_recv=$(msk_info_get_value "${port}" "last_data_recv")
	ack_recv=$(msk_info_get_value "${port}" "last_ack_recv")

	sleep 0.5  # wait to check after if the timestamps difference

	chk_msk_info "${port}" "last_data_sent" "${data_sent}"
	chk_msk_info "${port}" "last_data_recv" "${data_recv}"
	chk_msk_info "${port}" "last_ack_recv" "${ack_recv}"
>>>>>>> 0c383648
}

wait_connected()
{
	local listener_ns="${1}"
	local port="${2}"

	local port_hex i

	port_hex="$(printf "%04X" "${port}")"
	for i in $(seq 10); do
		ip netns exec ${listener_ns} grep -q " 0100007F:${port_hex} " /proc/net/tcp && break
		sleep 0.1
	done
}

trap cleanup EXIT
mptcp_lib_ns_init ns

echo "a" | \
	timeout ${timeout_test} \
		ip netns exec $ns \
			./mptcp_connect -p 10000 -l -t ${timeout_poll} -w 20 \
				0.0.0.0 >/dev/null &
mptcp_lib_wait_local_port_listen $ns 10000
chk_msk_nr 0 "no msk on netns creation"
chk_msk_listen 10000

echo "b" | \
	timeout ${timeout_test} \
		ip netns exec $ns \
			./mptcp_connect -p 10000 -r 0 -t ${timeout_poll} -w 20 \
				127.0.0.1 >/dev/null &
wait_connected $ns 10000
chk_msk_nr 2 "after MPC handshake "
chk_last_time_info 10000
chk_msk_remote_key_nr 2 "....chk remote_key"
chk_msk_fallback_nr 0 "....chk no fallback"
chk_msk_inuse 2
chk_msk_cestab 2
flush_pids

chk_msk_inuse 0 "2->0"
chk_msk_cestab 0 "2->0"

echo "a" | \
	timeout ${timeout_test} \
		ip netns exec $ns \
			./mptcp_connect -p 10001 -l -s TCP -t ${timeout_poll} -w 20 \
				0.0.0.0 >/dev/null &
mptcp_lib_wait_local_port_listen $ns 10001
echo "b" | \
	timeout ${timeout_test} \
		ip netns exec $ns \
			./mptcp_connect -p 10001 -r 0 -t ${timeout_poll} -w 20 \
				127.0.0.1 >/dev/null &
wait_connected $ns 10001
chk_msk_fallback_nr 1 "check fallback"
chk_msk_inuse 1
chk_msk_cestab 1
flush_pids

chk_msk_inuse 0 "1->0"
chk_msk_cestab 0 "1->0"

NR_CLIENTS=100
for I in $(seq 1 $NR_CLIENTS); do
	echo "a" | \
		timeout ${timeout_test} \
			ip netns exec $ns \
				./mptcp_connect -p $((I+10001)) -l -w 20 \
					-t ${timeout_poll} 0.0.0.0 >/dev/null &
done
mptcp_lib_wait_local_port_listen $ns $((NR_CLIENTS + 10001))

for I in $(seq 1 $NR_CLIENTS); do
	echo "b" | \
		timeout ${timeout_test} \
			ip netns exec $ns \
				./mptcp_connect -p $((I+10001)) -w 20 \
					-t ${timeout_poll} 127.0.0.1 >/dev/null &
done

wait_msk_nr $((NR_CLIENTS*2)) "many msk socket present"
chk_msk_inuse $((NR_CLIENTS*2)) "many"
chk_msk_cestab $((NR_CLIENTS*2)) "many"
flush_pids

chk_msk_inuse 0 "many->0"
chk_msk_cestab 0 "many->0"

chk_listener_nr 0 "no listener sockets"
NR_SERVERS=100
for I in $(seq 1 $NR_SERVERS); do
	ip netns exec $ns ./mptcp_connect -p $((I + 20001)) \
		-t ${timeout_poll} -l 0.0.0.0 >/dev/null 2>&1 &
done
mptcp_lib_wait_local_port_listen $ns $((NR_SERVERS + 20001))

chk_listener_nr $NR_SERVERS "many listener sockets"

# graceful termination
for I in $(seq 1 $NR_SERVERS); do
	echo a | ip netns exec $ns ./mptcp_connect -p $((I + 20001)) 127.0.0.1 >/dev/null 2>&1 &
done
flush_pids

mptcp_lib_result_print_all_tap
exit $ret<|MERGE_RESOLUTION|>--- conflicted
+++ resolved
@@ -198,8 +198,6 @@
 
 	__chk_nr "mptcp_lib_get_counter ${ns} MPTcpExtMPCurrEstab" \
 		 "${expected}" "${msg}" ""
-<<<<<<< HEAD
-=======
 }
 
 msk_info_get_value()
@@ -252,7 +250,6 @@
 	chk_msk_info "${port}" "last_data_sent" "${data_sent}"
 	chk_msk_info "${port}" "last_data_recv" "${data_recv}"
 	chk_msk_info "${port}" "last_ack_recv" "${ack_recv}"
->>>>>>> 0c383648
 }
 
 wait_connected()
