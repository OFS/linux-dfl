// SPDX-License-Identifier: GPL-2.0-or-later
/*
 * probe-event.c : perf-probe definition to probe_events format converter
 *
 * Written by Masami Hiramatsu <mhiramat@redhat.com>
 */

#include <inttypes.h>
#include <sys/utsname.h>
#include <sys/types.h>
#include <sys/stat.h>
#include <fcntl.h>
#include <errno.h>
#include <libgen.h>
#include <stdio.h>
#include <unistd.h>
#include <stdlib.h>
#include <string.h>
#include <stdarg.h>
#include <limits.h>
#include <elf.h>

#include "build-id.h"
#include "event.h"
#include "namespaces.h"
#include "strlist.h"
#include "strfilter.h"
#include "debug.h"
#include "dso.h"
#include "color.h"
#include "map.h"
#include "maps.h"
#include "mutex.h"
#include "symbol.h"
#include <api/fs/fs.h>
#include "trace-event.h"	/* For __maybe_unused */
#include "probe-event.h"
#include "probe-finder.h"
#include "probe-file.h"
#include "session.h"
#include "string2.h"
#include "strbuf.h"

#include <subcmd/pager.h>
#include <linux/ctype.h>
#include <linux/zalloc.h>

#ifdef HAVE_DEBUGINFOD_SUPPORT
#include <elfutils/debuginfod.h>
#endif

#define PERFPROBE_GROUP "probe"

bool probe_event_dry_run;	/* Dry run flag */
struct probe_conf probe_conf = { .magic_num = DEFAULT_PROBE_MAGIC_NUM };

static char *synthesize_perf_probe_point(struct perf_probe_point *pp);

#define semantic_error(msg ...) pr_err("Semantic error :" msg)

int e_snprintf(char *str, size_t size, const char *format, ...)
{
	int ret;
	va_list ap;
	va_start(ap, format);
	ret = vsnprintf(str, size, format, ap);
	va_end(ap);
	if (ret >= (int)size)
		ret = -E2BIG;
	return ret;
}

static struct machine *host_machine;

/* Initialize symbol maps and path of vmlinux/modules */
int init_probe_symbol_maps(bool user_only)
{
	int ret;

	symbol_conf.allow_aliases = true;
	ret = symbol__init(NULL);
	if (ret < 0) {
		pr_debug("Failed to init symbol map.\n");
		goto out;
	}

	if (host_machine || user_only)	/* already initialized */
		return 0;

	if (symbol_conf.vmlinux_name)
		pr_debug("Use vmlinux: %s\n", symbol_conf.vmlinux_name);

	host_machine = machine__new_host();
	if (!host_machine) {
		pr_debug("machine__new_host() failed.\n");
		symbol__exit();
		ret = -1;
	}
out:
	if (ret < 0)
		pr_warning("Failed to init vmlinux path.\n");
	return ret;
}

void exit_probe_symbol_maps(void)
{
	machine__delete(host_machine);
	host_machine = NULL;
	symbol__exit();
}

static struct ref_reloc_sym *kernel_get_ref_reloc_sym(struct map **pmap)
{
	struct kmap *kmap;
	struct map *map = machine__kernel_map(host_machine);

	if (map__load(map) < 0)
		return NULL;

	kmap = map__kmap(map);
	if (!kmap)
		return NULL;

	if (pmap)
		*pmap = map;

	return kmap->ref_reloc_sym;
}

static int kernel_get_symbol_address_by_name(const char *name, u64 *addr,
					     bool reloc, bool reladdr)
{
	struct ref_reloc_sym *reloc_sym;
	struct symbol *sym;
	struct map *map;

	/* ref_reloc_sym is just a label. Need a special fix*/
	reloc_sym = kernel_get_ref_reloc_sym(&map);
	if (reloc_sym && strcmp(name, reloc_sym->name) == 0)
		*addr = (!map__reloc(map) || reloc) ? reloc_sym->addr :
			reloc_sym->unrelocated_addr;
	else {
		sym = machine__find_kernel_symbol_by_name(host_machine, name, &map);
		if (!sym)
			return -ENOENT;
		*addr = map__unmap_ip(map, sym->start) -
			((reloc) ? 0 : map__reloc(map)) -
			((reladdr) ? map__start(map) : 0);
	}
	return 0;
}

struct kernel_get_module_map_cb_args {
	const char *module;
	struct map *result;
};

static int kernel_get_module_map_cb(struct map *map, void *data)
{
	struct kernel_get_module_map_cb_args *args = data;
	struct dso *dso = map__dso(map);
<<<<<<< HEAD
	const char *short_name = dso->short_name; /* short_name is "[module]" */
	u16 short_name_len =  dso->short_name_len;
=======
	const char *short_name = dso__short_name(dso);
	u16 short_name_len =  dso__short_name_len(dso);
>>>>>>> 0c383648

	if (strncmp(short_name + 1, args->module, short_name_len - 2) == 0 &&
	    args->module[short_name_len - 2] == '\0') {
		args->result = map__get(map);
		return 1;
	}
	return 0;
}

static struct map *kernel_get_module_map(const char *module)
{
	struct kernel_get_module_map_cb_args args = {
		.module = module,
		.result = NULL,
	};

	/* A file path -- this is an offline module */
	if (module && strchr(module, '/'))
		return dso__new_map(module);

	if (!module) {
		struct map *map = machine__kernel_map(host_machine);

		return map__get(map);
	}

	maps__for_each_map(machine__kernel_maps(host_machine), kernel_get_module_map_cb, &args);

	return args.result;
}

struct map *get_target_map(const char *target, struct nsinfo *nsi, bool user)
{
	/* Init maps of given executable or kernel */
	if (user) {
		struct map *map;
		struct dso *dso;

		map = dso__new_map(target);
		dso = map ? map__dso(map) : NULL;
		if (dso) {
			mutex_lock(dso__lock(dso));
			dso__set_nsinfo(dso, nsinfo__get(nsi));
			mutex_unlock(dso__lock(dso));
		}
		return map;
	} else {
		return kernel_get_module_map(target);
	}
}

static int convert_exec_to_group(const char *exec, char **result)
{
	char *ptr1, *ptr2, *exec_copy;
	char buf[64];
	int ret;

	exec_copy = strdup(exec);
	if (!exec_copy)
		return -ENOMEM;

	ptr1 = basename(exec_copy);
	if (!ptr1) {
		ret = -EINVAL;
		goto out;
	}

	for (ptr2 = ptr1; *ptr2 != '\0'; ptr2++) {
		if (!isalnum(*ptr2) && *ptr2 != '_') {
			*ptr2 = '\0';
			break;
		}
	}

	ret = e_snprintf(buf, sizeof(buf), "%s_%s", PERFPROBE_GROUP, ptr1);
	if (ret < 0)
		goto out;

	*result = strdup(buf);
	ret = *result ? 0 : -ENOMEM;

out:
	free(exec_copy);
	return ret;
}

static void clear_perf_probe_point(struct perf_probe_point *pp)
{
	zfree(&pp->file);
	zfree(&pp->function);
	zfree(&pp->lazy_line);
}

static void clear_probe_trace_events(struct probe_trace_event *tevs, int ntevs)
{
	int i;

	for (i = 0; i < ntevs; i++)
		clear_probe_trace_event(tevs + i);
}

static bool kprobe_blacklist__listed(u64 address);
static bool kprobe_warn_out_range(const char *symbol, u64 address)
{
	struct map *map;
	bool ret = false;

	map = kernel_get_module_map(NULL);
	if (map) {
		ret = address <= map__start(map) || map__end(map) < address;
		if (ret)
			pr_warning("%s is out of .text, skip it.\n", symbol);
		map__put(map);
	}
	if (!ret && kprobe_blacklist__listed(address)) {
		pr_warning("%s is blacklisted function, skip it.\n", symbol);
		ret = true;
	}

	return ret;
}

/*
 * @module can be module name of module file path. In case of path,
 * inspect elf and find out what is actual module name.
 * Caller has to free mod_name after using it.
 */
static char *find_module_name(const char *module)
{
	int fd;
	Elf *elf;
	GElf_Ehdr ehdr;
	GElf_Shdr shdr;
	Elf_Data *data;
	Elf_Scn *sec;
	char *mod_name = NULL;
	int name_offset;

	fd = open(module, O_RDONLY);
	if (fd < 0)
		return NULL;

	elf = elf_begin(fd, PERF_ELF_C_READ_MMAP, NULL);
	if (elf == NULL)
		goto elf_err;

	if (gelf_getehdr(elf, &ehdr) == NULL)
		goto ret_err;

	sec = elf_section_by_name(elf, &ehdr, &shdr,
			".gnu.linkonce.this_module", NULL);
	if (!sec)
		goto ret_err;

	data = elf_getdata(sec, NULL);
	if (!data || !data->d_buf)
		goto ret_err;

	/*
	 * NOTE:
	 * '.gnu.linkonce.this_module' section of kernel module elf directly
	 * maps to 'struct module' from linux/module.h. This section contains
	 * actual module name which will be used by kernel after loading it.
	 * But, we cannot use 'struct module' here since linux/module.h is not
	 * exposed to user-space. Offset of 'name' has remained same from long
	 * time, so hardcoding it here.
	 */
	if (ehdr.e_ident[EI_CLASS] == ELFCLASS32)
		name_offset = 12;
	else	/* expect ELFCLASS64 by default */
		name_offset = 24;

	mod_name = strdup((char *)data->d_buf + name_offset);

ret_err:
	elf_end(elf);
elf_err:
	close(fd);
	return mod_name;
}

#ifdef HAVE_DWARF_SUPPORT

static int kernel_get_module_dso(const char *module, struct dso **pdso)
{
	struct dso *dso;
	struct map *map;
	const char *vmlinux_name;
	int ret = 0;

	if (module) {
		char module_name[128];

		snprintf(module_name, sizeof(module_name), "[%s]", module);
		map = maps__find_by_name(machine__kernel_maps(host_machine), module_name);
		if (map) {
			dso = map__dso(map);
			map__put(map);
			goto found;
		}
		pr_debug("Failed to find module %s.\n", module);
		return -ENOENT;
	}

	map = machine__kernel_map(host_machine);
	dso = map__dso(map);
	if (!dso__has_build_id(dso))
		dso__read_running_kernel_build_id(dso, host_machine);

	vmlinux_name = symbol_conf.vmlinux_name;
	*dso__load_errno(dso) = 0;
	if (vmlinux_name)
		ret = dso__load_vmlinux(dso, map, vmlinux_name, false);
	else
		ret = dso__load_vmlinux_path(dso, map);
found:
	*pdso = dso;
	return ret;
}

/*
 * Some binaries like glibc have special symbols which are on the symbol
 * table, but not in the debuginfo. If we can find the address of the
 * symbol from map, we can translate the address back to the probe point.
 */
static int find_alternative_probe_point(struct debuginfo *dinfo,
					struct perf_probe_point *pp,
					struct perf_probe_point *result,
					const char *target, struct nsinfo *nsi,
					bool uprobes)
{
	struct map *map = NULL;
	struct symbol *sym;
	u64 address = 0;
	int ret = -ENOENT;
	size_t idx;

	/* This can work only for function-name based one */
	if (!pp->function || pp->file)
		return -ENOTSUP;

	map = get_target_map(target, nsi, uprobes);
	if (!map)
		return -EINVAL;

	/* Find the address of given function */
	map__for_each_symbol_by_name(map, pp->function, sym, idx) {
		if (uprobes) {
			address = sym->start;
			if (sym->type == STT_GNU_IFUNC)
				pr_warning("Warning: The probe function (%s) is a GNU indirect function.\n"
					   "Consider identifying the final function used at run time and set the probe directly on that.\n",
					   pp->function);
		} else
			address = map__unmap_ip(map, sym->start) - map__reloc(map);
		break;
	}
	if (!address) {
		ret = -ENOENT;
		goto out;
	}
	pr_debug("Symbol %s address found : %" PRIx64 "\n",
			pp->function, address);

	ret = debuginfo__find_probe_point(dinfo, address, result);
	if (ret <= 0)
		ret = (!ret) ? -ENOENT : ret;
	else {
		result->offset += pp->offset;
		result->line += pp->line;
		result->retprobe = pp->retprobe;
		ret = 0;
	}

out:
	map__put(map);
	return ret;

}

static int get_alternative_probe_event(struct debuginfo *dinfo,
				       struct perf_probe_event *pev,
				       struct perf_probe_point *tmp)
{
	int ret;

	memcpy(tmp, &pev->point, sizeof(*tmp));
	memset(&pev->point, 0, sizeof(pev->point));
	ret = find_alternative_probe_point(dinfo, tmp, &pev->point, pev->target,
					   pev->nsi, pev->uprobes);
	if (ret < 0)
		memcpy(&pev->point, tmp, sizeof(*tmp));

	return ret;
}

static int get_alternative_line_range(struct debuginfo *dinfo,
				      struct line_range *lr,
				      const char *target, bool user)
{
	struct perf_probe_point pp = { .function = lr->function,
				       .file = lr->file,
				       .line = lr->start };
	struct perf_probe_point result;
	int ret, len = 0;

	memset(&result, 0, sizeof(result));

	if (lr->end != INT_MAX)
		len = lr->end - lr->start;
	ret = find_alternative_probe_point(dinfo, &pp, &result,
					   target, NULL, user);
	if (!ret) {
		lr->function = result.function;
		lr->file = result.file;
		lr->start = result.line;
		if (lr->end != INT_MAX)
			lr->end = lr->start + len;
		clear_perf_probe_point(&pp);
	}
	return ret;
}

#ifdef HAVE_DEBUGINFOD_SUPPORT
static struct debuginfo *open_from_debuginfod(struct dso *dso, struct nsinfo *nsi,
					      bool silent)
{
	debuginfod_client *c = debuginfod_begin();
	char sbuild_id[SBUILD_ID_SIZE + 1];
	struct debuginfo *ret = NULL;
	struct nscookie nsc;
	char *path;
	int fd;

	if (!c)
		return NULL;

	build_id__sprintf(dso__bid(dso), sbuild_id);
	fd = debuginfod_find_debuginfo(c, (const unsigned char *)sbuild_id,
					0, &path);
	if (fd >= 0)
		close(fd);
	debuginfod_end(c);
	if (fd < 0) {
		if (!silent)
			pr_debug("Failed to find debuginfo in debuginfod.\n");
		return NULL;
	}
	if (!silent)
		pr_debug("Load debuginfo from debuginfod (%s)\n", path);

	nsinfo__mountns_enter(nsi, &nsc);
	ret = debuginfo__new((const char *)path);
	nsinfo__mountns_exit(&nsc);
	return ret;
}
#else
static inline
struct debuginfo *open_from_debuginfod(struct dso *dso __maybe_unused,
				       struct nsinfo *nsi __maybe_unused,
				       bool silent __maybe_unused)
{
	return NULL;
}
#endif

/* Open new debuginfo of given module */
static struct debuginfo *open_debuginfo(const char *module, struct nsinfo *nsi,
					bool silent)
{
	const char *path = module;
	char reason[STRERR_BUFSIZE];
	struct debuginfo *ret = NULL;
	struct dso *dso = NULL;
	struct nscookie nsc;
	int err;

	if (!module || !strchr(module, '/')) {
		err = kernel_get_module_dso(module, &dso);
		if (err < 0) {
			if (!dso || *dso__load_errno(dso) == 0) {
				if (!str_error_r(-err, reason, STRERR_BUFSIZE))
					strcpy(reason, "(unknown)");
			} else
				dso__strerror_load(dso, reason, STRERR_BUFSIZE);
			if (dso)
				ret = open_from_debuginfod(dso, nsi, silent);
			if (ret)
				return ret;
			if (!silent) {
				if (module)
					pr_err("Module %s is not loaded, please specify its full path name.\n", module);
				else
					pr_err("Failed to find the path for the kernel: %s\n", reason);
			}
			return NULL;
		}
		path = dso__long_name(dso);
	}
	nsinfo__mountns_enter(nsi, &nsc);
	ret = debuginfo__new(path);
	if (!ret && !silent) {
		pr_warning("The %s file has no debug information.\n", path);
		if (!module || !strtailcmp(path, ".ko"))
			pr_warning("Rebuild with CONFIG_DEBUG_INFO=y, ");
		else
			pr_warning("Rebuild with -g, ");
		pr_warning("or install an appropriate debuginfo package.\n");
	}
	nsinfo__mountns_exit(&nsc);
	return ret;
}

/* For caching the last debuginfo */
static struct debuginfo *debuginfo_cache;
static char *debuginfo_cache_path;

static struct debuginfo *debuginfo_cache__open(const char *module, bool silent)
{
	const char *path = module;

	/* If the module is NULL, it should be the kernel. */
	if (!module)
		path = "kernel";

	if (debuginfo_cache_path && !strcmp(debuginfo_cache_path, path))
		goto out;

	/* Copy module path */
	free(debuginfo_cache_path);
	debuginfo_cache_path = strdup(path);
	if (!debuginfo_cache_path) {
		debuginfo__delete(debuginfo_cache);
		debuginfo_cache = NULL;
		goto out;
	}

	debuginfo_cache = open_debuginfo(module, NULL, silent);
	if (!debuginfo_cache)
		zfree(&debuginfo_cache_path);
out:
	return debuginfo_cache;
}

static void debuginfo_cache__exit(void)
{
	debuginfo__delete(debuginfo_cache);
	debuginfo_cache = NULL;
	zfree(&debuginfo_cache_path);
}


static int get_text_start_address(const char *exec, u64 *address,
				  struct nsinfo *nsi)
{
	Elf *elf;
	GElf_Ehdr ehdr;
	GElf_Shdr shdr;
	int fd, ret = -ENOENT;
	struct nscookie nsc;

	nsinfo__mountns_enter(nsi, &nsc);
	fd = open(exec, O_RDONLY);
	nsinfo__mountns_exit(&nsc);
	if (fd < 0)
		return -errno;

	elf = elf_begin(fd, PERF_ELF_C_READ_MMAP, NULL);
	if (elf == NULL) {
		ret = -EINVAL;
		goto out_close;
	}

	if (gelf_getehdr(elf, &ehdr) == NULL)
		goto out;

	if (!elf_section_by_name(elf, &ehdr, &shdr, ".text", NULL))
		goto out;

	*address = shdr.sh_addr - shdr.sh_offset;
	ret = 0;
out:
	elf_end(elf);
out_close:
	close(fd);

	return ret;
}

/*
 * Convert trace point to probe point with debuginfo
 */
static int find_perf_probe_point_from_dwarf(struct probe_trace_point *tp,
					    struct perf_probe_point *pp,
					    bool is_kprobe)
{
	struct debuginfo *dinfo = NULL;
	u64 stext = 0;
	u64 addr = tp->address;
	int ret = -ENOENT;

	/* convert the address to dwarf address */
	if (!is_kprobe) {
		if (!addr) {
			ret = -EINVAL;
			goto error;
		}
		ret = get_text_start_address(tp->module, &stext, NULL);
		if (ret < 0)
			goto error;
		addr += stext;
	} else if (tp->symbol) {
		/* If the module is given, this returns relative address */
		ret = kernel_get_symbol_address_by_name(tp->symbol, &addr,
							false, !!tp->module);
		if (ret != 0)
			goto error;
		addr += tp->offset;
	}

	pr_debug("try to find information at %" PRIx64 " in %s\n", addr,
		 tp->module ? : "kernel");

	dinfo = debuginfo_cache__open(tp->module, verbose <= 0);
	if (dinfo)
		ret = debuginfo__find_probe_point(dinfo, addr, pp);
	else
		ret = -ENOENT;

	if (ret > 0) {
		pp->retprobe = tp->retprobe;
		return 0;
	}
error:
	pr_debug("Failed to find corresponding probes from debuginfo.\n");
	return ret ? : -ENOENT;
}

/* Adjust symbol name and address */
static int post_process_probe_trace_point(struct probe_trace_point *tp,
					   struct map *map, u64 offs)
{
	struct symbol *sym;
	u64 addr = tp->address - offs;

	sym = map__find_symbol(map, addr);
	if (!sym) {
		/*
		 * If the address is in the inittext section, map can not
		 * find it. Ignore it if we are probing offline kernel.
		 */
		return (symbol_conf.ignore_vmlinux_buildid) ? 0 : -ENOENT;
	}

	if (strcmp(sym->name, tp->symbol)) {
		/* If we have no realname, use symbol for it */
		if (!tp->realname)
			tp->realname = tp->symbol;
		else
			free(tp->symbol);
		tp->symbol = strdup(sym->name);
		if (!tp->symbol)
			return -ENOMEM;
	}
	tp->offset = addr - sym->start;
	tp->address -= offs;

	return 0;
}

/*
 * Rename DWARF symbols to ELF symbols -- gcc sometimes optimizes functions
 * and generate new symbols with suffixes such as .constprop.N or .isra.N
 * etc. Since those symbols are not recorded in DWARF, we have to find
 * correct generated symbols from offline ELF binary.
 * For online kernel or uprobes we don't need this because those are
 * rebased on _text, or already a section relative address.
 */
static int
post_process_offline_probe_trace_events(struct probe_trace_event *tevs,
					int ntevs, const char *pathname)
{
	struct map *map;
	u64 stext = 0;
	int i, ret = 0;

	/* Prepare a map for offline binary */
	map = dso__new_map(pathname);
	if (!map || get_text_start_address(pathname, &stext, NULL) < 0) {
		pr_warning("Failed to get ELF symbols for %s\n", pathname);
		return -EINVAL;
	}

	for (i = 0; i < ntevs; i++) {
		ret = post_process_probe_trace_point(&tevs[i].point,
						     map, stext);
		if (ret < 0)
			break;
	}
	map__put(map);

	return ret;
}

static int add_exec_to_probe_trace_events(struct probe_trace_event *tevs,
					  int ntevs, const char *exec,
					  struct nsinfo *nsi)
{
	int i, ret = 0;
	u64 stext = 0;

	if (!exec)
		return 0;

	ret = get_text_start_address(exec, &stext, nsi);
	if (ret < 0)
		return ret;

	for (i = 0; i < ntevs && ret >= 0; i++) {
		/* point.address is the address of point.symbol + point.offset */
		tevs[i].point.address -= stext;
		tevs[i].point.module = strdup(exec);
		if (!tevs[i].point.module) {
			ret = -ENOMEM;
			break;
		}
		tevs[i].uprobes = true;
	}

	return ret;
}

static int
post_process_module_probe_trace_events(struct probe_trace_event *tevs,
				       int ntevs, const char *module,
				       struct debuginfo *dinfo)
{
	Dwarf_Addr text_offs = 0;
	int i, ret = 0;
	char *mod_name = NULL;
	struct map *map;

	if (!module)
		return 0;

	map = get_target_map(module, NULL, false);
	if (!map || debuginfo__get_text_offset(dinfo, &text_offs, true) < 0) {
		pr_warning("Failed to get ELF symbols for %s\n", module);
		return -EINVAL;
	}

	mod_name = find_module_name(module);
	for (i = 0; i < ntevs; i++) {
		ret = post_process_probe_trace_point(&tevs[i].point,
						map, text_offs);
		if (ret < 0)
			break;
		tevs[i].point.module =
			strdup(mod_name ? mod_name : module);
		if (!tevs[i].point.module) {
			ret = -ENOMEM;
			break;
		}
	}

	free(mod_name);
	map__put(map);

	return ret;
}

static int
post_process_kernel_probe_trace_events(struct probe_trace_event *tevs,
				       int ntevs)
{
	struct ref_reloc_sym *reloc_sym;
	struct map *map;
	char *tmp;
	int i, skipped = 0;

	/* Skip post process if the target is an offline kernel */
	if (symbol_conf.ignore_vmlinux_buildid)
		return post_process_offline_probe_trace_events(tevs, ntevs,
						symbol_conf.vmlinux_name);

	reloc_sym = kernel_get_ref_reloc_sym(&map);
	if (!reloc_sym) {
		pr_warning("Relocated base symbol is not found! "
			   "Check /proc/sys/kernel/kptr_restrict\n"
			   "and /proc/sys/kernel/perf_event_paranoid. "
			   "Or run as privileged perf user.\n\n");
		return -EINVAL;
	}

	for (i = 0; i < ntevs; i++) {
		if (!tevs[i].point.address)
			continue;
		if (tevs[i].point.retprobe && !kretprobe_offset_is_supported())
			continue;
		/*
		 * If we found a wrong one, mark it by NULL symbol.
		 * Since addresses in debuginfo is same as objdump, we need
		 * to convert it to addresses on memory.
		 */
		if (kprobe_warn_out_range(tevs[i].point.symbol,
			map__objdump_2mem(map, tevs[i].point.address))) {
			tmp = NULL;
			skipped++;
		} else {
			tmp = strdup(reloc_sym->name);
			if (!tmp)
				return -ENOMEM;
		}
		/* If we have no realname, use symbol for it */
		if (!tevs[i].point.realname)
			tevs[i].point.realname = tevs[i].point.symbol;
		else
			free(tevs[i].point.symbol);
		tevs[i].point.symbol = tmp;
		tevs[i].point.offset = tevs[i].point.address -
			(map__reloc(map) ? reloc_sym->unrelocated_addr :
				      reloc_sym->addr);
	}
	return skipped;
}

void __weak
arch__post_process_probe_trace_events(struct perf_probe_event *pev __maybe_unused,
				      int ntevs __maybe_unused)
{
}

/* Post processing the probe events */
static int post_process_probe_trace_events(struct perf_probe_event *pev,
					   struct probe_trace_event *tevs,
					   int ntevs, const char *module,
					   bool uprobe, struct debuginfo *dinfo)
{
	int ret;

	if (uprobe)
		ret = add_exec_to_probe_trace_events(tevs, ntevs, module,
						     pev->nsi);
	else if (module)
		/* Currently ref_reloc_sym based probe is not for drivers */
		ret = post_process_module_probe_trace_events(tevs, ntevs,
							     module, dinfo);
	else
		ret = post_process_kernel_probe_trace_events(tevs, ntevs);

	if (ret >= 0)
		arch__post_process_probe_trace_events(pev, ntevs);

	return ret;
}

/* Try to find perf_probe_event with debuginfo */
static int try_to_find_probe_trace_events(struct perf_probe_event *pev,
					  struct probe_trace_event **tevs)
{
	bool need_dwarf = perf_probe_event_need_dwarf(pev);
	struct perf_probe_point tmp;
	struct debuginfo *dinfo;
	int ntevs, ret = 0;

	/* Workaround for gcc #98776 issue.
	 * Perf failed to add kretprobe event with debuginfo of vmlinux which is
	 * compiled by gcc with -fpatchable-function-entry option enabled. The
	 * same issue with kernel module. The retprobe doesn`t need debuginfo.
	 * This workaround solution use map to query the probe function address
	 * for retprobe event.
	 */
	if (pev->point.retprobe)
		return 0;

	dinfo = open_debuginfo(pev->target, pev->nsi, !need_dwarf);
	if (!dinfo) {
		if (need_dwarf)
			return -ENODATA;
		pr_debug("Could not open debuginfo. Try to use symbols.\n");
		return 0;
	}

	pr_debug("Try to find probe point from debuginfo.\n");
	/* Searching trace events corresponding to a probe event */
	ntevs = debuginfo__find_trace_events(dinfo, pev, tevs);

	if (ntevs == 0)	{  /* Not found, retry with an alternative */
		ret = get_alternative_probe_event(dinfo, pev, &tmp);
		if (!ret) {
			ntevs = debuginfo__find_trace_events(dinfo, pev, tevs);
			/*
			 * Write back to the original probe_event for
			 * setting appropriate (user given) event name
			 */
			clear_perf_probe_point(&pev->point);
			memcpy(&pev->point, &tmp, sizeof(tmp));
		}
	}

	if (ntevs > 0) {	/* Succeeded to find trace events */
		pr_debug("Found %d probe_trace_events.\n", ntevs);
		ret = post_process_probe_trace_events(pev, *tevs, ntevs,
					pev->target, pev->uprobes, dinfo);
		if (ret < 0 || ret == ntevs) {
			pr_debug("Post processing failed or all events are skipped. (%d)\n", ret);
			clear_probe_trace_events(*tevs, ntevs);
			zfree(tevs);
			ntevs = 0;
		}
	}

	debuginfo__delete(dinfo);

	if (ntevs == 0)	{	/* No error but failed to find probe point. */
		char *probe_point = synthesize_perf_probe_point(&pev->point);
		pr_warning("Probe point '%s' not found.\n", probe_point);
		free(probe_point);
		return -ENODEV;
	} else if (ntevs < 0) {
		/* Error path : ntevs < 0 */
		pr_debug("An error occurred in debuginfo analysis (%d).\n", ntevs);
		if (ntevs == -EBADF)
			pr_warning("Warning: No dwarf info found in the vmlinux - "
				"please rebuild kernel with CONFIG_DEBUG_INFO=y.\n");
		if (!need_dwarf) {
			pr_debug("Trying to use symbols.\n");
			return 0;
		}
	}
	return ntevs;
}

#define LINEBUF_SIZE 256
#define NR_ADDITIONAL_LINES 2

static int __show_one_line(FILE *fp, int l, bool skip, bool show_num)
{
	char buf[LINEBUF_SIZE], sbuf[STRERR_BUFSIZE];
	const char *color = show_num ? "" : PERF_COLOR_BLUE;
	const char *prefix = NULL;

	do {
		if (fgets(buf, LINEBUF_SIZE, fp) == NULL)
			goto error;
		if (skip)
			continue;
		if (!prefix) {
			prefix = show_num ? "%7d  " : "         ";
			color_fprintf(stdout, color, prefix, l);
		}
		color_fprintf(stdout, color, "%s", buf);

	} while (strchr(buf, '\n') == NULL);

	return 1;
error:
	if (ferror(fp)) {
		pr_warning("File read error: %s\n",
			   str_error_r(errno, sbuf, sizeof(sbuf)));
		return -1;
	}
	return 0;
}

static int _show_one_line(FILE *fp, int l, bool skip, bool show_num)
{
	int rv = __show_one_line(fp, l, skip, show_num);
	if (rv == 0) {
		pr_warning("Source file is shorter than expected.\n");
		rv = -1;
	}
	return rv;
}

#define show_one_line_with_num(f,l)	_show_one_line(f,l,false,true)
#define show_one_line(f,l)		_show_one_line(f,l,false,false)
#define skip_one_line(f,l)		_show_one_line(f,l,true,false)
#define show_one_line_or_eof(f,l)	__show_one_line(f,l,false,false)

/*
 * Show line-range always requires debuginfo to find source file and
 * line number.
 */
static int __show_line_range(struct line_range *lr, const char *module,
			     bool user)
{
	struct build_id bid;
	int l = 1;
	struct int_node *ln;
	struct debuginfo *dinfo;
	FILE *fp;
	int ret;
	char *tmp;
	char sbuf[STRERR_BUFSIZE];
	char sbuild_id[SBUILD_ID_SIZE] = "";

	/* Search a line range */
	dinfo = open_debuginfo(module, NULL, false);
	if (!dinfo)
		return -ENOENT;

	ret = debuginfo__find_line_range(dinfo, lr);
	if (!ret) {	/* Not found, retry with an alternative */
		ret = get_alternative_line_range(dinfo, lr, module, user);
		if (!ret)
			ret = debuginfo__find_line_range(dinfo, lr);
	}
	if (dinfo->build_id) {
		build_id__init(&bid, dinfo->build_id, BUILD_ID_SIZE);
		build_id__sprintf(&bid, sbuild_id);
	}
	debuginfo__delete(dinfo);
	if (ret == 0 || ret == -ENOENT) {
		pr_warning("Specified source line is not found.\n");
		return -ENOENT;
	} else if (ret < 0) {
		pr_warning("Debuginfo analysis failed.\n");
		return ret;
	}

	/* Convert source file path */
	tmp = lr->path;
	ret = find_source_path(tmp, sbuild_id, lr->comp_dir, &lr->path);

	/* Free old path when new path is assigned */
	if (tmp != lr->path)
		free(tmp);

	if (ret < 0) {
		pr_warning("Failed to find source file path.\n");
		return ret;
	}

	setup_pager();

	if (lr->function)
		fprintf(stdout, "<%s@%s:%d>\n", lr->function, lr->path,
			lr->start - lr->offset);
	else
		fprintf(stdout, "<%s:%d>\n", lr->path, lr->start);

	fp = fopen(lr->path, "r");
	if (fp == NULL) {
		pr_warning("Failed to open %s: %s\n", lr->path,
			   str_error_r(errno, sbuf, sizeof(sbuf)));
		return -errno;
	}
	/* Skip to starting line number */
	while (l < lr->start) {
		ret = skip_one_line(fp, l++);
		if (ret < 0)
			goto end;
	}

	intlist__for_each_entry(ln, lr->line_list) {
		for (; ln->i > (unsigned long)l; l++) {
			ret = show_one_line(fp, l - lr->offset);
			if (ret < 0)
				goto end;
		}
		ret = show_one_line_with_num(fp, l++ - lr->offset);
		if (ret < 0)
			goto end;
	}

	if (lr->end == INT_MAX)
		lr->end = l + NR_ADDITIONAL_LINES;
	while (l <= lr->end) {
		ret = show_one_line_or_eof(fp, l++ - lr->offset);
		if (ret <= 0)
			break;
	}
end:
	fclose(fp);
	return ret;
}

int show_line_range(struct line_range *lr, const char *module,
		    struct nsinfo *nsi, bool user)
{
	int ret;
	struct nscookie nsc;

	ret = init_probe_symbol_maps(user);
	if (ret < 0)
		return ret;
	nsinfo__mountns_enter(nsi, &nsc);
	ret = __show_line_range(lr, module, user);
	nsinfo__mountns_exit(&nsc);
	exit_probe_symbol_maps();

	return ret;
}

static int show_available_vars_at(struct debuginfo *dinfo,
				  struct perf_probe_event *pev,
				  struct strfilter *_filter)
{
	char *buf;
	int ret, i, nvars;
	struct str_node *node;
	struct variable_list *vls = NULL, *vl;
	struct perf_probe_point tmp;
	const char *var;

	buf = synthesize_perf_probe_point(&pev->point);
	if (!buf)
		return -EINVAL;
	pr_debug("Searching variables at %s\n", buf);

	ret = debuginfo__find_available_vars_at(dinfo, pev, &vls);
	if (!ret) {  /* Not found, retry with an alternative */
		ret = get_alternative_probe_event(dinfo, pev, &tmp);
		if (!ret) {
			ret = debuginfo__find_available_vars_at(dinfo, pev,
								&vls);
			/* Release the old probe_point */
			clear_perf_probe_point(&tmp);
		}
	}
	if (ret <= 0) {
		if (ret == 0 || ret == -ENOENT) {
			pr_err("Failed to find the address of %s\n", buf);
			ret = -ENOENT;
		} else
			pr_warning("Debuginfo analysis failed.\n");
		goto end;
	}

	/* Some variables are found */
	fprintf(stdout, "Available variables at %s\n", buf);
	for (i = 0; i < ret; i++) {
		vl = &vls[i];
		/*
		 * A probe point might be converted to
		 * several trace points.
		 */
		fprintf(stdout, "\t@<%s+%lu>\n", vl->point.symbol,
			vl->point.offset);
		zfree(&vl->point.symbol);
		nvars = 0;
		if (vl->vars) {
			strlist__for_each_entry(node, vl->vars) {
				var = strchr(node->s, '\t') + 1;
				if (strfilter__compare(_filter, var)) {
					fprintf(stdout, "\t\t%s\n", node->s);
					nvars++;
				}
			}
			strlist__delete(vl->vars);
		}
		if (nvars == 0)
			fprintf(stdout, "\t\t(No matched variables)\n");
	}
	free(vls);
end:
	free(buf);
	return ret;
}

/* Show available variables on given probe point */
int show_available_vars(struct perf_probe_event *pevs, int npevs,
			struct strfilter *_filter)
{
	int i, ret = 0;
	struct debuginfo *dinfo;

	ret = init_probe_symbol_maps(pevs->uprobes);
	if (ret < 0)
		return ret;

	dinfo = open_debuginfo(pevs->target, pevs->nsi, false);
	if (!dinfo) {
		ret = -ENOENT;
		goto out;
	}

	setup_pager();

	for (i = 0; i < npevs && ret >= 0; i++)
		ret = show_available_vars_at(dinfo, &pevs[i], _filter);

	debuginfo__delete(dinfo);
out:
	exit_probe_symbol_maps();
	return ret;
}

#else	/* !HAVE_DWARF_SUPPORT */

static void debuginfo_cache__exit(void)
{
}

static int
find_perf_probe_point_from_dwarf(struct probe_trace_point *tp __maybe_unused,
				 struct perf_probe_point *pp __maybe_unused,
				 bool is_kprobe __maybe_unused)
{
	return -ENOSYS;
}

static int try_to_find_probe_trace_events(struct perf_probe_event *pev,
				struct probe_trace_event **tevs __maybe_unused)
{
	if (perf_probe_event_need_dwarf(pev)) {
		pr_warning("Debuginfo-analysis is not supported.\n");
		return -ENOSYS;
	}

	return 0;
}

int show_line_range(struct line_range *lr __maybe_unused,
		    const char *module __maybe_unused,
		    struct nsinfo *nsi __maybe_unused,
		    bool user __maybe_unused)
{
	pr_warning("Debuginfo-analysis is not supported.\n");
	return -ENOSYS;
}

int show_available_vars(struct perf_probe_event *pevs __maybe_unused,
			int npevs __maybe_unused,
			struct strfilter *filter __maybe_unused)
{
	pr_warning("Debuginfo-analysis is not supported.\n");
	return -ENOSYS;
}
#endif

void line_range__clear(struct line_range *lr)
{
	zfree(&lr->function);
	zfree(&lr->file);
	zfree(&lr->path);
	zfree(&lr->comp_dir);
	intlist__delete(lr->line_list);
}

int line_range__init(struct line_range *lr)
{
	memset(lr, 0, sizeof(*lr));
	lr->line_list = intlist__new(NULL);
	if (!lr->line_list)
		return -ENOMEM;
	else
		return 0;
}

static int parse_line_num(char **ptr, int *val, const char *what)
{
	const char *start = *ptr;

	errno = 0;
	*val = strtol(*ptr, ptr, 0);
	if (errno || *ptr == start) {
		semantic_error("'%s' is not a valid number.\n", what);
		return -EINVAL;
	}
	return 0;
}

/* Check the name is good for event, group or function */
static bool is_c_func_name(const char *name)
{
	if (!isalpha(*name) && *name != '_')
		return false;
	while (*++name != '\0') {
		if (!isalpha(*name) && !isdigit(*name) && *name != '_')
			return false;
	}
	return true;
}

/*
 * Stuff 'lr' according to the line range described by 'arg'.
 * The line range syntax is described by:
 *
 *         SRC[:SLN[+NUM|-ELN]]
 *         FNC[@SRC][:SLN[+NUM|-ELN]]
 */
int parse_line_range_desc(const char *arg, struct line_range *lr)
{
	char *range, *file, *name = strdup(arg);
	int err;

	if (!name)
		return -ENOMEM;

	lr->start = 0;
	lr->end = INT_MAX;

	range = strchr(name, ':');
	if (range) {
		*range++ = '\0';

		err = parse_line_num(&range, &lr->start, "start line");
		if (err)
			goto err;

		if (*range == '+' || *range == '-') {
			const char c = *range++;

			err = parse_line_num(&range, &lr->end, "end line");
			if (err)
				goto err;

			if (c == '+') {
				lr->end += lr->start;
				/*
				 * Adjust the number of lines here.
				 * If the number of lines == 1, the
				 * end of line should be equal to
				 * the start of line.
				 */
				lr->end--;
			}
		}

		pr_debug("Line range is %d to %d\n", lr->start, lr->end);

		err = -EINVAL;
		if (lr->start > lr->end) {
			semantic_error("Start line must be smaller"
				       " than end line.\n");
			goto err;
		}
		if (*range != '\0') {
			semantic_error("Tailing with invalid str '%s'.\n", range);
			goto err;
		}
	}

	file = strchr(name, '@');
	if (file) {
		*file = '\0';
		lr->file = strdup(++file);
		if (lr->file == NULL) {
			err = -ENOMEM;
			goto err;
		}
		lr->function = name;
	} else if (strchr(name, '/') || strchr(name, '.'))
		lr->file = name;
	else if (is_c_func_name(name))/* We reuse it for checking funcname */
		lr->function = name;
	else {	/* Invalid name */
		semantic_error("'%s' is not a valid function name.\n", name);
		err = -EINVAL;
		goto err;
	}

	return 0;
err:
	free(name);
	return err;
}

static int parse_perf_probe_event_name(char **arg, struct perf_probe_event *pev)
{
	char *ptr;

	ptr = strpbrk_esc(*arg, ":");
	if (ptr) {
		*ptr = '\0';
		if (!pev->sdt && !is_c_func_name(*arg))
			goto ng_name;
		pev->group = strdup_esc(*arg);
		if (!pev->group)
			return -ENOMEM;
		*arg = ptr + 1;
	} else
		pev->group = NULL;

	pev->event = strdup_esc(*arg);
	if (pev->event == NULL)
		return -ENOMEM;

	if (!pev->sdt && !is_c_func_name(pev->event)) {
		zfree(&pev->event);
ng_name:
		zfree(&pev->group);
		semantic_error("%s is bad for event name -it must "
			       "follow C symbol-naming rule.\n", *arg);
		return -EINVAL;
	}
	return 0;
}

/* Parse probepoint definition. */
static int parse_perf_probe_point(char *arg, struct perf_probe_event *pev)
{
	struct perf_probe_point *pp = &pev->point;
	char *ptr, *tmp;
	char c, nc = 0;
	bool file_spec = false;
	int ret;

	/*
	 * <Syntax>
	 * perf probe [GRP:][EVENT=]SRC[:LN|;PTN]
	 * perf probe [GRP:][EVENT=]FUNC[@SRC][+OFFS|%return|:LN|;PAT]
	 * perf probe %[GRP:]SDT_EVENT
	 */
	if (!arg)
		return -EINVAL;

	if (is_sdt_event(arg)) {
		pev->sdt = true;
		if (arg[0] == '%')
			arg++;
	}

	ptr = strpbrk_esc(arg, ";=@+%");
	if (pev->sdt) {
		if (ptr) {
			if (*ptr != '@') {
				semantic_error("%s must be an SDT name.\n",
					       arg);
				return -EINVAL;
			}
			/* This must be a target file name or build id */
			tmp = build_id_cache__complement(ptr + 1);
			if (tmp) {
				pev->target = build_id_cache__origname(tmp);
				free(tmp);
			} else
				pev->target = strdup_esc(ptr + 1);
			if (!pev->target)
				return -ENOMEM;
			*ptr = '\0';
		}
		ret = parse_perf_probe_event_name(&arg, pev);
		if (ret == 0) {
			if (asprintf(&pev->point.function, "%%%s", pev->event) < 0)
				ret = -errno;
		}
		return ret;
	}

	if (ptr && *ptr == '=') {	/* Event name */
		*ptr = '\0';
		tmp = ptr + 1;
		ret = parse_perf_probe_event_name(&arg, pev);
		if (ret < 0)
			return ret;

		arg = tmp;
	}

	/*
	 * Check arg is function or file name and copy it.
	 *
	 * We consider arg to be a file spec if and only if it satisfies
	 * all of the below criteria::
	 * - it does not include any of "+@%",
	 * - it includes one of ":;", and
	 * - it has a period '.' in the name.
	 *
	 * Otherwise, we consider arg to be a function specification.
	 */
	if (!strpbrk_esc(arg, "+@%")) {
		ptr = strpbrk_esc(arg, ";:");
		/* This is a file spec if it includes a '.' before ; or : */
		if (ptr && memchr(arg, '.', ptr - arg))
			file_spec = true;
	}

	ptr = strpbrk_esc(arg, ";:+@%");
	if (ptr) {
		nc = *ptr;
		*ptr++ = '\0';
	}

	if (arg[0] == '\0')
		tmp = NULL;
	else {
		tmp = strdup_esc(arg);
		if (tmp == NULL)
			return -ENOMEM;
	}

	if (file_spec)
		pp->file = tmp;
	else {
		pp->function = tmp;

		/*
		 * Keep pp->function even if this is absolute address,
		 * so it can mark whether abs_address is valid.
		 * Which make 'perf probe lib.bin 0x0' possible.
		 *
		 * Note that checking length of tmp is not needed
		 * because when we access tmp[1] we know tmp[0] is '0',
		 * so tmp[1] should always valid (but could be '\0').
		 */
		if (tmp && !strncmp(tmp, "0x", 2)) {
			pp->abs_address = strtoull(pp->function, &tmp, 0);
			if (*tmp != '\0') {
				semantic_error("Invalid absolute address.\n");
				return -EINVAL;
			}
		}
	}

	/* Parse other options */
	while (ptr) {
		arg = ptr;
		c = nc;
		if (c == ';') {	/* Lazy pattern must be the last part */
			pp->lazy_line = strdup(arg); /* let leave escapes */
			if (pp->lazy_line == NULL)
				return -ENOMEM;
			break;
		}
		ptr = strpbrk_esc(arg, ";:+@%");
		if (ptr) {
			nc = *ptr;
			*ptr++ = '\0';
		}
		switch (c) {
		case ':':	/* Line number */
			pp->line = strtoul(arg, &tmp, 0);
			if (*tmp != '\0') {
				semantic_error("There is non-digit char"
					       " in line number.\n");
				return -EINVAL;
			}
			break;
		case '+':	/* Byte offset from a symbol */
			pp->offset = strtoul(arg, &tmp, 0);
			if (*tmp != '\0') {
				semantic_error("There is non-digit character"
						" in offset.\n");
				return -EINVAL;
			}
			break;
		case '@':	/* File name */
			if (pp->file) {
				semantic_error("SRC@SRC is not allowed.\n");
				return -EINVAL;
			}
			pp->file = strdup_esc(arg);
			if (pp->file == NULL)
				return -ENOMEM;
			break;
		case '%':	/* Probe places */
			if (strcmp(arg, "return") == 0) {
				pp->retprobe = 1;
			} else {	/* Others not supported yet */
				semantic_error("%%%s is not supported.\n", arg);
				return -ENOTSUP;
			}
			break;
		default:	/* Buggy case */
			pr_err("This program has a bug at %s:%d.\n",
				__FILE__, __LINE__);
			return -ENOTSUP;
			break;
		}
	}

	/* Exclusion check */
	if (pp->lazy_line && pp->line) {
		semantic_error("Lazy pattern can't be used with"
			       " line number.\n");
		return -EINVAL;
	}

	if (pp->lazy_line && pp->offset) {
		semantic_error("Lazy pattern can't be used with offset.\n");
		return -EINVAL;
	}

	if (pp->line && pp->offset) {
		semantic_error("Offset can't be used with line number.\n");
		return -EINVAL;
	}

	if (!pp->line && !pp->lazy_line && pp->file && !pp->function) {
		semantic_error("File always requires line number or "
			       "lazy pattern.\n");
		return -EINVAL;
	}

	if (pp->offset && !pp->function) {
		semantic_error("Offset requires an entry function.\n");
		return -EINVAL;
	}

	if ((pp->offset || pp->line || pp->lazy_line) && pp->retprobe) {
		semantic_error("Offset/Line/Lazy pattern can't be used with "
			       "return probe.\n");
		return -EINVAL;
	}

	pr_debug("symbol:%s file:%s line:%d offset:%lu return:%d lazy:%s\n",
		 pp->function, pp->file, pp->line, pp->offset, pp->retprobe,
		 pp->lazy_line);
	return 0;
}

/* Parse perf-probe event argument */
static int parse_perf_probe_arg(char *str, struct perf_probe_arg *arg)
{
	char *tmp, *goodname;
	struct perf_probe_arg_field **fieldp;

	pr_debug("parsing arg: %s into ", str);

	tmp = strchr(str, '=');
	if (tmp) {
		arg->name = strndup(str, tmp - str);
		if (arg->name == NULL)
			return -ENOMEM;
		pr_debug("name:%s ", arg->name);
		str = tmp + 1;
	}

	tmp = strchr(str, '@');
	if (tmp && tmp != str && !strcmp(tmp + 1, "user")) { /* user attr */
		if (!user_access_is_supported()) {
			semantic_error("ftrace does not support user access\n");
			return -EINVAL;
		}
		*tmp = '\0';
		arg->user_access = true;
		pr_debug("user_access ");
	}

	tmp = strchr(str, ':');
	if (tmp) {	/* Type setting */
		*tmp = '\0';
		arg->type = strdup(tmp + 1);
		if (arg->type == NULL)
			return -ENOMEM;
		pr_debug("type:%s ", arg->type);
	}

	tmp = strpbrk(str, "-.[");
	if (!is_c_varname(str) || !tmp) {
		/* A variable, register, symbol or special value */
		arg->var = strdup(str);
		if (arg->var == NULL)
			return -ENOMEM;
		pr_debug("%s\n", arg->var);
		return 0;
	}

	/* Structure fields or array element */
	arg->var = strndup(str, tmp - str);
	if (arg->var == NULL)
		return -ENOMEM;
	goodname = arg->var;
	pr_debug("%s, ", arg->var);
	fieldp = &arg->field;

	do {
		*fieldp = zalloc(sizeof(struct perf_probe_arg_field));
		if (*fieldp == NULL)
			return -ENOMEM;
		if (*tmp == '[') {	/* Array */
			str = tmp;
			(*fieldp)->index = strtol(str + 1, &tmp, 0);
			(*fieldp)->ref = true;
			if (*tmp != ']' || tmp == str + 1) {
				semantic_error("Array index must be a"
						" number.\n");
				return -EINVAL;
			}
			tmp++;
			if (*tmp == '\0')
				tmp = NULL;
		} else {		/* Structure */
			if (*tmp == '.') {
				str = tmp + 1;
				(*fieldp)->ref = false;
			} else if (tmp[1] == '>') {
				str = tmp + 2;
				(*fieldp)->ref = true;
			} else {
				semantic_error("Argument parse error: %s\n",
					       str);
				return -EINVAL;
			}
			tmp = strpbrk(str, "-.[");
		}
		if (tmp) {
			(*fieldp)->name = strndup(str, tmp - str);
			if ((*fieldp)->name == NULL)
				return -ENOMEM;
			if (*str != '[')
				goodname = (*fieldp)->name;
			pr_debug("%s(%d), ", (*fieldp)->name, (*fieldp)->ref);
			fieldp = &(*fieldp)->next;
		}
	} while (tmp);
	(*fieldp)->name = strdup(str);
	if ((*fieldp)->name == NULL)
		return -ENOMEM;
	if (*str != '[')
		goodname = (*fieldp)->name;
	pr_debug("%s(%d)\n", (*fieldp)->name, (*fieldp)->ref);

	/* If no name is specified, set the last field name (not array index)*/
	if (!arg->name) {
		arg->name = strdup(goodname);
		if (arg->name == NULL)
			return -ENOMEM;
	}
	return 0;
}

/* Parse perf-probe event command */
int parse_perf_probe_command(const char *cmd, struct perf_probe_event *pev)
{
	char **argv;
	int argc, i, ret = 0;

	argv = argv_split(cmd, &argc);
	if (!argv) {
		pr_debug("Failed to split arguments.\n");
		return -ENOMEM;
	}
	if (argc - 1 > MAX_PROBE_ARGS) {
		semantic_error("Too many probe arguments (%d).\n", argc - 1);
		ret = -ERANGE;
		goto out;
	}
	/* Parse probe point */
	ret = parse_perf_probe_point(argv[0], pev);
	if (ret < 0)
		goto out;

	/* Generate event name if needed */
	if (!pev->event && pev->point.function && pev->point.line
			&& !pev->point.lazy_line && !pev->point.offset) {
		if (asprintf(&pev->event, "%s_L%d", pev->point.function,
			pev->point.line) < 0) {
			ret = -ENOMEM;
			goto out;
		}
	}

	/* Copy arguments and ensure return probe has no C argument */
	pev->nargs = argc - 1;
	pev->args = zalloc(sizeof(struct perf_probe_arg) * pev->nargs);
	if (pev->args == NULL) {
		ret = -ENOMEM;
		goto out;
	}
	for (i = 0; i < pev->nargs && ret >= 0; i++) {
		ret = parse_perf_probe_arg(argv[i + 1], &pev->args[i]);
		if (ret >= 0 &&
		    is_c_varname(pev->args[i].var) && pev->point.retprobe) {
			semantic_error("You can't specify local variable for"
				       " kretprobe.\n");
			ret = -EINVAL;
		}
	}
out:
	argv_free(argv);

	return ret;
}

/* Returns true if *any* ARG is either C variable, $params or $vars. */
bool perf_probe_with_var(struct perf_probe_event *pev)
{
	int i = 0;

	for (i = 0; i < pev->nargs; i++)
		if (is_c_varname(pev->args[i].var)              ||
		    !strcmp(pev->args[i].var, PROBE_ARG_PARAMS) ||
		    !strcmp(pev->args[i].var, PROBE_ARG_VARS))
			return true;
	return false;
}

/* Return true if this perf_probe_event requires debuginfo */
bool perf_probe_event_need_dwarf(struct perf_probe_event *pev)
{
	if (pev->point.file || pev->point.line || pev->point.lazy_line)
		return true;

	if (perf_probe_with_var(pev))
		return true;

	return false;
}

/* Parse probe_events event into struct probe_point */
int parse_probe_trace_command(const char *cmd, struct probe_trace_event *tev)
{
	struct probe_trace_point *tp = &tev->point;
	char pr;
	char *p;
	char *argv0_str = NULL, *fmt, *fmt1_str, *fmt2_str, *fmt3_str;
	int ret, i, argc;
	char **argv;

	pr_debug("Parsing probe_events: %s\n", cmd);
	argv = argv_split(cmd, &argc);
	if (!argv) {
		pr_debug("Failed to split arguments.\n");
		return -ENOMEM;
	}
	if (argc < 2) {
		semantic_error("Too few probe arguments.\n");
		ret = -ERANGE;
		goto out;
	}

	/* Scan event and group name. */
	argv0_str = strdup(argv[0]);
	if (argv0_str == NULL) {
		ret = -ENOMEM;
		goto out;
	}
	fmt1_str = strtok_r(argv0_str, ":", &fmt);
	fmt2_str = strtok_r(NULL, "/", &fmt);
	fmt3_str = strtok_r(NULL, " \t", &fmt);
	if (fmt1_str == NULL || fmt2_str == NULL || fmt3_str == NULL) {
		semantic_error("Failed to parse event name: %s\n", argv[0]);
		ret = -EINVAL;
		goto out;
	}
	pr = fmt1_str[0];
	tev->group = strdup(fmt2_str);
	tev->event = strdup(fmt3_str);
	if (tev->group == NULL || tev->event == NULL) {
		ret = -ENOMEM;
		goto out;
	}
	pr_debug("Group:%s Event:%s probe:%c\n", tev->group, tev->event, pr);

	tp->retprobe = (pr == 'r');

	/* Scan module name(if there), function name and offset */
	p = strchr(argv[1], ':');
	if (p) {
		tp->module = strndup(argv[1], p - argv[1]);
		if (!tp->module) {
			ret = -ENOMEM;
			goto out;
		}
		tev->uprobes = (tp->module[0] == '/');
		p++;
	} else
		p = argv[1];
	fmt1_str = strtok_r(p, "+", &fmt);
	/* only the address started with 0x */
	if (fmt1_str[0] == '0')	{
		/*
		 * Fix a special case:
		 * if address == 0, kernel reports something like:
		 * p:probe_libc/abs_0 /lib/libc-2.18.so:0x          (null) arg1=%ax
		 * Newer kernel may fix that, but we want to
		 * support old kernel also.
		 */
		if (strcmp(fmt1_str, "0x") == 0) {
			if (!argv[2] || strcmp(argv[2], "(null)")) {
				ret = -EINVAL;
				goto out;
			}
			tp->address = 0;

			free(argv[2]);
			for (i = 2; argv[i + 1] != NULL; i++)
				argv[i] = argv[i + 1];

			argv[i] = NULL;
			argc -= 1;
		} else
			tp->address = strtoull(fmt1_str, NULL, 0);
	} else {
		/* Only the symbol-based probe has offset */
		tp->symbol = strdup(fmt1_str);
		if (tp->symbol == NULL) {
			ret = -ENOMEM;
			goto out;
		}
		fmt2_str = strtok_r(NULL, "", &fmt);
		if (fmt2_str == NULL)
			tp->offset = 0;
		else
			tp->offset = strtoul(fmt2_str, NULL, 10);
	}

	if (tev->uprobes) {
		fmt2_str = strchr(p, '(');
		if (fmt2_str)
			tp->ref_ctr_offset = strtoul(fmt2_str + 1, NULL, 0);
	}

	tev->nargs = argc - 2;
	tev->args = zalloc(sizeof(struct probe_trace_arg) * tev->nargs);
	if (tev->args == NULL) {
		ret = -ENOMEM;
		goto out;
	}
	for (i = 0; i < tev->nargs; i++) {
		p = strchr(argv[i + 2], '=');
		if (p)	/* We don't need which register is assigned. */
			*p++ = '\0';
		else
			p = argv[i + 2];
		tev->args[i].name = strdup(argv[i + 2]);
		/* TODO: parse regs and offset */
		tev->args[i].value = strdup(p);
		if (tev->args[i].name == NULL || tev->args[i].value == NULL) {
			ret = -ENOMEM;
			goto out;
		}
	}
	ret = 0;
out:
	free(argv0_str);
	argv_free(argv);
	return ret;
}

/* Compose only probe arg */
char *synthesize_perf_probe_arg(struct perf_probe_arg *pa)
{
	struct perf_probe_arg_field *field = pa->field;
	struct strbuf buf;
	char *ret = NULL;
	int err;

	if (strbuf_init(&buf, 64) < 0)
		return NULL;

	if (pa->name && pa->var)
		err = strbuf_addf(&buf, "%s=%s", pa->name, pa->var);
	else
		err = strbuf_addstr(&buf, pa->name ?: pa->var);
	if (err)
		goto out;

	while (field) {
		if (field->name[0] == '[')
			err = strbuf_addstr(&buf, field->name);
		else
			err = strbuf_addf(&buf, "%s%s", field->ref ? "->" : ".",
					  field->name);
		field = field->next;
		if (err)
			goto out;
	}

	if (pa->type)
		if (strbuf_addf(&buf, ":%s", pa->type) < 0)
			goto out;

	ret = strbuf_detach(&buf, NULL);
out:
	strbuf_release(&buf);
	return ret;
}

/* Compose only probe point (not argument) */
static char *synthesize_perf_probe_point(struct perf_probe_point *pp)
{
	struct strbuf buf;
	char *tmp, *ret = NULL;
	int len, err = 0;

	if (strbuf_init(&buf, 64) < 0)
		return NULL;

	if (pp->function) {
		if (strbuf_addstr(&buf, pp->function) < 0)
			goto out;
		if (pp->offset)
			err = strbuf_addf(&buf, "+%lu", pp->offset);
		else if (pp->line)
			err = strbuf_addf(&buf, ":%d", pp->line);
		else if (pp->retprobe)
			err = strbuf_addstr(&buf, "%return");
		if (err)
			goto out;
	}
	if (pp->file) {
		tmp = pp->file;
		len = strlen(tmp);
		if (len > 30) {
			tmp = strchr(pp->file + len - 30, '/');
			tmp = tmp ? tmp + 1 : pp->file + len - 30;
		}
		err = strbuf_addf(&buf, "@%s", tmp);
		if (!err && !pp->function && pp->line)
			err = strbuf_addf(&buf, ":%d", pp->line);
	}
	if (!err)
		ret = strbuf_detach(&buf, NULL);
out:
	strbuf_release(&buf);
	return ret;
}

char *synthesize_perf_probe_command(struct perf_probe_event *pev)
{
	struct strbuf buf;
	char *tmp, *ret = NULL;
	int i;

	if (strbuf_init(&buf, 64))
		return NULL;
	if (pev->event)
		if (strbuf_addf(&buf, "%s:%s=", pev->group ?: PERFPROBE_GROUP,
				pev->event) < 0)
			goto out;

	tmp = synthesize_perf_probe_point(&pev->point);
	if (!tmp || strbuf_addstr(&buf, tmp) < 0) {
		free(tmp);
		goto out;
	}
	free(tmp);

	for (i = 0; i < pev->nargs; i++) {
		tmp = synthesize_perf_probe_arg(pev->args + i);
		if (!tmp || strbuf_addf(&buf, " %s", tmp) < 0) {
			free(tmp);
			goto out;
		}
		free(tmp);
	}

	ret = strbuf_detach(&buf, NULL);
out:
	strbuf_release(&buf);
	return ret;
}

static int __synthesize_probe_trace_arg_ref(struct probe_trace_arg_ref *ref,
					    struct strbuf *buf, int depth)
{
	int err;
	if (ref->next) {
		depth = __synthesize_probe_trace_arg_ref(ref->next, buf,
							 depth + 1);
		if (depth < 0)
			return depth;
	}
	if (ref->user_access)
		err = strbuf_addf(buf, "%s%ld(", "+u", ref->offset);
	else
		err = strbuf_addf(buf, "%+ld(", ref->offset);
	return (err < 0) ? err : depth;
}

static int synthesize_probe_trace_arg(struct probe_trace_arg *arg,
				      struct strbuf *buf)
{
	struct probe_trace_arg_ref *ref = arg->ref;
	int depth = 0, err;

	/* Argument name or separator */
	if (arg->name)
		err = strbuf_addf(buf, " %s=", arg->name);
	else
		err = strbuf_addch(buf, ' ');
	if (err)
		return err;

	/* Special case: @XXX */
	if (arg->value[0] == '@' && arg->ref)
			ref = ref->next;

	/* Dereferencing arguments */
	if (ref) {
		depth = __synthesize_probe_trace_arg_ref(ref, buf, 1);
		if (depth < 0)
			return depth;
	}

	/* Print argument value */
	if (arg->value[0] == '@' && arg->ref)
		err = strbuf_addf(buf, "%s%+ld", arg->value, arg->ref->offset);
	else
		err = strbuf_addstr(buf, arg->value);

	/* Closing */
	while (!err && depth--)
		err = strbuf_addch(buf, ')');

	/* Print argument type */
	if (!err && arg->type)
		err = strbuf_addf(buf, ":%s", arg->type);

	return err;
}

static int
synthesize_probe_trace_args(struct probe_trace_event *tev, struct strbuf *buf)
{
	int i, ret = 0;

	for (i = 0; i < tev->nargs && ret >= 0; i++)
		ret = synthesize_probe_trace_arg(&tev->args[i], buf);

	return ret;
}

static int
synthesize_uprobe_trace_def(struct probe_trace_point *tp, struct strbuf *buf)
{
	int err;

	/* Uprobes must have tp->module */
	if (!tp->module)
		return -EINVAL;
	/*
	 * If tp->address == 0, then this point must be a
	 * absolute address uprobe.
	 * try_to_find_absolute_address() should have made
	 * tp->symbol to "0x0".
	 */
	if (!tp->address && (!tp->symbol || strcmp(tp->symbol, "0x0")))
		return -EINVAL;

	/* Use the tp->address for uprobes */
	err = strbuf_addf(buf, "%s:0x%" PRIx64, tp->module, tp->address);

	if (err >= 0 && tp->ref_ctr_offset) {
		if (!uprobe_ref_ctr_is_supported())
			return -EINVAL;
		err = strbuf_addf(buf, "(0x%lx)", tp->ref_ctr_offset);
	}
	return err >= 0 ? 0 : err;
}

static int
synthesize_kprobe_trace_def(struct probe_trace_point *tp, struct strbuf *buf)
{
	if (!strncmp(tp->symbol, "0x", 2)) {
		/* Absolute address. See try_to_find_absolute_address() */
		return strbuf_addf(buf, "%s%s0x%" PRIx64, tp->module ?: "",
				  tp->module ? ":" : "", tp->address);
	} else {
		return strbuf_addf(buf, "%s%s%s+%lu", tp->module ?: "",
				tp->module ? ":" : "", tp->symbol, tp->offset);
	}
}

char *synthesize_probe_trace_command(struct probe_trace_event *tev)
{
	struct probe_trace_point *tp = &tev->point;
	struct strbuf buf;
	char *ret = NULL;
	int err;

	if (strbuf_init(&buf, 32) < 0)
		return NULL;

	if (strbuf_addf(&buf, "%c:%s/%s ", tp->retprobe ? 'r' : 'p',
			tev->group, tev->event) < 0)
		goto error;

	if (tev->uprobes)
		err = synthesize_uprobe_trace_def(tp, &buf);
	else
		err = synthesize_kprobe_trace_def(tp, &buf);

	if (err >= 0)
		err = synthesize_probe_trace_args(tev, &buf);

	if (err >= 0)
		ret = strbuf_detach(&buf, NULL);
error:
	strbuf_release(&buf);
	return ret;
}

static int find_perf_probe_point_from_map(struct probe_trace_point *tp,
					  struct perf_probe_point *pp,
					  bool is_kprobe)
{
	struct symbol *sym = NULL;
	struct map *map = NULL;
	u64 addr = tp->address;
	int ret = -ENOENT;

	if (!is_kprobe) {
		map = dso__new_map(tp->module);
		if (!map)
			goto out;
		sym = map__find_symbol(map, addr);
	} else {
		if (tp->symbol && !addr) {
			if (kernel_get_symbol_address_by_name(tp->symbol,
						&addr, true, false) < 0)
				goto out;
		}
		if (addr) {
			addr += tp->offset;
			sym = machine__find_kernel_symbol(host_machine, addr, &map);
		}
	}

	if (!sym)
		goto out;

	pp->retprobe = tp->retprobe;
	pp->offset = addr - map__unmap_ip(map, sym->start);
	pp->function = strdup(sym->name);
	ret = pp->function ? 0 : -ENOMEM;

out:
	map__put(map);

	return ret;
}

static int convert_to_perf_probe_point(struct probe_trace_point *tp,
				       struct perf_probe_point *pp,
				       bool is_kprobe)
{
	char buf[128];
	int ret;

	ret = find_perf_probe_point_from_dwarf(tp, pp, is_kprobe);
	if (!ret)
		return 0;
	ret = find_perf_probe_point_from_map(tp, pp, is_kprobe);
	if (!ret)
		return 0;

	pr_debug("Failed to find probe point from both of dwarf and map.\n");

	if (tp->symbol) {
		pp->function = strdup(tp->symbol);
		pp->offset = tp->offset;
	} else {
		ret = e_snprintf(buf, 128, "0x%" PRIx64, tp->address);
		if (ret < 0)
			return ret;
		pp->function = strdup(buf);
		pp->offset = 0;
	}
	if (pp->function == NULL)
		return -ENOMEM;

	pp->retprobe = tp->retprobe;

	return 0;
}

static int convert_to_perf_probe_event(struct probe_trace_event *tev,
			       struct perf_probe_event *pev, bool is_kprobe)
{
	struct strbuf buf = STRBUF_INIT;
	int i, ret;

	/* Convert event/group name */
	pev->event = strdup(tev->event);
	pev->group = strdup(tev->group);
	if (pev->event == NULL || pev->group == NULL)
		return -ENOMEM;

	/* Convert trace_point to probe_point */
	ret = convert_to_perf_probe_point(&tev->point, &pev->point, is_kprobe);
	if (ret < 0)
		return ret;

	/* Convert trace_arg to probe_arg */
	pev->nargs = tev->nargs;
	pev->args = zalloc(sizeof(struct perf_probe_arg) * pev->nargs);
	if (pev->args == NULL)
		return -ENOMEM;
	for (i = 0; i < tev->nargs && ret >= 0; i++) {
		if (tev->args[i].name)
			pev->args[i].name = strdup(tev->args[i].name);
		else {
			if ((ret = strbuf_init(&buf, 32)) < 0)
				goto error;
			ret = synthesize_probe_trace_arg(&tev->args[i], &buf);
			pev->args[i].name = strbuf_detach(&buf, NULL);
		}
		if (pev->args[i].name == NULL && ret >= 0)
			ret = -ENOMEM;
	}
error:
	if (ret < 0)
		clear_perf_probe_event(pev);

	return ret;
}

void clear_perf_probe_event(struct perf_probe_event *pev)
{
	struct perf_probe_arg_field *field, *next;
	int i;

	zfree(&pev->event);
	zfree(&pev->group);
	zfree(&pev->target);
	clear_perf_probe_point(&pev->point);

	for (i = 0; i < pev->nargs; i++) {
		zfree(&pev->args[i].name);
		zfree(&pev->args[i].var);
		zfree(&pev->args[i].type);
		field = pev->args[i].field;
		while (field) {
			next = field->next;
			zfree(&field->name);
			free(field);
			field = next;
		}
	}
	pev->nargs = 0;
	zfree(&pev->args);
}

#define strdup_or_goto(str, label)	\
({ char *__p = NULL; if (str && !(__p = strdup(str))) goto label; __p; })

static int perf_probe_point__copy(struct perf_probe_point *dst,
				  struct perf_probe_point *src)
{
	dst->file = strdup_or_goto(src->file, out_err);
	dst->function = strdup_or_goto(src->function, out_err);
	dst->lazy_line = strdup_or_goto(src->lazy_line, out_err);
	dst->line = src->line;
	dst->retprobe = src->retprobe;
	dst->offset = src->offset;
	return 0;

out_err:
	clear_perf_probe_point(dst);
	return -ENOMEM;
}

static int perf_probe_arg__copy(struct perf_probe_arg *dst,
				struct perf_probe_arg *src)
{
	struct perf_probe_arg_field *field, **ppfield;

	dst->name = strdup_or_goto(src->name, out_err);
	dst->var = strdup_or_goto(src->var, out_err);
	dst->type = strdup_or_goto(src->type, out_err);

	field = src->field;
	ppfield = &(dst->field);
	while (field) {
		*ppfield = zalloc(sizeof(*field));
		if (!*ppfield)
			goto out_err;
		(*ppfield)->name = strdup_or_goto(field->name, out_err);
		(*ppfield)->index = field->index;
		(*ppfield)->ref = field->ref;
		field = field->next;
		ppfield = &((*ppfield)->next);
	}
	return 0;
out_err:
	return -ENOMEM;
}

int perf_probe_event__copy(struct perf_probe_event *dst,
			   struct perf_probe_event *src)
{
	int i;

	dst->event = strdup_or_goto(src->event, out_err);
	dst->group = strdup_or_goto(src->group, out_err);
	dst->target = strdup_or_goto(src->target, out_err);
	dst->uprobes = src->uprobes;

	if (perf_probe_point__copy(&dst->point, &src->point) < 0)
		goto out_err;

	dst->args = zalloc(sizeof(struct perf_probe_arg) * src->nargs);
	if (!dst->args)
		goto out_err;
	dst->nargs = src->nargs;

	for (i = 0; i < src->nargs; i++)
		if (perf_probe_arg__copy(&dst->args[i], &src->args[i]) < 0)
			goto out_err;
	return 0;

out_err:
	clear_perf_probe_event(dst);
	return -ENOMEM;
}

void clear_probe_trace_event(struct probe_trace_event *tev)
{
	struct probe_trace_arg_ref *ref, *next;
	int i;

	zfree(&tev->event);
	zfree(&tev->group);
	zfree(&tev->point.symbol);
	zfree(&tev->point.realname);
	zfree(&tev->point.module);
	for (i = 0; i < tev->nargs; i++) {
		zfree(&tev->args[i].name);
		zfree(&tev->args[i].value);
		zfree(&tev->args[i].type);
		ref = tev->args[i].ref;
		while (ref) {
			next = ref->next;
			free(ref);
			ref = next;
		}
	}
	zfree(&tev->args);
	tev->nargs = 0;
}

struct kprobe_blacklist_node {
	struct list_head list;
	u64 start;
	u64 end;
	char *symbol;
};

static void kprobe_blacklist__delete(struct list_head *blacklist)
{
	struct kprobe_blacklist_node *node;

	while (!list_empty(blacklist)) {
		node = list_first_entry(blacklist,
					struct kprobe_blacklist_node, list);
		list_del_init(&node->list);
		zfree(&node->symbol);
		free(node);
	}
}

static int kprobe_blacklist__load(struct list_head *blacklist)
{
	struct kprobe_blacklist_node *node;
	const char *__debugfs = debugfs__mountpoint();
	char buf[PATH_MAX], *p;
	FILE *fp;
	int ret;

	if (__debugfs == NULL)
		return -ENOTSUP;

	ret = e_snprintf(buf, PATH_MAX, "%s/kprobes/blacklist", __debugfs);
	if (ret < 0)
		return ret;

	fp = fopen(buf, "r");
	if (!fp)
		return -errno;

	ret = 0;
	while (fgets(buf, PATH_MAX, fp)) {
		node = zalloc(sizeof(*node));
		if (!node) {
			ret = -ENOMEM;
			break;
		}
		INIT_LIST_HEAD(&node->list);
		list_add_tail(&node->list, blacklist);
		if (sscanf(buf, "0x%" PRIx64 "-0x%" PRIx64, &node->start, &node->end) != 2) {
			ret = -EINVAL;
			break;
		}
		p = strchr(buf, '\t');
		if (p) {
			p++;
			if (p[strlen(p) - 1] == '\n')
				p[strlen(p) - 1] = '\0';
		} else
			p = (char *)"unknown";
		node->symbol = strdup(p);
		if (!node->symbol) {
			ret = -ENOMEM;
			break;
		}
		pr_debug2("Blacklist: 0x%" PRIx64 "-0x%" PRIx64 ", %s\n",
			  node->start, node->end, node->symbol);
		ret++;
	}
	if (ret < 0)
		kprobe_blacklist__delete(blacklist);
	fclose(fp);

	return ret;
}

static struct kprobe_blacklist_node *
kprobe_blacklist__find_by_address(struct list_head *blacklist, u64 address)
{
	struct kprobe_blacklist_node *node;

	list_for_each_entry(node, blacklist, list) {
		if (node->start <= address && address < node->end)
			return node;
	}

	return NULL;
}

static LIST_HEAD(kprobe_blacklist);

static void kprobe_blacklist__init(void)
{
	if (!list_empty(&kprobe_blacklist))
		return;

	if (kprobe_blacklist__load(&kprobe_blacklist) < 0)
		pr_debug("No kprobe blacklist support, ignored\n");
}

static void kprobe_blacklist__release(void)
{
	kprobe_blacklist__delete(&kprobe_blacklist);
}

static bool kprobe_blacklist__listed(u64 address)
{
	return !!kprobe_blacklist__find_by_address(&kprobe_blacklist, address);
}

static int perf_probe_event__sprintf(const char *group, const char *event,
				     struct perf_probe_event *pev,
				     const char *module,
				     struct strbuf *result)
{
	int i, ret;
	char *buf;

	if (asprintf(&buf, "%s:%s", group, event) < 0)
		return -errno;
	ret = strbuf_addf(result, "  %-20s (on ", buf);
	free(buf);
	if (ret)
		return ret;

	/* Synthesize only event probe point */
	buf = synthesize_perf_probe_point(&pev->point);
	if (!buf)
		return -ENOMEM;
	ret = strbuf_addstr(result, buf);
	free(buf);

	if (!ret && module)
		ret = strbuf_addf(result, " in %s", module);

	if (!ret && pev->nargs > 0) {
		ret = strbuf_add(result, " with", 5);
		for (i = 0; !ret && i < pev->nargs; i++) {
			buf = synthesize_perf_probe_arg(&pev->args[i]);
			if (!buf)
				return -ENOMEM;
			ret = strbuf_addf(result, " %s", buf);
			free(buf);
		}
	}
	if (!ret)
		ret = strbuf_addch(result, ')');

	return ret;
}

/* Show an event */
int show_perf_probe_event(const char *group, const char *event,
			  struct perf_probe_event *pev,
			  const char *module, bool use_stdout)
{
	struct strbuf buf = STRBUF_INIT;
	int ret;

	ret = perf_probe_event__sprintf(group, event, pev, module, &buf);
	if (ret >= 0) {
		if (use_stdout)
			printf("%s\n", buf.buf);
		else
			pr_info("%s\n", buf.buf);
	}
	strbuf_release(&buf);

	return ret;
}

static bool filter_probe_trace_event(struct probe_trace_event *tev,
				     struct strfilter *filter)
{
	char tmp[128];

	/* At first, check the event name itself */
	if (strfilter__compare(filter, tev->event))
		return true;

	/* Next, check the combination of name and group */
	if (e_snprintf(tmp, 128, "%s:%s", tev->group, tev->event) < 0)
		return false;
	return strfilter__compare(filter, tmp);
}

static int __show_perf_probe_events(int fd, bool is_kprobe,
				    struct strfilter *filter)
{
	int ret = 0;
	struct probe_trace_event tev;
	struct perf_probe_event pev;
	struct strlist *rawlist;
	struct str_node *ent;

	memset(&tev, 0, sizeof(tev));
	memset(&pev, 0, sizeof(pev));

	rawlist = probe_file__get_rawlist(fd);
	if (!rawlist)
		return -ENOMEM;

	strlist__for_each_entry(ent, rawlist) {
		ret = parse_probe_trace_command(ent->s, &tev);
		if (ret >= 0) {
			if (!filter_probe_trace_event(&tev, filter))
				goto next;
			ret = convert_to_perf_probe_event(&tev, &pev,
								is_kprobe);
			if (ret < 0)
				goto next;
			ret = show_perf_probe_event(pev.group, pev.event,
						    &pev, tev.point.module,
						    true);
		}
next:
		clear_perf_probe_event(&pev);
		clear_probe_trace_event(&tev);
		if (ret < 0)
			break;
	}
	strlist__delete(rawlist);
	/* Cleanup cached debuginfo if needed */
	debuginfo_cache__exit();

	return ret;
}

/* List up current perf-probe events */
int show_perf_probe_events(struct strfilter *filter)
{
	int kp_fd, up_fd, ret;

	setup_pager();

	if (probe_conf.cache)
		return probe_cache__show_all_caches(filter);

	ret = init_probe_symbol_maps(false);
	if (ret < 0)
		return ret;

	ret = probe_file__open_both(&kp_fd, &up_fd, 0);
	if (ret < 0)
		return ret;

	if (kp_fd >= 0)
		ret = __show_perf_probe_events(kp_fd, true, filter);
	if (up_fd >= 0 && ret >= 0)
		ret = __show_perf_probe_events(up_fd, false, filter);
	if (kp_fd > 0)
		close(kp_fd);
	if (up_fd > 0)
		close(up_fd);
	exit_probe_symbol_maps();

	return ret;
}

static int get_new_event_name(char *buf, size_t len, const char *base,
			      struct strlist *namelist, bool ret_event,
			      bool allow_suffix)
{
	int i, ret;
	char *p, *nbase;

	if (*base == '.')
		base++;
	nbase = strdup(base);
	if (!nbase)
		return -ENOMEM;

	/* Cut off the dot suffixes (e.g. .const, .isra) and version suffixes */
	p = strpbrk(nbase, ".@");
	if (p && p != nbase)
		*p = '\0';

	/* Try no suffix number */
	ret = e_snprintf(buf, len, "%s%s", nbase, ret_event ? "__return" : "");
	if (ret < 0) {
		pr_warning("snprintf() failed: %d; the event name nbase='%s' is too long\n", ret, nbase);
		goto out;
	}
	if (!strlist__has_entry(namelist, buf))
		goto out;

	if (!allow_suffix) {
		pr_warning("Error: event \"%s\" already exists.\n"
			   " Hint: Remove existing event by 'perf probe -d'\n"
			   "       or force duplicates by 'perf probe -f'\n"
			   "       or set 'force=yes' in BPF source.\n",
			   buf);
		ret = -EEXIST;
		goto out;
	}

	/* Try to add suffix */
	for (i = 1; i < MAX_EVENT_INDEX; i++) {
		ret = e_snprintf(buf, len, "%s_%d", nbase, i);
		if (ret < 0) {
			pr_debug("snprintf() failed: %d\n", ret);
			goto out;
		}
		if (!strlist__has_entry(namelist, buf))
			break;
	}
	if (i == MAX_EVENT_INDEX) {
		pr_warning("Too many events are on the same function.\n");
		ret = -ERANGE;
	}

out:
	free(nbase);

	/* Final validation */
	if (ret >= 0 && !is_c_func_name(buf)) {
		pr_warning("Internal error: \"%s\" is an invalid event name.\n",
			   buf);
		ret = -EINVAL;
	}

	return ret;
}

/* Warn if the current kernel's uprobe implementation is old */
static void warn_uprobe_event_compat(struct probe_trace_event *tev)
{
	int i;
	char *buf = synthesize_probe_trace_command(tev);
	struct probe_trace_point *tp = &tev->point;

	if (tp->ref_ctr_offset && !uprobe_ref_ctr_is_supported()) {
		pr_warning("A semaphore is associated with %s:%s and "
			   "seems your kernel doesn't support it.\n",
			   tev->group, tev->event);
	}

	/* Old uprobe event doesn't support memory dereference */
	if (!tev->uprobes || tev->nargs == 0 || !buf)
		goto out;

	for (i = 0; i < tev->nargs; i++) {
		if (strchr(tev->args[i].value, '@')) {
			pr_warning("%s accesses a variable by symbol name, but that is not supported for user application probe.\n",
				   tev->args[i].value);
			break;
		}
		if (strglobmatch(tev->args[i].value, "[$+-]*")) {
			pr_warning("Please upgrade your kernel to at least 3.14 to have access to feature %s\n",
				   tev->args[i].value);
			break;
		}
	}
out:
	free(buf);
}

/* Set new name from original perf_probe_event and namelist */
static int probe_trace_event__set_name(struct probe_trace_event *tev,
				       struct perf_probe_event *pev,
				       struct strlist *namelist,
				       bool allow_suffix)
{
	const char *event, *group;
	char buf[64];
	int ret;

	/* If probe_event or trace_event already have the name, reuse it */
	if (pev->event && !pev->sdt)
		event = pev->event;
	else if (tev->event)
		event = tev->event;
	else {
		/* Or generate new one from probe point */
		if (pev->point.function &&
			(strncmp(pev->point.function, "0x", 2) != 0) &&
			!strisglob(pev->point.function))
			event = pev->point.function;
		else
			event = tev->point.realname;
	}
	if (pev->group && !pev->sdt)
		group = pev->group;
	else if (tev->group)
		group = tev->group;
	else
		group = PERFPROBE_GROUP;

	/* Get an unused new event name */
	ret = get_new_event_name(buf, sizeof(buf), event, namelist,
				 tev->point.retprobe, allow_suffix);
	if (ret < 0)
		return ret;

	event = buf;

	tev->event = strdup(event);
	tev->group = strdup(group);
	if (tev->event == NULL || tev->group == NULL)
		return -ENOMEM;

	/*
	 * Add new event name to namelist if multiprobe event is NOT
	 * supported, since we have to use new event name for following
	 * probes in that case.
	 */
	if (!multiprobe_event_is_supported())
		strlist__add(namelist, event);
	return 0;
}

static int __open_probe_file_and_namelist(bool uprobe,
					  struct strlist **namelist)
{
	int fd;

	fd = probe_file__open(PF_FL_RW | (uprobe ? PF_FL_UPROBE : 0));
	if (fd < 0)
		return fd;

	/* Get current event names */
	*namelist = probe_file__get_namelist(fd);
	if (!(*namelist)) {
		pr_debug("Failed to get current event list.\n");
		close(fd);
		return -ENOMEM;
	}
	return fd;
}

static int __add_probe_trace_events(struct perf_probe_event *pev,
				     struct probe_trace_event *tevs,
				     int ntevs, bool allow_suffix)
{
	int i, fd[2] = {-1, -1}, up, ret;
	struct probe_trace_event *tev = NULL;
	struct probe_cache *cache = NULL;
	struct strlist *namelist[2] = {NULL, NULL};
	struct nscookie nsc;

	up = pev->uprobes ? 1 : 0;
	fd[up] = __open_probe_file_and_namelist(up, &namelist[up]);
	if (fd[up] < 0)
		return fd[up];

	ret = 0;
	for (i = 0; i < ntevs; i++) {
		tev = &tevs[i];
		up = tev->uprobes ? 1 : 0;
		if (fd[up] == -1) {	/* Open the kprobe/uprobe_events */
			fd[up] = __open_probe_file_and_namelist(up,
								&namelist[up]);
			if (fd[up] < 0)
				goto close_out;
		}
		/* Skip if the symbol is out of .text or blacklisted */
		if (!tev->point.symbol && !pev->uprobes)
			continue;

		/* Set new name for tev (and update namelist) */
		ret = probe_trace_event__set_name(tev, pev, namelist[up],
						  allow_suffix);
		if (ret < 0)
			break;

		nsinfo__mountns_enter(pev->nsi, &nsc);
		ret = probe_file__add_event(fd[up], tev);
		nsinfo__mountns_exit(&nsc);
		if (ret < 0)
			break;

		/*
		 * Probes after the first probe which comes from same
		 * user input are always allowed to add suffix, because
		 * there might be several addresses corresponding to
		 * one code line.
		 */
		allow_suffix = true;
	}
	if (ret == -EINVAL && pev->uprobes)
		warn_uprobe_event_compat(tev);
	if (ret == 0 && probe_conf.cache) {
		cache = probe_cache__new(pev->target, pev->nsi);
		if (!cache ||
		    probe_cache__add_entry(cache, pev, tevs, ntevs) < 0 ||
		    probe_cache__commit(cache) < 0)
			pr_warning("Failed to add event to probe cache\n");
		probe_cache__delete(cache);
	}

close_out:
	for (up = 0; up < 2; up++) {
		strlist__delete(namelist[up]);
		if (fd[up] >= 0)
			close(fd[up]);
	}
	return ret;
}

static int find_probe_functions(struct map *map, char *name,
				struct symbol **syms)
{
	int found = 0;
	struct symbol *sym;
	struct rb_node *tmp;
	const char *norm, *ver;
	char *buf = NULL;
	bool cut_version = true;

	if (map__load(map) < 0)
		return -EACCES;	/* Possible permission error to load symbols */

	/* If user gives a version, don't cut off the version from symbols */
	if (strchr(name, '@'))
		cut_version = false;

	map__for_each_symbol(map, sym, tmp) {
		norm = arch__normalize_symbol_name(sym->name);
		if (!norm)
			continue;

		if (cut_version) {
			/* We don't care about default symbol or not */
			ver = strchr(norm, '@');
			if (ver) {
				buf = strndup(norm, ver - norm);
				if (!buf)
					return -ENOMEM;
				norm = buf;
			}
		}

		if (strglobmatch(norm, name)) {
			found++;
			if (syms && found < probe_conf.max_probes)
				syms[found - 1] = sym;
		}
		if (buf)
			zfree(&buf);
	}

	return found;
}

void __weak arch__fix_tev_from_maps(struct perf_probe_event *pev __maybe_unused,
				struct probe_trace_event *tev __maybe_unused,
				struct map *map __maybe_unused,
				struct symbol *sym __maybe_unused) { }


static void pr_kallsyms_access_error(void)
{
	pr_err("Please ensure you can read the /proc/kallsyms symbol addresses.\n"
	       "If /proc/sys/kernel/kptr_restrict is '2', you can not read\n"
	       "kernel symbol addresses even if you are a superuser. Please change\n"
	       "it to '1'. If kptr_restrict is '1', the superuser can read the\n"
	       "symbol addresses.\n"
	       "In that case, please run this command again with sudo.\n");
}

/*
 * Find probe function addresses from map.
 * Return an error or the number of found probe_trace_event
 */
static int find_probe_trace_events_from_map(struct perf_probe_event *pev,
					    struct probe_trace_event **tevs)
{
	struct map *map = NULL;
	struct ref_reloc_sym *reloc_sym = NULL;
	struct symbol *sym;
	struct symbol **syms = NULL;
	struct probe_trace_event *tev;
	struct perf_probe_point *pp = &pev->point;
	struct probe_trace_point *tp;
	int num_matched_functions;
	int ret, i, j, skipped = 0;
	char *mod_name;

	map = get_target_map(pev->target, pev->nsi, pev->uprobes);
	if (!map) {
		ret = -EINVAL;
		goto out;
	}

	syms = malloc(sizeof(struct symbol *) * probe_conf.max_probes);
	if (!syms) {
		ret = -ENOMEM;
		goto out;
	}

	/*
	 * Load matched symbols: Since the different local symbols may have
	 * same name but different addresses, this lists all the symbols.
	 */
	num_matched_functions = find_probe_functions(map, pp->function, syms);
	if (num_matched_functions <= 0) {
		if (num_matched_functions == -EACCES) {
			pr_err("Failed to load symbols from %s\n",
			       pev->target ?: "/proc/kallsyms");
			if (pev->target)
				pr_err("Please ensure the file is not stripped.\n");
			else
				pr_kallsyms_access_error();
		} else
			pr_err("Failed to find symbol %s in %s\n", pp->function,
				pev->target ? : "kernel");
		ret = -ENOENT;
		goto out;
	} else if (num_matched_functions > probe_conf.max_probes) {
		pr_err("Too many functions matched in %s\n",
			pev->target ? : "kernel");
		ret = -E2BIG;
		goto out;
	}

	/* Note that the symbols in the kmodule are not relocated */
	if (!pev->uprobes && !pev->target &&
			(!pp->retprobe || kretprobe_offset_is_supported())) {
		reloc_sym = kernel_get_ref_reloc_sym(NULL);
		if (!reloc_sym) {
			pr_warning("Relocated base symbol is not found! "
				   "Check /proc/sys/kernel/kptr_restrict\n"
				   "and /proc/sys/kernel/perf_event_paranoid. "
				   "Or run as privileged perf user.\n\n");
			ret = -EINVAL;
			goto out;
		}
	}

	/* Setup result trace-probe-events */
	*tevs = zalloc(sizeof(*tev) * num_matched_functions);
	if (!*tevs) {
		ret = -ENOMEM;
		goto out;
	}

	ret = 0;

	for (j = 0; j < num_matched_functions; j++) {
		sym = syms[j];

		if (sym->type != STT_FUNC)
			continue;

		/* There can be duplicated symbols in the map */
		for (i = 0; i < j; i++)
			if (sym->start == syms[i]->start) {
				pr_debug("Found duplicated symbol %s @ %" PRIx64 "\n",
					 sym->name, sym->start);
				break;
			}
		if (i != j)
			continue;

		tev = (*tevs) + ret;
		tp = &tev->point;
		if (ret == num_matched_functions) {
			pr_warning("Too many symbols are listed. Skip it.\n");
			break;
		}
		ret++;

		if (pp->offset > sym->end - sym->start) {
			pr_warning("Offset %ld is bigger than the size of %s\n",
				   pp->offset, sym->name);
			ret = -ENOENT;
			goto err_out;
		}
		/* Add one probe point */
		tp->address = map__unmap_ip(map, sym->start) + pp->offset;

		/* Check the kprobe (not in module) is within .text  */
		if (!pev->uprobes && !pev->target &&
		    kprobe_warn_out_range(sym->name, tp->address)) {
			tp->symbol = NULL;	/* Skip it */
			skipped++;
		} else if (reloc_sym) {
			tp->symbol = strdup_or_goto(reloc_sym->name, nomem_out);
			tp->offset = tp->address - reloc_sym->addr;
		} else {
			tp->symbol = strdup_or_goto(sym->name, nomem_out);
			tp->offset = pp->offset;
		}
		tp->realname = strdup_or_goto(sym->name, nomem_out);

		tp->retprobe = pp->retprobe;
		if (pev->target) {
			if (pev->uprobes) {
				tev->point.module = strdup_or_goto(pev->target,
								   nomem_out);
			} else {
				mod_name = find_module_name(pev->target);
				tev->point.module =
					strdup(mod_name ? mod_name : pev->target);
				free(mod_name);
				if (!tev->point.module)
					goto nomem_out;
			}
		}
		tev->uprobes = pev->uprobes;
		tev->nargs = pev->nargs;
		if (tev->nargs) {
			tev->args = zalloc(sizeof(struct probe_trace_arg) *
					   tev->nargs);
			if (tev->args == NULL)
				goto nomem_out;
		}
		for (i = 0; i < tev->nargs; i++) {
			if (pev->args[i].name)
				tev->args[i].name =
					strdup_or_goto(pev->args[i].name,
							nomem_out);

			tev->args[i].value = strdup_or_goto(pev->args[i].var,
							    nomem_out);
			if (pev->args[i].type)
				tev->args[i].type =
					strdup_or_goto(pev->args[i].type,
							nomem_out);
		}
		arch__fix_tev_from_maps(pev, tev, map, sym);
	}
	if (ret == skipped) {
		ret = -ENOENT;
		goto err_out;
	}

out:
	map__put(map);
	free(syms);
	return ret;

nomem_out:
	ret = -ENOMEM;
err_out:
	clear_probe_trace_events(*tevs, num_matched_functions);
	zfree(tevs);
	goto out;
}

static int try_to_find_absolute_address(struct perf_probe_event *pev,
					struct probe_trace_event **tevs)
{
	struct perf_probe_point *pp = &pev->point;
	struct probe_trace_event *tev;
	struct probe_trace_point *tp;
	int i, err;

	if (!(pev->point.function && !strncmp(pev->point.function, "0x", 2)))
		return -EINVAL;
	if (perf_probe_event_need_dwarf(pev))
		return -EINVAL;

	/*
	 * This is 'perf probe /lib/libc.so 0xabcd'. Try to probe at
	 * absolute address.
	 *
	 * Only one tev can be generated by this.
	 */
	*tevs = zalloc(sizeof(*tev));
	if (!*tevs)
		return -ENOMEM;

	tev = *tevs;
	tp = &tev->point;

	/*
	 * Don't use tp->offset, use address directly, because
	 * in synthesize_probe_trace_command() address cannot be
	 * zero.
	 */
	tp->address = pev->point.abs_address;
	tp->retprobe = pp->retprobe;
	tev->uprobes = pev->uprobes;

	err = -ENOMEM;
	/*
	 * Give it a '0x' leading symbol name.
	 * In __add_probe_trace_events, a NULL symbol is interpreted as
	 * invalid.
	 */
	if (asprintf(&tp->symbol, "0x%" PRIx64, tp->address) < 0)
		goto errout;

	/* For kprobe, check range */
	if ((!tev->uprobes) &&
	    (kprobe_warn_out_range(tev->point.symbol,
				   tev->point.address))) {
		err = -EACCES;
		goto errout;
	}

	if (asprintf(&tp->realname, "abs_%" PRIx64, tp->address) < 0)
		goto errout;

	if (pev->target) {
		tp->module = strdup(pev->target);
		if (!tp->module)
			goto errout;
	}

	if (tev->group) {
		tev->group = strdup(pev->group);
		if (!tev->group)
			goto errout;
	}

	if (pev->event) {
		tev->event = strdup(pev->event);
		if (!tev->event)
			goto errout;
	}

	tev->nargs = pev->nargs;
	tev->args = zalloc(sizeof(struct probe_trace_arg) * tev->nargs);
	if (!tev->args)
		goto errout;

	for (i = 0; i < tev->nargs; i++)
		copy_to_probe_trace_arg(&tev->args[i], &pev->args[i]);

	return 1;

errout:
	clear_probe_trace_events(*tevs, 1);
	*tevs = NULL;
	return err;
}

/* Concatenate two arrays */
static void *memcat(void *a, size_t sz_a, void *b, size_t sz_b)
{
	void *ret;

	ret = malloc(sz_a + sz_b);
	if (ret) {
		memcpy(ret, a, sz_a);
		memcpy(ret + sz_a, b, sz_b);
	}
	return ret;
}

static int
concat_probe_trace_events(struct probe_trace_event **tevs, int *ntevs,
			  struct probe_trace_event **tevs2, int ntevs2)
{
	struct probe_trace_event *new_tevs;
	int ret = 0;

	if (*ntevs == 0) {
		*tevs = *tevs2;
		*ntevs = ntevs2;
		*tevs2 = NULL;
		return 0;
	}

	if (*ntevs + ntevs2 > probe_conf.max_probes)
		ret = -E2BIG;
	else {
		/* Concatenate the array of probe_trace_event */
		new_tevs = memcat(*tevs, (*ntevs) * sizeof(**tevs),
				  *tevs2, ntevs2 * sizeof(**tevs2));
		if (!new_tevs)
			ret = -ENOMEM;
		else {
			free(*tevs);
			*tevs = new_tevs;
			*ntevs += ntevs2;
		}
	}
	if (ret < 0)
		clear_probe_trace_events(*tevs2, ntevs2);
	zfree(tevs2);

	return ret;
}

/*
 * Try to find probe_trace_event from given probe caches. Return the number
 * of cached events found, if an error occurs return the error.
 */
static int find_cached_events(struct perf_probe_event *pev,
			      struct probe_trace_event **tevs,
			      const char *target)
{
	struct probe_cache *cache;
	struct probe_cache_entry *entry;
	struct probe_trace_event *tmp_tevs = NULL;
	int ntevs = 0;
	int ret = 0;

	cache = probe_cache__new(target, pev->nsi);
	/* Return 0 ("not found") if the target has no probe cache. */
	if (!cache)
		return 0;

	for_each_probe_cache_entry(entry, cache) {
		/* Skip the cache entry which has no name */
		if (!entry->pev.event || !entry->pev.group)
			continue;
		if ((!pev->group || strglobmatch(entry->pev.group, pev->group)) &&
		    strglobmatch(entry->pev.event, pev->event)) {
			ret = probe_cache_entry__get_event(entry, &tmp_tevs);
			if (ret > 0)
				ret = concat_probe_trace_events(tevs, &ntevs,
								&tmp_tevs, ret);
			if (ret < 0)
				break;
		}
	}
	probe_cache__delete(cache);
	if (ret < 0) {
		clear_probe_trace_events(*tevs, ntevs);
		zfree(tevs);
	} else {
		ret = ntevs;
		if (ntevs > 0 && target && target[0] == '/')
			pev->uprobes = true;
	}

	return ret;
}

/* Try to find probe_trace_event from all probe caches */
static int find_cached_events_all(struct perf_probe_event *pev,
				   struct probe_trace_event **tevs)
{
	struct probe_trace_event *tmp_tevs = NULL;
	struct strlist *bidlist;
	struct str_node *nd;
	char *pathname;
	int ntevs = 0;
	int ret;

	/* Get the buildid list of all valid caches */
	bidlist = build_id_cache__list_all(true);
	if (!bidlist) {
		ret = -errno;
		pr_debug("Failed to get buildids: %d\n", ret);
		return ret;
	}

	ret = 0;
	strlist__for_each_entry(nd, bidlist) {
		pathname = build_id_cache__origname(nd->s);
		ret = find_cached_events(pev, &tmp_tevs, pathname);
		/* In the case of cnt == 0, we just skip it */
		if (ret > 0)
			ret = concat_probe_trace_events(tevs, &ntevs,
							&tmp_tevs, ret);
		free(pathname);
		if (ret < 0)
			break;
	}
	strlist__delete(bidlist);

	if (ret < 0) {
		clear_probe_trace_events(*tevs, ntevs);
		zfree(tevs);
	} else
		ret = ntevs;

	return ret;
}

static int find_probe_trace_events_from_cache(struct perf_probe_event *pev,
					      struct probe_trace_event **tevs)
{
	struct probe_cache *cache;
	struct probe_cache_entry *entry;
	struct probe_trace_event *tev;
	struct str_node *node;
	int ret, i;

	if (pev->sdt) {
		/* For SDT/cached events, we use special search functions */
		if (!pev->target)
			return find_cached_events_all(pev, tevs);
		else
			return find_cached_events(pev, tevs, pev->target);
	}
	cache = probe_cache__new(pev->target, pev->nsi);
	if (!cache)
		return 0;

	entry = probe_cache__find(cache, pev);
	if (!entry) {
		/* SDT must be in the cache */
		ret = pev->sdt ? -ENOENT : 0;
		goto out;
	}

	ret = strlist__nr_entries(entry->tevlist);
	if (ret > probe_conf.max_probes) {
		pr_debug("Too many entries matched in the cache of %s\n",
			 pev->target ? : "kernel");
		ret = -E2BIG;
		goto out;
	}

	*tevs = zalloc(ret * sizeof(*tev));
	if (!*tevs) {
		ret = -ENOMEM;
		goto out;
	}

	i = 0;
	strlist__for_each_entry(node, entry->tevlist) {
		tev = &(*tevs)[i++];
		ret = parse_probe_trace_command(node->s, tev);
		if (ret < 0)
			goto out;
		/* Set the uprobes attribute as same as original */
		tev->uprobes = pev->uprobes;
	}
	ret = i;

out:
	probe_cache__delete(cache);
	return ret;
}

static int convert_to_probe_trace_events(struct perf_probe_event *pev,
					 struct probe_trace_event **tevs)
{
	int ret;

	if (!pev->group && !pev->sdt) {
		/* Set group name if not given */
		if (!pev->uprobes) {
			pev->group = strdup(PERFPROBE_GROUP);
			ret = pev->group ? 0 : -ENOMEM;
		} else
			ret = convert_exec_to_group(pev->target, &pev->group);
		if (ret != 0) {
			pr_warning("Failed to make a group name.\n");
			return ret;
		}
	}

	ret = try_to_find_absolute_address(pev, tevs);
	if (ret > 0)
		return ret;

	/* At first, we need to lookup cache entry */
	ret = find_probe_trace_events_from_cache(pev, tevs);
	if (ret > 0 || pev->sdt)	/* SDT can be found only in the cache */
		return ret == 0 ? -ENOENT : ret; /* Found in probe cache */

	/* Convert perf_probe_event with debuginfo */
	ret = try_to_find_probe_trace_events(pev, tevs);
	if (ret != 0)
		return ret;	/* Found in debuginfo or got an error */

	return find_probe_trace_events_from_map(pev, tevs);
}

int convert_perf_probe_events(struct perf_probe_event *pevs, int npevs)
{
	int i, ret;

	/* Loop 1: convert all events */
	for (i = 0; i < npevs; i++) {
		/* Init kprobe blacklist if needed */
		if (!pevs[i].uprobes)
			kprobe_blacklist__init();
		/* Convert with or without debuginfo */
		ret  = convert_to_probe_trace_events(&pevs[i], &pevs[i].tevs);
		if (ret < 0)
			return ret;
		pevs[i].ntevs = ret;
	}
	/* This just release blacklist only if allocated */
	kprobe_blacklist__release();

	return 0;
}

static int show_probe_trace_event(struct probe_trace_event *tev)
{
	char *buf = synthesize_probe_trace_command(tev);

	if (!buf) {
		pr_debug("Failed to synthesize probe trace event.\n");
		return -EINVAL;
	}

	/* Showing definition always go stdout */
	printf("%s\n", buf);
	free(buf);

	return 0;
}

int show_probe_trace_events(struct perf_probe_event *pevs, int npevs)
{
	struct strlist *namelist = strlist__new(NULL, NULL);
	struct probe_trace_event *tev;
	struct perf_probe_event *pev;
	int i, j, ret = 0;

	if (!namelist)
		return -ENOMEM;

	for (j = 0; j < npevs && !ret; j++) {
		pev = &pevs[j];
		for (i = 0; i < pev->ntevs && !ret; i++) {
			tev = &pev->tevs[i];
			/* Skip if the symbol is out of .text or blacklisted */
			if (!tev->point.symbol && !pev->uprobes)
				continue;

			/* Set new name for tev (and update namelist) */
			ret = probe_trace_event__set_name(tev, pev,
							  namelist, true);
			if (!ret)
				ret = show_probe_trace_event(tev);
		}
	}
	strlist__delete(namelist);

	return ret;
}

static int show_bootconfig_event(struct probe_trace_event *tev)
{
	struct probe_trace_point *tp = &tev->point;
	struct strbuf buf;
	char *ret = NULL;
	int err;

	if (strbuf_init(&buf, 32) < 0)
		return -ENOMEM;

	err = synthesize_kprobe_trace_def(tp, &buf);
	if (err >= 0)
		err = synthesize_probe_trace_args(tev, &buf);
	if (err >= 0)
		ret = strbuf_detach(&buf, NULL);
	strbuf_release(&buf);

	if (ret) {
		printf("'%s'", ret);
		free(ret);
	}

	return err;
}

int show_bootconfig_events(struct perf_probe_event *pevs, int npevs)
{
	struct strlist *namelist = strlist__new(NULL, NULL);
	struct probe_trace_event *tev;
	struct perf_probe_event *pev;
	char *cur_name = NULL;
	int i, j, ret = 0;

	if (!namelist)
		return -ENOMEM;

	for (j = 0; j < npevs && !ret; j++) {
		pev = &pevs[j];
		if (pev->group && strcmp(pev->group, "probe"))
			pr_warning("WARN: Group name %s is ignored\n", pev->group);
		if (pev->uprobes) {
			pr_warning("ERROR: Bootconfig doesn't support uprobes\n");
			ret = -EINVAL;
			break;
		}
		for (i = 0; i < pev->ntevs && !ret; i++) {
			tev = &pev->tevs[i];
			/* Skip if the symbol is out of .text or blacklisted */
			if (!tev->point.symbol && !pev->uprobes)
				continue;

			/* Set new name for tev (and update namelist) */
			ret = probe_trace_event__set_name(tev, pev,
							  namelist, true);
			if (ret)
				break;

			if (!cur_name || strcmp(cur_name, tev->event)) {
				printf("%sftrace.event.kprobes.%s.probe = ",
					cur_name ? "\n" : "", tev->event);
				cur_name = tev->event;
			} else
				printf(", ");
			ret = show_bootconfig_event(tev);
		}
	}
	printf("\n");
	strlist__delete(namelist);

	return ret;
}

int apply_perf_probe_events(struct perf_probe_event *pevs, int npevs)
{
	int i, ret = 0;

	/* Loop 2: add all events */
	for (i = 0; i < npevs; i++) {
		ret = __add_probe_trace_events(&pevs[i], pevs[i].tevs,
					       pevs[i].ntevs,
					       probe_conf.force_add);
		if (ret < 0)
			break;
	}
	return ret;
}

void cleanup_perf_probe_events(struct perf_probe_event *pevs, int npevs)
{
	int i, j;
	struct perf_probe_event *pev;

	/* Loop 3: cleanup and free trace events  */
	for (i = 0; i < npevs; i++) {
		pev = &pevs[i];
		for (j = 0; j < pevs[i].ntevs; j++)
			clear_probe_trace_event(&pevs[i].tevs[j]);
		zfree(&pevs[i].tevs);
		pevs[i].ntevs = 0;
		nsinfo__zput(pev->nsi);
		clear_perf_probe_event(&pevs[i]);
	}
}

int add_perf_probe_events(struct perf_probe_event *pevs, int npevs)
{
	int ret;

	ret = init_probe_symbol_maps(pevs->uprobes);
	if (ret < 0)
		return ret;

	ret = convert_perf_probe_events(pevs, npevs);
	if (ret == 0)
		ret = apply_perf_probe_events(pevs, npevs);

	cleanup_perf_probe_events(pevs, npevs);

	exit_probe_symbol_maps();
	return ret;
}

int del_perf_probe_events(struct strfilter *filter)
{
	int ret, ret2, ufd = -1, kfd = -1;
	char *str = strfilter__string(filter);

	if (!str)
		return -EINVAL;

	/* Get current event names */
	ret = probe_file__open_both(&kfd, &ufd, PF_FL_RW);
	if (ret < 0)
		goto out;

	ret = probe_file__del_events(kfd, filter);
	if (ret < 0 && ret != -ENOENT)
		goto error;

	ret2 = probe_file__del_events(ufd, filter);
	if (ret2 < 0 && ret2 != -ENOENT) {
		ret = ret2;
		goto error;
	}
	ret = 0;

error:
	if (kfd >= 0)
		close(kfd);
	if (ufd >= 0)
		close(ufd);
out:
	free(str);

	return ret;
}

int show_available_funcs(const char *target, struct nsinfo *nsi,
			 struct strfilter *_filter, bool user)
{
	struct map *map;
	struct dso *dso;
	int ret;

	ret = init_probe_symbol_maps(user);
	if (ret < 0)
		return ret;

	/* Get a symbol map */
	map = get_target_map(target, nsi, user);
	if (!map) {
		pr_err("Failed to get a map for %s\n", (target) ? : "kernel");
		return -EINVAL;
	}

	ret = map__load(map);
	if (ret) {
		if (ret == -2) {
			char *str = strfilter__string(_filter);
			pr_err("Failed to find symbols matched to \"%s\"\n",
			       str);
			free(str);
		} else
			pr_err("Failed to load symbols in %s\n",
			       (target) ? : "kernel");
		goto end;
	}
	dso = map__dso(map);
	dso__sort_by_name(dso);

	/* Show all (filtered) symbols */
	setup_pager();

	for (size_t i = 0; i < dso__symbol_names_len(dso); i++) {
		struct symbol *pos = dso__symbol_names(dso)[i];

		if (strfilter__compare(_filter, pos->name))
			printf("%s\n", pos->name);
	}
end:
	map__put(map);
	exit_probe_symbol_maps();

	return ret;
}

int copy_to_probe_trace_arg(struct probe_trace_arg *tvar,
			    struct perf_probe_arg *pvar)
{
	tvar->value = strdup(pvar->var);
	if (tvar->value == NULL)
		return -ENOMEM;
	if (pvar->type) {
		tvar->type = strdup(pvar->type);
		if (tvar->type == NULL)
			return -ENOMEM;
	}
	if (pvar->name) {
		tvar->name = strdup(pvar->name);
		if (tvar->name == NULL)
			return -ENOMEM;
	} else
		tvar->name = NULL;
	return 0;
}<|MERGE_RESOLUTION|>--- conflicted
+++ resolved
@@ -159,13 +159,8 @@
 {
 	struct kernel_get_module_map_cb_args *args = data;
 	struct dso *dso = map__dso(map);
-<<<<<<< HEAD
-	const char *short_name = dso->short_name; /* short_name is "[module]" */
-	u16 short_name_len =  dso->short_name_len;
-=======
 	const char *short_name = dso__short_name(dso);
 	u16 short_name_len =  dso__short_name_len(dso);
->>>>>>> 0c383648
 
 	if (strncmp(short_name + 1, args->module, short_name_len - 2) == 0 &&
 	    args->module[short_name_len - 2] == '\0') {
