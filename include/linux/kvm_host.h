--- conflicted
+++ resolved
@@ -193,11 +193,6 @@
 bool kvm_make_vcpus_request_mask(struct kvm *kvm, unsigned int req,
 				 unsigned long *vcpu_bitmap);
 bool kvm_make_all_cpus_request(struct kvm *kvm, unsigned int req);
-<<<<<<< HEAD
-bool kvm_make_all_cpus_request_except(struct kvm *kvm, unsigned int req,
-				      struct kvm_vcpu *except);
-=======
->>>>>>> 0c383648
 
 #define KVM_USERSPACE_IRQ_SOURCE_ID		0
 #define KVM_IRQFD_RESAMPLE_IRQ_SOURCE_ID	1
@@ -262,10 +257,6 @@
 
 #ifdef CONFIG_KVM_GENERIC_MMU_NOTIFIER
 union kvm_mmu_notifier_arg {
-<<<<<<< HEAD
-	pte_t pte;
-=======
->>>>>>> 0c383648
 	unsigned long attributes;
 };
 
