--- conflicted
+++ resolved
@@ -250,15 +250,6 @@
 	return 0;
 }
 
-<<<<<<< HEAD
-/* combine single writes by using store-block insn */
-void __iowrite64_copy(void __iomem *to, const void *from, size_t count)
-{
-	zpci_memcpy_toio(to, from, count * 8);
-}
-
-=======
->>>>>>> 0c383648
 void __iomem *ioremap_prot(phys_addr_t phys_addr, size_t size,
 			   unsigned long prot)
 {
