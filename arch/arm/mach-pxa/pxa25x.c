/*
 *  linux/arch/arm/mach-pxa/pxa25x.c
 *
 *  Author:	Nicolas Pitre
 *  Created:	Jun 15, 2001
 *  Copyright:	MontaVista Software Inc.
 *
 * Code specific to PXA21x/25x/26x variants.
 *
 * This program is free software; you can redistribute it and/or modify
 * it under the terms of the GNU General Public License version 2 as
 * published by the Free Software Foundation.
 *
 * Since this file should be linked before any other machine specific file,
 * the __initcall() here will be executed first.  This serves as default
 * initialization stuff for PXA machines which can be overridden later if
 * need be.
 */
#include <linux/module.h>
#include <linux/kernel.h>
#include <linux/init.h>
#include <linux/platform_device.h>
#include <linux/suspend.h>
#include <linux/sysdev.h>

#include <mach/hardware.h>
#include <mach/irqs.h>
#include <mach/pxa-regs.h>
#include <mach/pxa2xx-regs.h>
#include <mach/mfp-pxa25x.h>
#include <mach/reset.h>
#include <mach/pm.h>
#include <mach/dma.h>

#include "generic.h"
#include "devices.h"
#include "clock.h"

/*
 * Various clock factors driven by the CCCR register.
 */

/* Crystal Frequency to Memory Frequency Multiplier (L) */
static unsigned char L_clk_mult[32] = { 0, 27, 32, 36, 40, 45, 0, };

/* Memory Frequency to Run Mode Frequency Multiplier (M) */
static unsigned char M_clk_mult[4] = { 0, 1, 2, 4 };

/* Run Mode Frequency to Turbo Mode Frequency Multiplier (N) */
/* Note: we store the value N * 2 here. */
static unsigned char N2_clk_mult[8] = { 0, 0, 2, 3, 4, 0, 6, 0 };

/* Crystal clock */
#define BASE_CLK	3686400

/*
 * Get the clock frequency as reflected by CCCR and the turbo flag.
 * We assume these values have been applied via a fcs.
 * If info is not 0 we also display the current settings.
 */
unsigned int pxa25x_get_clk_frequency_khz(int info)
{
	unsigned long cccr, turbo;
	unsigned int l, L, m, M, n2, N;

	cccr = CCCR;
	asm( "mrc\tp14, 0, %0, c6, c0, 0" : "=r" (turbo) );

	l  =  L_clk_mult[(cccr >> 0) & 0x1f];
	m  =  M_clk_mult[(cccr >> 5) & 0x03];
	n2 = N2_clk_mult[(cccr >> 7) & 0x07];

	L = l * BASE_CLK;
	M = m * L;
	N = n2 * M / 2;

	if(info)
	{
		L += 5000;
		printk( KERN_INFO "Memory clock: %d.%02dMHz (*%d)\n",
			L / 1000000, (L % 1000000) / 10000, l );
		M += 5000;
		printk( KERN_INFO "Run Mode clock: %d.%02dMHz (*%d)\n",
			M / 1000000, (M % 1000000) / 10000, m );
		N += 5000;
		printk( KERN_INFO "Turbo Mode clock: %d.%02dMHz (*%d.%d, %sactive)\n",
			N / 1000000, (N % 1000000) / 10000, n2 / 2, (n2 % 2) * 5,
			(turbo & 1) ? "" : "in" );
	}

	return (turbo & 1) ? (N/1000) : (M/1000);
}

/*
 * Return the current memory clock frequency in units of 10kHz
 */
unsigned int pxa25x_get_memclk_frequency_10khz(void)
{
	return L_clk_mult[(CCCR >> 0) & 0x1f] * BASE_CLK / 10000;
}

static unsigned long clk_pxa25x_lcd_getrate(struct clk *clk)
{
	return pxa25x_get_memclk_frequency_10khz() * 10000;
}

static const struct clkops clk_pxa25x_lcd_ops = {
	.enable		= clk_cken_enable,
	.disable	= clk_cken_disable,
	.getrate	= clk_pxa25x_lcd_getrate,
};

static unsigned long gpio12_config_32k[] = {
	GPIO12_32KHz,
};

static unsigned long gpio12_config_gpio[] = {
	GPIO12_GPIO,
};

static void clk_gpio12_enable(struct clk *clk)
{
	pxa2xx_mfp_config(gpio12_config_32k, 1);
}

static void clk_gpio12_disable(struct clk *clk)
{
	pxa2xx_mfp_config(gpio12_config_gpio, 1);
}

static const struct clkops clk_pxa25x_gpio12_ops = {
	.enable         = clk_gpio12_enable,
	.disable        = clk_gpio12_disable,
};

static unsigned long gpio11_config_3m6[] = {
	GPIO11_3_6MHz,
};

static unsigned long gpio11_config_gpio[] = {
	GPIO11_GPIO,
};

static void clk_gpio11_enable(struct clk *clk)
{
	pxa2xx_mfp_config(gpio11_config_3m6, 1);
}

static void clk_gpio11_disable(struct clk *clk)
{
	pxa2xx_mfp_config(gpio11_config_gpio, 1);
}

static const struct clkops clk_pxa25x_gpio11_ops = {
	.enable         = clk_gpio11_enable,
	.disable        = clk_gpio11_disable,
};

/*
 * 3.6864MHz -> OST, GPIO, SSP, PWM, PLLs (95.842MHz, 147.456MHz)
 * 95.842MHz -> MMC 19.169MHz, I2C 31.949MHz, FICP 47.923MHz, USB 47.923MHz
 * 147.456MHz -> UART 14.7456MHz, AC97 12.288MHz, I2S 5.672MHz (allegedly)
 */
static DEFINE_CKEN(pxa25x_hwuart, HWUART, 14745600, 1);

static struct clk_lookup pxa25x_hwuart_clkreg =
	INIT_CLKREG(&clk_pxa25x_hwuart, "pxa2xx-uart.3", NULL);

/*
 * PXA 2xx clock declarations.
 */
static DEFINE_CK(pxa25x_lcd, LCD, &clk_pxa25x_lcd_ops);
static DEFINE_CKEN(pxa25x_ffuart, FFUART, 14745600, 1);
static DEFINE_CKEN(pxa25x_btuart, BTUART, 14745600, 1);
static DEFINE_CKEN(pxa25x_stuart, STUART, 14745600, 1);
static DEFINE_CKEN(pxa25x_usb, USB, 47923000, 5);
static DEFINE_CLK(pxa25x_gpio11, &clk_pxa25x_gpio11_ops, 3686400, 0);
static DEFINE_CLK(pxa25x_gpio12, &clk_pxa25x_gpio12_ops, 32768, 0);
static DEFINE_CKEN(pxa25x_mmc, MMC, 19169000, 0);
static DEFINE_CKEN(pxa25x_i2c, I2C, 31949000, 0);
static DEFINE_CKEN(pxa25x_ssp, SSP, 3686400, 0);
static DEFINE_CKEN(pxa25x_nssp, NSSP, 3686400, 0);
static DEFINE_CKEN(pxa25x_assp, ASSP, 3686400, 0);
static DEFINE_CKEN(pxa25x_pwm0, PWM0, 3686400, 0);
static DEFINE_CKEN(pxa25x_pwm1, PWM1, 3686400, 0);
static DEFINE_CKEN(pxa25x_ac97, AC97, 24576000, 0);
static DEFINE_CKEN(pxa25x_i2s, I2S, 14745600, 0);
static DEFINE_CKEN(pxa25x_ficp, FICP, 47923000, 0);

static struct clk_lookup pxa25x_clkregs[] = {
	INIT_CLKREG(&clk_pxa25x_lcd, "pxa2xx-fb", NULL),
	INIT_CLKREG(&clk_pxa25x_ffuart, "pxa2xx-uart.0", NULL),
	INIT_CLKREG(&clk_pxa25x_btuart, "pxa2xx-uart.1", NULL),
	INIT_CLKREG(&clk_pxa25x_stuart, "pxa2xx-uart.2", NULL),
	INIT_CLKREG(&clk_pxa25x_usb, "pxa25x-udc", NULL),
	INIT_CLKREG(&clk_pxa25x_mmc, "pxa2xx-mci.0", NULL),
	INIT_CLKREG(&clk_pxa25x_i2c, "pxa2xx-i2c.0", NULL),
	INIT_CLKREG(&clk_pxa25x_ssp, "pxa25x-ssp.0", NULL),
	INIT_CLKREG(&clk_pxa25x_nssp, "pxa25x-nssp.1", NULL),
	INIT_CLKREG(&clk_pxa25x_assp, "pxa25x-nssp.2", NULL),
	INIT_CLKREG(&clk_pxa25x_pwm0, "pxa25x-pwm.0", NULL),
	INIT_CLKREG(&clk_pxa25x_pwm1, "pxa25x-pwm.1", NULL),
	INIT_CLKREG(&clk_pxa25x_i2s, "pxa2xx-i2s", NULL),
	INIT_CLKREG(&clk_pxa25x_stuart, "pxa2xx-ir", "UARTCLK"),
	INIT_CLKREG(&clk_pxa25x_ficp, "pxa2xx-ir", "FICPCLK"),
	INIT_CLKREG(&clk_pxa25x_ac97, NULL, "AC97CLK"),
	INIT_CLKREG(&clk_pxa25x_gpio11, NULL, "GPIO11_CLK"),
	INIT_CLKREG(&clk_pxa25x_gpio12, NULL, "GPIO12_CLK"),
};

#ifdef CONFIG_PM

#define SAVE(x)		sleep_save[SLEEP_SAVE_##x] = x
#define RESTORE(x)	x = sleep_save[SLEEP_SAVE_##x]

/*
 * List of global PXA peripheral registers to preserve.
 * More ones like CP and general purpose register values are preserved
 * with the stack pointer in sleep.S.
 */
enum {
	SLEEP_SAVE_PSTR,
	SLEEP_SAVE_CKEN,
	SLEEP_SAVE_COUNT
};


static void pxa25x_cpu_pm_save(unsigned long *sleep_save)
{
	SAVE(CKEN);
	SAVE(PSTR);
}

static void pxa25x_cpu_pm_restore(unsigned long *sleep_save)
{
	RESTORE(CKEN);
	RESTORE(PSTR);
}

static void pxa25x_cpu_pm_enter(suspend_state_t state)
{
	/* Clear reset status */
	RCSR = RCSR_HWR | RCSR_WDR | RCSR_SMR | RCSR_GPR;

	switch (state) {
	case PM_SUSPEND_MEM:
		pxa25x_cpu_suspend(PWRMODE_SLEEP);
		break;
	}
}

static int pxa25x_cpu_pm_prepare(void)
{
	/* set resume return address */
	PSPR = virt_to_phys(pxa_cpu_resume);
	return 0;
}

static void pxa25x_cpu_pm_finish(void)
{
	/* ensure not to come back here if it wasn't intended */
	PSPR = 0;
}

static struct pxa_cpu_pm_fns pxa25x_cpu_pm_fns = {
	.save_count	= SLEEP_SAVE_COUNT,
	.valid		= suspend_valid_only_mem,
	.save		= pxa25x_cpu_pm_save,
	.restore	= pxa25x_cpu_pm_restore,
	.enter		= pxa25x_cpu_pm_enter,
	.prepare	= pxa25x_cpu_pm_prepare,
	.finish		= pxa25x_cpu_pm_finish,
};

static void __init pxa25x_init_pm(void)
{
	pxa_cpu_pm_fns = &pxa25x_cpu_pm_fns;
}
#else
static inline void pxa25x_init_pm(void) {}
#endif

/* PXA25x: supports wakeup from GPIO0..GPIO15 and RTC alarm
 */

static int pxa25x_set_wake(unsigned int irq, unsigned int on)
{
	int gpio = IRQ_TO_GPIO(irq);
	uint32_t mask = 0;

	if (gpio >= 0 && gpio < 85)
		return gpio_set_wake(gpio, on);

	if (irq == IRQ_RTCAlrm) {
		mask = PWER_RTC;
		goto set_pwer;
	}

	return -EINVAL;

set_pwer:
	if (on)
		PWER |= mask;
	else
		PWER &=~mask;

	return 0;
}

void __init pxa25x_init_irq(void)
{
	pxa_init_irq(32, pxa25x_set_wake);
	pxa_init_gpio(85, pxa25x_set_wake);
}

#ifdef CONFIG_CPU_PXA26x
void __init pxa26x_init_irq(void)
{
	pxa_init_irq(32, pxa25x_set_wake);
	pxa_init_gpio(90, pxa25x_set_wake);
}
#endif

static struct platform_device *pxa25x_devices[] __initdata = {
	&pxa25x_device_udc,
	&pxa_device_ffuart,
	&pxa_device_btuart,
	&pxa_device_stuart,
	&pxa_device_i2s,
	&sa1100_device_rtc,
	&pxa25x_device_ssp,
	&pxa25x_device_nssp,
	&pxa25x_device_assp,
	&pxa25x_device_pwm0,
	&pxa25x_device_pwm1,
};

static struct sys_device pxa25x_sysdev[] = {
	{
		.cls	= &pxa_irq_sysclass,
	}, {
		.cls	= &pxa2xx_mfp_sysclass,
	}, {
		.cls	= &pxa_gpio_sysclass,
	},
};

static int __init pxa25x_init(void)
{
	int i, ret = 0;

	if (cpu_is_pxa25x()) {

		reset_status = RCSR;

		clks_register(pxa25x_clkregs, ARRAY_SIZE(pxa25x_clkregs));

		if ((ret = pxa_init_dma(16)))
			return ret;

		pxa25x_init_pm();

		for (i = 0; i < ARRAY_SIZE(pxa25x_sysdev); i++) {
			ret = sysdev_register(&pxa25x_sysdev[i]);
			if (ret)
				pr_err("failed to register sysdev[%d]\n", i);
		}

		ret = platform_add_devices(pxa25x_devices,
					   ARRAY_SIZE(pxa25x_devices));
		if (ret)
			return ret;
	}

	/* Only add HWUART for PXA255/26x; PXA210/250 do not have it. */
<<<<<<< HEAD
	if (cpu_is_pxa255() || cpu_is_pxa26x()) {
		clks_register(&pxa25x_hwuart_clkreg, 1);
=======
	if (cpu_is_pxa255()) {
		clks_register(&pxa25x_hwuart_clk, 1);
>>>>>>> bc2fd1c0
		ret = platform_device_register(&pxa_device_hwuart);
	}

	return ret;
}

postcore_initcall(pxa25x_init);<|MERGE_RESOLUTION|>--- conflicted
+++ resolved
@@ -373,13 +373,8 @@
 	}
 
 	/* Only add HWUART for PXA255/26x; PXA210/250 do not have it. */
-<<<<<<< HEAD
-	if (cpu_is_pxa255() || cpu_is_pxa26x()) {
+	if (cpu_is_pxa255()) {
 		clks_register(&pxa25x_hwuart_clkreg, 1);
-=======
-	if (cpu_is_pxa255()) {
-		clks_register(&pxa25x_hwuart_clk, 1);
->>>>>>> bc2fd1c0
 		ret = platform_device_register(&pxa_device_hwuart);
 	}
 
