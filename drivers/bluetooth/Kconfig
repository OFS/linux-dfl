--- conflicted
+++ resolved
@@ -98,10 +98,7 @@
 	depends on BT_HCIUART_SERDEV
 	depends on PM
 	select BT_HCIUART_H4
-<<<<<<< HEAD
-=======
 	select BT_BCM
->>>>>>> bb176f67
 	help
 	  Nokia H4+ is serial protocol for communication between Bluetooth
 	  device and host. This protocol is required for Bluetooth devices
