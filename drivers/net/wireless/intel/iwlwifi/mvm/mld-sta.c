// SPDX-License-Identifier: GPL-2.0 OR BSD-3-Clause
/*
 * Copyright (C) 2022-2024 Intel Corporation
 */
#include "mvm.h"
#include "time-sync.h"
#include "sta.h"

u32 iwl_mvm_sta_fw_id_mask(struct iwl_mvm *mvm, struct ieee80211_sta *sta,
			   int filter_link_id)
{
	struct ieee80211_link_sta *link_sta;
	struct iwl_mvm_sta *mvmsta;
	struct ieee80211_vif *vif;
	unsigned int link_id;
	u32 result = 0;

	if (!sta)
		return 0;

	mvmsta = iwl_mvm_sta_from_mac80211(sta);
	vif = mvmsta->vif;

	/* it's easy when the STA is not an MLD */
	if (!sta->valid_links)
		return BIT(mvmsta->deflink.sta_id);

	/* but if it is an MLD, get the mask of all the FW STAs it has ... */
	for_each_sta_active_link(vif, sta, link_sta, link_id) {
		struct iwl_mvm_link_sta *mvm_link_sta;

		/* unless we have a specific link in mind */
		if (filter_link_id >= 0 && link_id != filter_link_id)
			continue;

		mvm_link_sta =
			rcu_dereference_check(mvmsta->link[link_id],
					      lockdep_is_held(&mvm->mutex));
		if (!mvm_link_sta)
			continue;

		result |= BIT(mvm_link_sta->sta_id);
	}

	return result;
}

static int iwl_mvm_mld_send_sta_cmd(struct iwl_mvm *mvm,
				    struct iwl_mvm_sta_cfg_cmd *cmd)
{
	int ret = iwl_mvm_send_cmd_pdu(mvm,
				       WIDE_ID(MAC_CONF_GROUP, STA_CONFIG_CMD),
				       0, sizeof(*cmd), cmd);
	if (ret)
		IWL_ERR(mvm, "STA_CONFIG_CMD send failed, ret=0x%x\n", ret);
	return ret;
}

/*
 * Add an internal station to the FW table
 */
static int iwl_mvm_mld_add_int_sta_to_fw(struct iwl_mvm *mvm,
					 struct iwl_mvm_int_sta *sta,
					 const u8 *addr, int link_id)
{
	struct iwl_mvm_sta_cfg_cmd cmd;

	lockdep_assert_held(&mvm->mutex);

	memset(&cmd, 0, sizeof(cmd));
	cmd.sta_id = cpu_to_le32((u8)sta->sta_id);

	cmd.link_id = cpu_to_le32(link_id);

	cmd.station_type = cpu_to_le32(sta->type);

	if (fw_has_capa(&mvm->fw->ucode_capa,
			IWL_UCODE_TLV_CAPA_STA_EXP_MFP_SUPPORT) &&
	    sta->type == STATION_TYPE_BCAST_MGMT)
		cmd.mfp = cpu_to_le32(1);

	if (addr) {
		memcpy(cmd.peer_mld_address, addr, ETH_ALEN);
		memcpy(cmd.peer_link_address, addr, ETH_ALEN);
	}

	return iwl_mvm_mld_send_sta_cmd(mvm, &cmd);
}

/*
 * Remove a station from the FW table. Before sending the command to remove
 * the station validate that the station is indeed known to the driver (sanity
 * only).
 */
static int iwl_mvm_mld_rm_sta_from_fw(struct iwl_mvm *mvm, u32 sta_id)
{
	struct iwl_mvm_remove_sta_cmd rm_sta_cmd = {
		.sta_id = cpu_to_le32(sta_id),
	};
	int ret;

	/* Note: internal stations are marked as error values */
	if (!rcu_access_pointer(mvm->fw_id_to_mac_id[sta_id])) {
		IWL_ERR(mvm, "Invalid station id %d\n", sta_id);
		return -EINVAL;
	}

	ret = iwl_mvm_send_cmd_pdu(mvm, WIDE_ID(MAC_CONF_GROUP, STA_REMOVE_CMD),
				   0, sizeof(rm_sta_cmd), &rm_sta_cmd);
	if (ret) {
		IWL_ERR(mvm, "Failed to remove station. Id=%d\n", sta_id);
		return ret;
	}

	return 0;
}

static int iwl_mvm_add_aux_sta_to_fw(struct iwl_mvm *mvm,
				     struct iwl_mvm_int_sta *sta,
				     u32 lmac_id)
{
	int ret;

	struct iwl_mvm_aux_sta_cmd cmd = {
		.sta_id = cpu_to_le32(sta->sta_id),
		.lmac_id = cpu_to_le32(lmac_id),
	};

	ret = iwl_mvm_send_cmd_pdu(mvm, WIDE_ID(MAC_CONF_GROUP, AUX_STA_CMD),
				   0, sizeof(cmd), &cmd);
	if (ret)
		IWL_ERR(mvm, "Failed to send AUX_STA_CMD\n");
	return ret;
}

/*
 * Adds an internal sta to the FW table with its queues
 */
int iwl_mvm_mld_add_int_sta_with_queue(struct iwl_mvm *mvm,
				       struct iwl_mvm_int_sta *sta,
				       const u8 *addr, int link_id,
				       u16 *queue, u8 tid,
				       unsigned int *_wdg_timeout)
{
	int ret, txq;
	unsigned int wdg_timeout = _wdg_timeout ? *_wdg_timeout :
		mvm->trans->trans_cfg->base_params->wd_timeout;

	if (WARN_ON_ONCE(sta->sta_id == IWL_MVM_INVALID_STA))
		return -ENOSPC;

	if (sta->type == STATION_TYPE_AUX)
		ret = iwl_mvm_add_aux_sta_to_fw(mvm, sta, link_id);
	else
		ret = iwl_mvm_mld_add_int_sta_to_fw(mvm, sta, addr, link_id);
	if (ret)
		return ret;

	/*
	 * For 22000 firmware and on we cannot add queue to a station unknown
	 * to firmware so enable queue here - after the station was added
	 */
	txq = iwl_mvm_tvqm_enable_txq(mvm, NULL, sta->sta_id, tid,
				      wdg_timeout);
	if (txq < 0) {
		iwl_mvm_mld_rm_sta_from_fw(mvm, sta->sta_id);
		return txq;
	}
	*queue = txq;

	return 0;
}

/*
 * Adds a new int sta: allocate it in the driver, add it to the FW table,
 * and add its queues.
 */
static int iwl_mvm_mld_add_int_sta(struct iwl_mvm *mvm,
				   struct iwl_mvm_int_sta *int_sta, u16 *queue,
				   enum nl80211_iftype iftype,
				   enum iwl_fw_sta_type sta_type,
				   int link_id, const u8 *addr, u8 tid,
				   unsigned int *wdg_timeout)
{
	int ret;

	lockdep_assert_held(&mvm->mutex);

	/* qmask argument is not used in the new tx api, send a don't care */
	ret = iwl_mvm_allocate_int_sta(mvm, int_sta, 0, iftype,
				       sta_type);
	if (ret)
		return ret;

	ret = iwl_mvm_mld_add_int_sta_with_queue(mvm, int_sta, addr, link_id,
						 queue, tid, wdg_timeout);
	if (ret) {
		iwl_mvm_dealloc_int_sta(mvm, int_sta);
		return ret;
	}

	return 0;
}

/* Allocate a new station entry for the broadcast station to the given vif,
 * and send it to the FW.
 * Note that each P2P mac should have its own broadcast station.
 */
int iwl_mvm_mld_add_bcast_sta(struct iwl_mvm *mvm, struct ieee80211_vif *vif,
			      struct ieee80211_bss_conf *link_conf)
{
	struct iwl_mvm_vif *mvmvif = iwl_mvm_vif_from_mac80211(vif);
	struct iwl_mvm_vif_link_info *mvm_link =
		mvmvif->link[link_conf->link_id];
	struct iwl_mvm_int_sta *bsta = &mvm_link->bcast_sta;
	static const u8 _baddr[] = {0xFF, 0xFF, 0xFF, 0xFF, 0xFF, 0xFF};
	const u8 *baddr = _baddr;
	unsigned int wdg_timeout =
		iwl_mvm_get_wd_timeout(mvm, vif, false, false);
	u16 *queue;

	lockdep_assert_held(&mvm->mutex);

	if (vif->type == NL80211_IFTYPE_ADHOC)
		baddr = link_conf->bssid;

	if (vif->type == NL80211_IFTYPE_AP ||
	    vif->type == NL80211_IFTYPE_ADHOC) {
		queue = &mvm_link->mgmt_queue;
	} else if (vif->type == NL80211_IFTYPE_P2P_DEVICE) {
		queue = &mvm->p2p_dev_queue;
	} else {
		WARN(1, "Missing required TXQ for adding bcast STA\n");
		return -EINVAL;
	}

	return iwl_mvm_mld_add_int_sta(mvm, bsta, queue,
				       ieee80211_vif_type_p2p(vif),
				       STATION_TYPE_BCAST_MGMT,
				       mvm_link->fw_link_id, baddr,
				       IWL_MAX_TID_COUNT, &wdg_timeout);
}

/* Allocate a new station entry for the broadcast station to the given vif,
 * and send it to the FW.
 * Note that each AP/GO mac should have its own multicast station.
 */
int iwl_mvm_mld_add_mcast_sta(struct iwl_mvm *mvm, struct ieee80211_vif *vif,
			      struct ieee80211_bss_conf *link_conf)
{
	struct iwl_mvm_vif *mvmvif = iwl_mvm_vif_from_mac80211(vif);
	struct iwl_mvm_vif_link_info *mvm_link =
		mvmvif->link[link_conf->link_id];
	struct iwl_mvm_int_sta *msta = &mvm_link->mcast_sta;
	static const u8 _maddr[] = {0x03, 0x00, 0x00, 0x00, 0x00, 0x00};
	const u8 *maddr = _maddr;
	unsigned int timeout = iwl_mvm_get_wd_timeout(mvm, vif, false, false);

	lockdep_assert_held(&mvm->mutex);

	if (WARN_ON(vif->type != NL80211_IFTYPE_AP &&
		    vif->type != NL80211_IFTYPE_ADHOC))
		return -EOPNOTSUPP;

	/* In IBSS, ieee80211_check_queues() sets the cab_queue to be
	 * invalid, so make sure we use the queue we want.
	 * Note that this is done here as we want to avoid making DQA
	 * changes in mac80211 layer.
	 */
	if (vif->type == NL80211_IFTYPE_ADHOC)
		mvm_link->cab_queue = IWL_MVM_DQA_GCAST_QUEUE;

	return iwl_mvm_mld_add_int_sta(mvm, msta, &mvm_link->cab_queue,
				       vif->type, STATION_TYPE_MCAST,
				       mvm_link->fw_link_id, maddr, 0,
				       &timeout);
}

/* Allocate a new station entry for the sniffer station to the given vif,
 * and send it to the FW.
 */
int iwl_mvm_mld_add_snif_sta(struct iwl_mvm *mvm, struct ieee80211_vif *vif,
			     struct ieee80211_bss_conf *link_conf)
{
	struct iwl_mvm_vif *mvmvif = iwl_mvm_vif_from_mac80211(vif);
	struct iwl_mvm_vif_link_info *mvm_link =
		mvmvif->link[link_conf->link_id];

	lockdep_assert_held(&mvm->mutex);

	return iwl_mvm_mld_add_int_sta(mvm, &mvm->snif_sta, &mvm->snif_queue,
				       vif->type, STATION_TYPE_BCAST_MGMT,
				       mvm_link->fw_link_id, NULL,
				       IWL_MAX_TID_COUNT, NULL);
}

int iwl_mvm_mld_add_aux_sta(struct iwl_mvm *mvm, u32 lmac_id)
{
	lockdep_assert_held(&mvm->mutex);

	/* In CDB NICs we need to specify which lmac to use for aux activity;
	 * use the link_id argument place to send lmac_id to the function.
	 */
	return iwl_mvm_mld_add_int_sta(mvm, &mvm->aux_sta, &mvm->aux_queue,
				       NL80211_IFTYPE_UNSPECIFIED,
				       STATION_TYPE_AUX, lmac_id, NULL,
				       IWL_MAX_TID_COUNT, NULL);
}

static int iwl_mvm_mld_disable_txq(struct iwl_mvm *mvm, u32 sta_mask,
				   u16 *queueptr, u8 tid)
{
	int queue = *queueptr;
	int ret = 0;

	if (tid == IWL_MAX_TID_COUNT)
		tid = IWL_MGMT_TID;

	if (mvm->sta_remove_requires_queue_remove) {
		u32 cmd_id = WIDE_ID(DATA_PATH_GROUP,
				     SCD_QUEUE_CONFIG_CMD);
		struct iwl_scd_queue_cfg_cmd remove_cmd = {
			.operation = cpu_to_le32(IWL_SCD_QUEUE_REMOVE),
			.u.remove.tid = cpu_to_le32(tid),
			.u.remove.sta_mask = cpu_to_le32(sta_mask),
		};

		ret = iwl_mvm_send_cmd_pdu(mvm, cmd_id, 0,
					   sizeof(remove_cmd),
					   &remove_cmd);
	}

	iwl_trans_txq_free(mvm->trans, queue);
	*queueptr = IWL_MVM_INVALID_QUEUE;

	return ret;
}

/* Removes a sta from the FW table, disable its queues, and dealloc it
 */
static int iwl_mvm_mld_rm_int_sta(struct iwl_mvm *mvm,
				  struct iwl_mvm_int_sta *int_sta,
				  bool flush, u8 tid, u16 *queuptr)
{
	int ret;

	lockdep_assert_held(&mvm->mutex);

	if (WARN_ON_ONCE(int_sta->sta_id == IWL_MVM_INVALID_STA))
		return -EINVAL;

	if (flush)
		iwl_mvm_flush_sta(mvm, int_sta->sta_id, int_sta->tfd_queue_msk);

	iwl_mvm_mld_disable_txq(mvm, BIT(int_sta->sta_id), queuptr, tid);

	ret = iwl_mvm_mld_rm_sta_from_fw(mvm, int_sta->sta_id);
	if (ret)
		IWL_WARN(mvm, "Failed sending remove station\n");

	iwl_mvm_dealloc_int_sta(mvm, int_sta);

	return ret;
}

int iwl_mvm_mld_rm_bcast_sta(struct iwl_mvm *mvm, struct ieee80211_vif *vif,
			     struct ieee80211_bss_conf *link_conf)
{
	struct iwl_mvm_vif *mvmvif = iwl_mvm_vif_from_mac80211(vif);
	struct iwl_mvm_vif_link_info *link = mvmvif->link[link_conf->link_id];
	u16 *queueptr;

	lockdep_assert_held(&mvm->mutex);

	if (WARN_ON(!link))
		return -EIO;

	switch (vif->type) {
	case NL80211_IFTYPE_AP:
	case NL80211_IFTYPE_ADHOC:
		queueptr = &link->mgmt_queue;
		break;
	case NL80211_IFTYPE_P2P_DEVICE:
		queueptr = &mvm->p2p_dev_queue;
		break;
	default:
		WARN(1, "Can't free bcast queue on vif type %d\n",
		     vif->type);
		return -EINVAL;
	}

	return iwl_mvm_mld_rm_int_sta(mvm, &link->bcast_sta,
				      true, IWL_MAX_TID_COUNT, queueptr);
}

/* Send the FW a request to remove the station from it's internal data
 * structures, and in addition remove it from the local data structure.
 */
int iwl_mvm_mld_rm_mcast_sta(struct iwl_mvm *mvm, struct ieee80211_vif *vif,
			     struct ieee80211_bss_conf *link_conf)
{
	struct iwl_mvm_vif *mvmvif = iwl_mvm_vif_from_mac80211(vif);
	struct iwl_mvm_vif_link_info *link = mvmvif->link[link_conf->link_id];

	lockdep_assert_held(&mvm->mutex);

	if (WARN_ON(!link))
		return -EIO;

	return iwl_mvm_mld_rm_int_sta(mvm, &link->mcast_sta, true, 0,
				      &link->cab_queue);
}

int iwl_mvm_mld_rm_snif_sta(struct iwl_mvm *mvm, struct ieee80211_vif *vif)
{
	lockdep_assert_held(&mvm->mutex);

	return iwl_mvm_mld_rm_int_sta(mvm, &mvm->snif_sta, false,
				      IWL_MAX_TID_COUNT, &mvm->snif_queue);
}

int iwl_mvm_mld_rm_aux_sta(struct iwl_mvm *mvm)
{
	lockdep_assert_held(&mvm->mutex);

	return iwl_mvm_mld_rm_int_sta(mvm, &mvm->aux_sta, false,
				      IWL_MAX_TID_COUNT, &mvm->aux_queue);
}

/* send a cfg sta command to add/update a sta in firmware */
static int iwl_mvm_mld_cfg_sta(struct iwl_mvm *mvm, struct ieee80211_sta *sta,
			       struct ieee80211_vif *vif,
			       struct ieee80211_link_sta *link_sta,
			       struct ieee80211_bss_conf *link_conf,
			       struct iwl_mvm_link_sta *mvm_link_sta)
{
	struct iwl_mvm_sta *mvm_sta = iwl_mvm_sta_from_mac80211(sta);
	struct iwl_mvm_vif *mvm_vif = iwl_mvm_vif_from_mac80211(vif);
	struct iwl_mvm_vif_link_info *link_info =
					mvm_vif->link[link_conf->link_id];
	struct iwl_mvm_sta_cfg_cmd cmd = {
		.sta_id = cpu_to_le32(mvm_link_sta->sta_id),
		.station_type = cpu_to_le32(mvm_sta->sta_type),
	};
	u32 agg_size = 0, mpdu_dens = 0;

	/* when adding sta, link should exist in FW */
	if (WARN_ON(link_info->fw_link_id == IWL_MVM_FW_LINK_ID_INVALID))
		return -EINVAL;

	cmd.link_id = cpu_to_le32(link_info->fw_link_id);

	memcpy(&cmd.peer_mld_address, sta->addr, ETH_ALEN);
	memcpy(&cmd.peer_link_address, link_sta->addr, ETH_ALEN);

	if (mvm_sta->sta_state >= IEEE80211_STA_ASSOC)
		cmd.assoc_id = cpu_to_le32(sta->aid);

	if (fw_has_capa(&mvm->fw->ucode_capa,
			IWL_UCODE_TLV_CAPA_STA_EXP_MFP_SUPPORT) &&
	    (sta->mfp || mvm_sta->sta_state < IEEE80211_STA_AUTHORIZED))
		cmd.mfp = cpu_to_le32(1);

	switch (link_sta->rx_nss) {
	case 1:
		cmd.mimo = cpu_to_le32(0);
		break;
	case 2 ... 8:
		cmd.mimo = cpu_to_le32(1);
		break;
	}

	switch (sta->deflink.smps_mode) {
	case IEEE80211_SMPS_AUTOMATIC:
	case IEEE80211_SMPS_NUM_MODES:
		WARN_ON(1);
		break;
	case IEEE80211_SMPS_STATIC:
		/* override NSS */
		cmd.mimo = cpu_to_le32(0);
		break;
	case IEEE80211_SMPS_DYNAMIC:
		cmd.mimo_protection = cpu_to_le32(1);
		break;
	case IEEE80211_SMPS_OFF:
		/* nothing */
		break;
	}

	mpdu_dens = iwl_mvm_get_sta_ampdu_dens(link_sta, link_conf, &agg_size);
	cmd.tx_ampdu_spacing = cpu_to_le32(mpdu_dens);
	cmd.tx_ampdu_max_size = cpu_to_le32(agg_size);

	if (sta->wme) {
		cmd.sp_length =
			cpu_to_le32(sta->max_sp ? sta->max_sp * 2 : 128);
		cmd.uapsd_acs = cpu_to_le32(iwl_mvm_get_sta_uapsd_acs(sta));
	}

	if (link_sta->he_cap.has_he) {
		cmd.trig_rnd_alloc =
			cpu_to_le32(link_conf->uora_exists ? 1 : 0);

		/* PPE Thresholds */
		iwl_mvm_set_sta_pkt_ext(mvm, link_sta, &cmd.pkt_ext);

		/* HTC flags */
		cmd.htc_flags = iwl_mvm_get_sta_htc_flags(sta, link_sta);

		if (link_sta->he_cap.he_cap_elem.mac_cap_info[2] &
		    IEEE80211_HE_MAC_CAP2_ACK_EN)
			cmd.ack_enabled = cpu_to_le32(1);
	}

	return iwl_mvm_mld_send_sta_cmd(mvm, &cmd);
}

void iwl_mvm_mld_free_sta_link(struct iwl_mvm *mvm,
			       struct iwl_mvm_sta *mvm_sta,
			       struct iwl_mvm_link_sta *mvm_sta_link,
			       unsigned int link_id,
			       bool is_in_fw)
{
	RCU_INIT_POINTER(mvm->fw_id_to_mac_id[mvm_sta_link->sta_id],
			 is_in_fw ? ERR_PTR(-EINVAL) : NULL);
	RCU_INIT_POINTER(mvm->fw_id_to_link_sta[mvm_sta_link->sta_id], NULL);
	RCU_INIT_POINTER(mvm_sta->link[link_id], NULL);

	if (mvm_sta_link != &mvm_sta->deflink)
		kfree_rcu(mvm_sta_link, rcu_head);
}

static void iwl_mvm_mld_sta_rm_all_sta_links(struct iwl_mvm *mvm,
					     struct iwl_mvm_sta *mvm_sta)
{
	unsigned int link_id;

	for (link_id = 0; link_id < ARRAY_SIZE(mvm_sta->link); link_id++) {
		struct iwl_mvm_link_sta *link =
			rcu_dereference_protected(mvm_sta->link[link_id],
						  lockdep_is_held(&mvm->mutex));

		if (!link)
			continue;

		iwl_mvm_mld_free_sta_link(mvm, mvm_sta, link, link_id, false);
	}
}

static int iwl_mvm_mld_alloc_sta_link(struct iwl_mvm *mvm,
				      struct ieee80211_vif *vif,
				      struct ieee80211_sta *sta,
				      unsigned int link_id)
{
	struct ieee80211_link_sta *link_sta =
		link_sta_dereference_protected(sta, link_id);
	struct iwl_mvm_sta *mvm_sta = iwl_mvm_sta_from_mac80211(sta);
	struct iwl_mvm_link_sta *link;
	u32 sta_id = iwl_mvm_find_free_sta_id(mvm,
					  ieee80211_vif_type_p2p(vif));

	if (sta_id == IWL_MVM_INVALID_STA)
		return -ENOSPC;

	if (rcu_access_pointer(sta->link[link_id]) == &sta->deflink) {
		link = &mvm_sta->deflink;
	} else {
		link = kzalloc(sizeof(*link), GFP_KERNEL);
		if (!link)
			return -ENOMEM;
	}

	link->sta_id = sta_id;
	rcu_assign_pointer(mvm_sta->link[link_id], link);
	rcu_assign_pointer(mvm->fw_id_to_mac_id[link->sta_id], sta);
	rcu_assign_pointer(mvm->fw_id_to_link_sta[link->sta_id],
			   link_sta);

	return 0;
}

/* allocate all the links of a sta, called when the station is first added */
static int iwl_mvm_mld_alloc_sta_links(struct iwl_mvm *mvm,
				       struct ieee80211_vif *vif,
				       struct ieee80211_sta *sta)
{
	struct iwl_mvm_sta *mvm_sta = iwl_mvm_sta_from_mac80211(sta);
	struct ieee80211_link_sta *link_sta;
	unsigned int link_id;
	int ret;

	lockdep_assert_held(&mvm->mutex);

	for_each_sta_active_link(vif, sta, link_sta, link_id) {
		if (WARN_ON(mvm_sta->link[link_id]))
			continue;

		ret = iwl_mvm_mld_alloc_sta_link(mvm, vif, sta, link_id);
		if (ret)
			goto err;
	}

	return 0;

err:
	iwl_mvm_mld_sta_rm_all_sta_links(mvm, mvm_sta);
	return ret;
}

static void iwl_mvm_mld_set_ap_sta_id(struct ieee80211_sta *sta,
				      struct iwl_mvm_vif_link_info *vif_link,
				      struct iwl_mvm_link_sta *sta_link)
{
	if (!sta->tdls) {
		WARN_ON(vif_link->ap_sta_id != IWL_MVM_INVALID_STA);
		vif_link->ap_sta_id = sta_link->sta_id;
	} else {
		WARN_ON(vif_link->ap_sta_id == IWL_MVM_INVALID_STA);
	}
}

static int iwl_mvm_alloc_sta_after_restart(struct iwl_mvm *mvm,
					   struct ieee80211_vif *vif,
					   struct ieee80211_sta *sta)
{
	struct iwl_mvm_sta *mvm_sta = iwl_mvm_sta_from_mac80211(sta);
	struct iwl_mvm_vif *mvmvif = iwl_mvm_vif_from_mac80211(vif);
	struct ieee80211_link_sta *link_sta;
	unsigned int link_id;
	/* no active link found */
	int ret = -EINVAL;
	int sta_id;

	/* First add an empty station since allocating a queue requires
	 * a valid station. Since we need a link_id to allocate a station,
	 * pick up the first valid one.
	 */
	for_each_sta_active_link(vif, sta, link_sta, link_id) {
		struct iwl_mvm_vif_link_info *mvm_link;
		struct ieee80211_bss_conf *link_conf =
			link_conf_dereference_protected(vif, link_id);
		struct iwl_mvm_link_sta *mvm_link_sta =
			rcu_dereference_protected(mvm_sta->link[link_id],
						  lockdep_is_held(&mvm->mutex));

		if (!link_conf)
			continue;

		mvm_link = mvmvif->link[link_conf->link_id];

		if (!mvm_link || !mvm_link_sta)
			continue;

		sta_id = mvm_link_sta->sta_id;
		ret = iwl_mvm_mld_cfg_sta(mvm, sta, vif, link_sta,
					  link_conf, mvm_link_sta);
		if (ret)
			return ret;

		rcu_assign_pointer(mvm->fw_id_to_mac_id[sta_id], sta);
		rcu_assign_pointer(mvm->fw_id_to_link_sta[sta_id], link_sta);
		ret = 0;
	}

	iwl_mvm_realloc_queues_after_restart(mvm, sta);

	return ret;
}

int iwl_mvm_mld_add_sta(struct iwl_mvm *mvm, struct ieee80211_vif *vif,
			struct ieee80211_sta *sta)
{
	struct iwl_mvm_vif *mvm_vif = iwl_mvm_vif_from_mac80211(vif);
	struct iwl_mvm_sta *mvm_sta = iwl_mvm_sta_from_mac80211(sta);
	unsigned long link_sta_added_to_fw = 0;
	struct ieee80211_link_sta *link_sta;
	int ret = 0;
	unsigned int link_id;

	lockdep_assert_held(&mvm->mutex);

	if (!test_bit(IWL_MVM_STATUS_IN_HW_RESTART, &mvm->status)) {
		ret = iwl_mvm_mld_alloc_sta_links(mvm, vif, sta);
		if (ret)
			return ret;

		spin_lock_init(&mvm_sta->lock);

		ret = iwl_mvm_sta_init(mvm, vif, sta, IWL_MVM_INVALID_STA,
				       STATION_TYPE_PEER);
	} else {
		ret = iwl_mvm_alloc_sta_after_restart(mvm, vif, sta);
	}

	if (ret)
		goto err;

	/* at this stage sta link pointers are already allocated */
	ret = iwl_mvm_mld_update_sta(mvm, vif, sta);
	if (ret)
		goto err;

	for_each_sta_active_link(vif, sta, link_sta, link_id) {
		struct ieee80211_bss_conf *link_conf =
			link_conf_dereference_protected(vif, link_id);
		struct iwl_mvm_link_sta *mvm_link_sta =
			rcu_dereference_protected(mvm_sta->link[link_id],
						  lockdep_is_held(&mvm->mutex));

		if (WARN_ON(!link_conf || !mvm_link_sta)) {
			ret = -EINVAL;
			goto err;
		}

		ret = iwl_mvm_mld_cfg_sta(mvm, sta, vif, link_sta, link_conf,
					  mvm_link_sta);
		if (ret)
			goto err;

		link_sta_added_to_fw |= BIT(link_id);

		if (vif->type == NL80211_IFTYPE_STATION)
			iwl_mvm_mld_set_ap_sta_id(sta, mvm_vif->link[link_id],
						  mvm_link_sta);
	}
	return 0;

err:
	/* remove all already allocated stations in FW */
	for_each_set_bit(link_id, &link_sta_added_to_fw,
			 IEEE80211_MLD_MAX_NUM_LINKS) {
		struct iwl_mvm_link_sta *mvm_link_sta =
			rcu_dereference_protected(mvm_sta->link[link_id],
						  lockdep_is_held(&mvm->mutex));

		iwl_mvm_mld_rm_sta_from_fw(mvm, mvm_link_sta->sta_id);
	}

	/* free all sta resources in the driver */
	iwl_mvm_mld_sta_rm_all_sta_links(mvm, mvm_sta);
	return ret;
}

int iwl_mvm_mld_update_sta(struct iwl_mvm *mvm, struct ieee80211_vif *vif,
			   struct ieee80211_sta *sta)
{
	struct iwl_mvm_sta *mvm_sta = iwl_mvm_sta_from_mac80211(sta);
	struct ieee80211_link_sta *link_sta;
	unsigned int link_id;
	int ret = -EINVAL;

	lockdep_assert_held(&mvm->mutex);

	for_each_sta_active_link(vif, sta, link_sta, link_id) {
		struct ieee80211_bss_conf *link_conf =
			link_conf_dereference_protected(vif, link_id);
		struct iwl_mvm_link_sta *mvm_link_sta =
			rcu_dereference_protected(mvm_sta->link[link_id],
						  lockdep_is_held(&mvm->mutex));

		if (WARN_ON(!link_conf || !mvm_link_sta))
			return -EINVAL;

		ret = iwl_mvm_mld_cfg_sta(mvm, sta, vif, link_sta, link_conf,
					  mvm_link_sta);

		if (ret) {
			IWL_ERR(mvm, "Failed to update sta link %d\n", link_id);
			break;
		}
	}

	return ret;
}

static void iwl_mvm_mld_disable_sta_queues(struct iwl_mvm *mvm,
					   struct ieee80211_vif *vif,
					   struct ieee80211_sta *sta)
{
	struct iwl_mvm_sta *mvm_sta = iwl_mvm_sta_from_mac80211(sta);
	u32 sta_mask = iwl_mvm_sta_fw_id_mask(mvm, sta, -1);
	int i;

	lockdep_assert_held(&mvm->mutex);

	for (i = 0; i < ARRAY_SIZE(mvm_sta->tid_data); i++) {
		if (mvm_sta->tid_data[i].txq_id == IWL_MVM_INVALID_QUEUE)
			continue;

		iwl_mvm_mld_disable_txq(mvm, sta_mask,
					&mvm_sta->tid_data[i].txq_id, i);
		mvm_sta->tid_data[i].txq_id = IWL_MVM_INVALID_QUEUE;
	}

	for (i = 0; i < ARRAY_SIZE(sta->txq); i++) {
		struct iwl_mvm_txq *mvmtxq =
			iwl_mvm_txq_from_mac80211(sta->txq[i]);

		mvmtxq->txq_id = IWL_MVM_INVALID_QUEUE;
	}
}

int iwl_mvm_mld_rm_sta(struct iwl_mvm *mvm, struct ieee80211_vif *vif,
		       struct ieee80211_sta *sta)
{
	struct iwl_mvm_sta *mvm_sta = iwl_mvm_sta_from_mac80211(sta);
	struct ieee80211_link_sta *link_sta;
	unsigned int link_id;
	int ret;

	lockdep_assert_held(&mvm->mutex);

	/* flush its queues here since we are freeing mvm_sta */
	for_each_sta_active_link(vif, sta, link_sta, link_id) {
		struct iwl_mvm_link_sta *mvm_link_sta =
			rcu_dereference_protected(mvm_sta->link[link_id],
						  lockdep_is_held(&mvm->mutex));

		if (WARN_ON(!mvm_link_sta))
			return -EINVAL;

		ret = iwl_mvm_flush_sta_tids(mvm, mvm_link_sta->sta_id,
					     0xffff);
		if (ret)
			return ret;
	}

	ret = iwl_mvm_wait_sta_queues_empty(mvm, mvm_sta);
	if (ret)
		return ret;

	iwl_mvm_mld_disable_sta_queues(mvm, vif, sta);

	for_each_sta_active_link(vif, sta, link_sta, link_id) {
		struct iwl_mvm_link_sta *mvm_link_sta =
			rcu_dereference_protected(mvm_sta->link[link_id],
						  lockdep_is_held(&mvm->mutex));
		bool stay_in_fw;

		stay_in_fw = iwl_mvm_sta_del(mvm, vif, sta, link_sta, &ret);
		if (ret)
			break;

		if (!stay_in_fw)
			ret = iwl_mvm_mld_rm_sta_from_fw(mvm,
							 mvm_link_sta->sta_id);

		iwl_mvm_mld_free_sta_link(mvm, mvm_sta, mvm_link_sta,
					  link_id, stay_in_fw);
	}
	kfree(mvm_sta->mpdu_counters);
	mvm_sta->mpdu_counters = NULL;

	return ret;
}

int iwl_mvm_mld_rm_sta_id(struct iwl_mvm *mvm, u8 sta_id)
{
	int ret;

	lockdep_assert_held(&mvm->mutex);

	if (WARN_ON(sta_id == IWL_MVM_INVALID_STA))
		return 0;

	ret = iwl_mvm_mld_rm_sta_from_fw(mvm, sta_id);

	RCU_INIT_POINTER(mvm->fw_id_to_mac_id[sta_id], NULL);
	RCU_INIT_POINTER(mvm->fw_id_to_link_sta[sta_id], NULL);
	return ret;
}

void iwl_mvm_mld_sta_modify_disable_tx(struct iwl_mvm *mvm,
				       struct iwl_mvm_sta *mvmsta,
				       bool disable)
{
	struct iwl_mvm_sta_disable_tx_cmd cmd;
	int ret;

	cmd.sta_id = cpu_to_le32(mvmsta->deflink.sta_id);
	cmd.disable = cpu_to_le32(disable);

	if (WARN_ON(iwl_mvm_has_no_host_disable_tx(mvm)))
		return;

	ret = iwl_mvm_send_cmd_pdu(mvm,
				   WIDE_ID(MAC_CONF_GROUP, STA_DISABLE_TX_CMD),
				   CMD_ASYNC, sizeof(cmd), &cmd);
	if (ret)
		IWL_ERR(mvm,
			"Failed to send STA_DISABLE_TX_CMD command (%d)\n",
			ret);
}

void iwl_mvm_mld_sta_modify_disable_tx_ap(struct iwl_mvm *mvm,
					  struct ieee80211_sta *sta,
					  bool disable)
{
	struct iwl_mvm_sta *mvm_sta = iwl_mvm_sta_from_mac80211(sta);

	spin_lock_bh(&mvm_sta->lock);

	if (mvm_sta->disable_tx == disable) {
		spin_unlock_bh(&mvm_sta->lock);
		return;
	}

	iwl_mvm_mld_sta_modify_disable_tx(mvm, mvm_sta, disable);

	spin_unlock_bh(&mvm_sta->lock);
}

void iwl_mvm_mld_modify_all_sta_disable_tx(struct iwl_mvm *mvm,
					   struct iwl_mvm_vif *mvmvif,
					   bool disable)
{
	struct ieee80211_sta *sta;
	struct iwl_mvm_sta *mvm_sta;
	int i;

	rcu_read_lock();

	/* Block/unblock all the stations of the given mvmvif */
	for (i = 0; i < mvm->fw->ucode_capa.num_stations; i++) {
		sta = rcu_dereference(mvm->fw_id_to_mac_id[i]);
		if (IS_ERR_OR_NULL(sta))
			continue;

		mvm_sta = iwl_mvm_sta_from_mac80211(sta);
		if (mvm_sta->mac_id_n_color !=
		    FW_CMD_ID_AND_COLOR(mvmvif->id, mvmvif->color))
			continue;

		iwl_mvm_mld_sta_modify_disable_tx(mvm, mvm_sta, disable);
	}

	rcu_read_unlock();
}

static int iwl_mvm_mld_update_sta_queues(struct iwl_mvm *mvm,
					 struct ieee80211_sta *sta,
					 u32 old_sta_mask,
					 u32 new_sta_mask)
{
	struct iwl_mvm_sta *mvm_sta = iwl_mvm_sta_from_mac80211(sta);
	struct iwl_scd_queue_cfg_cmd cmd = {
		.operation = cpu_to_le32(IWL_SCD_QUEUE_MODIFY),
		.u.modify.old_sta_mask = cpu_to_le32(old_sta_mask),
		.u.modify.new_sta_mask = cpu_to_le32(new_sta_mask),
	};
	struct iwl_host_cmd hcmd = {
		.id = WIDE_ID(DATA_PATH_GROUP, SCD_QUEUE_CONFIG_CMD),
		.len[0] = sizeof(cmd),
		.data[0] = &cmd
	};
	int tid;
	int ret;

	lockdep_assert_held(&mvm->mutex);

	for (tid = 0; tid <= IWL_MAX_TID_COUNT; tid++) {
		struct iwl_mvm_tid_data *tid_data = &mvm_sta->tid_data[tid];
		int txq_id = tid_data->txq_id;

		if (txq_id == IWL_MVM_INVALID_QUEUE)
			continue;

		if (tid == IWL_MAX_TID_COUNT)
			cmd.u.modify.tid = cpu_to_le32(IWL_MGMT_TID);
		else
			cmd.u.modify.tid = cpu_to_le32(tid);

		ret = iwl_mvm_send_cmd(mvm, &hcmd);
		if (ret)
			return ret;
	}

	return 0;
}

static int iwl_mvm_mld_update_sta_baids(struct iwl_mvm *mvm,
					u32 old_sta_mask,
					u32 new_sta_mask)
{
	struct iwl_rx_baid_cfg_cmd cmd = {
		.action = cpu_to_le32(IWL_RX_BAID_ACTION_MODIFY),
		.modify.old_sta_id_mask = cpu_to_le32(old_sta_mask),
		.modify.new_sta_id_mask = cpu_to_le32(new_sta_mask),
	};
	u32 cmd_id = WIDE_ID(DATA_PATH_GROUP, RX_BAID_ALLOCATION_CONFIG_CMD);
	int baid;

	/* mac80211 will remove sessions later, but we ignore all that */
	if (test_bit(IWL_MVM_STATUS_IN_HW_RESTART, &mvm->status))
		return 0;

	BUILD_BUG_ON(sizeof(struct iwl_rx_baid_cfg_resp) != sizeof(baid));

	for (baid = 0; baid < ARRAY_SIZE(mvm->baid_map); baid++) {
		struct iwl_mvm_baid_data *data;
		int ret;

		data = rcu_dereference_protected(mvm->baid_map[baid],
						 lockdep_is_held(&mvm->mutex));
		if (!data)
			continue;

		if (!(data->sta_mask & old_sta_mask))
			continue;

		WARN_ONCE(data->sta_mask != old_sta_mask,
			  "BAID data for %d corrupted - expected 0x%x found 0x%x\n",
			  baid, old_sta_mask, data->sta_mask);

		cmd.modify.tid = cpu_to_le32(data->tid);

		ret = iwl_mvm_send_cmd_pdu(mvm, cmd_id, CMD_SEND_IN_RFKILL,
					   sizeof(cmd), &cmd);
		data->sta_mask = new_sta_mask;
		if (ret)
			return ret;
	}

	return 0;
}

static int iwl_mvm_mld_update_sta_resources(struct iwl_mvm *mvm,
					    struct ieee80211_vif *vif,
					    struct ieee80211_sta *sta,
					    u32 old_sta_mask,
					    u32 new_sta_mask)
{
	int ret;

	ret = iwl_mvm_mld_update_sta_queues(mvm, sta,
					    old_sta_mask,
					    new_sta_mask);
	if (ret)
		return ret;

	ret = iwl_mvm_mld_update_sta_keys(mvm, vif, sta,
					  old_sta_mask,
					  new_sta_mask);
	if (ret)
		return ret;

	return iwl_mvm_mld_update_sta_baids(mvm, old_sta_mask, new_sta_mask);
}

int iwl_mvm_mld_update_sta_links(struct iwl_mvm *mvm,
				 struct ieee80211_vif *vif,
				 struct ieee80211_sta *sta,
				 u16 old_links, u16 new_links)
{
	struct iwl_mvm_sta *mvm_sta = iwl_mvm_sta_from_mac80211(sta);
	struct iwl_mvm_vif *mvm_vif = iwl_mvm_vif_from_mac80211(vif);
	struct iwl_mvm_link_sta *mvm_sta_link;
	struct iwl_mvm_vif_link_info *mvm_vif_link;
	unsigned long links_to_add = ~old_links & new_links;
	unsigned long links_to_rem = old_links & ~new_links;
	unsigned long old_links_long = old_links;
	u32 current_sta_mask = 0, sta_mask_added = 0, sta_mask_to_rem = 0;
	unsigned long link_sta_added_to_fw = 0, link_sta_allocated = 0;
	unsigned int link_id;
	int ret;

	lockdep_assert_held(&mvm->mutex);

	for_each_set_bit(link_id, &old_links_long,
			 IEEE80211_MLD_MAX_NUM_LINKS) {
		mvm_sta_link =
			rcu_dereference_protected(mvm_sta->link[link_id],
						  lockdep_is_held(&mvm->mutex));

		if (WARN_ON(!mvm_sta_link)) {
			ret = -EINVAL;
			goto err;
		}

		current_sta_mask |= BIT(mvm_sta_link->sta_id);
		if (links_to_rem & BIT(link_id))
			sta_mask_to_rem |= BIT(mvm_sta_link->sta_id);
	}

	if (sta_mask_to_rem) {
		ret = iwl_mvm_mld_update_sta_resources(mvm, vif, sta,
						       current_sta_mask,
						       current_sta_mask &
							~sta_mask_to_rem);
		if (WARN_ON(ret))
			goto err;

		current_sta_mask &= ~sta_mask_to_rem;
	}

	for_each_set_bit(link_id, &links_to_rem, IEEE80211_MLD_MAX_NUM_LINKS) {
		mvm_sta_link =
			rcu_dereference_protected(mvm_sta->link[link_id],
						  lockdep_is_held(&mvm->mutex));
		mvm_vif_link = mvm_vif->link[link_id];

		if (WARN_ON(!mvm_sta_link || !mvm_vif_link)) {
			ret = -EINVAL;
			goto err;
		}

		ret = iwl_mvm_mld_rm_sta_from_fw(mvm, mvm_sta_link->sta_id);
		if (WARN_ON(ret))
			goto err;

		if (vif->type == NL80211_IFTYPE_STATION)
			mvm_vif_link->ap_sta_id = IWL_MVM_INVALID_STA;

		iwl_mvm_mld_free_sta_link(mvm, mvm_sta, mvm_sta_link, link_id,
					  false);
	}

	for_each_set_bit(link_id, &links_to_add, IEEE80211_MLD_MAX_NUM_LINKS) {
		struct ieee80211_bss_conf *link_conf =
			link_conf_dereference_protected(vif, link_id);
		struct ieee80211_link_sta *link_sta =
			link_sta_dereference_protected(sta, link_id);
		mvm_vif_link = mvm_vif->link[link_id];

		if (WARN_ON(!mvm_vif_link || !link_conf || !link_sta)) {
			ret = -EINVAL;
			goto err;
		}

		if (test_bit(IWL_MVM_STATUS_IN_HW_RESTART, &mvm->status)) {
<<<<<<< HEAD
			if (WARN_ON(!mvm_sta->link[link_id])) {
				ret = -EINVAL;
				goto err;
			}
=======
			struct iwl_mvm_link_sta *mvm_link_sta =
				rcu_dereference_protected(mvm_sta->link[link_id],
							  lockdep_is_held(&mvm->mutex));
			u32 sta_id;

			if (WARN_ON(!mvm_link_sta)) {
				ret = -EINVAL;
				goto err;
			}

			sta_id = mvm_link_sta->sta_id;

			rcu_assign_pointer(mvm->fw_id_to_mac_id[sta_id], sta);
			rcu_assign_pointer(mvm->fw_id_to_link_sta[sta_id],
					   link_sta);
>>>>>>> 0c383648
		} else {
			if (WARN_ON(mvm_sta->link[link_id])) {
				ret = -EINVAL;
				goto err;
			}
			ret = iwl_mvm_mld_alloc_sta_link(mvm, vif, sta,
							 link_id);
			if (WARN_ON(ret))
				goto err;
		}

		link_sta->agg.max_rc_amsdu_len = 1;
		ieee80211_sta_recalc_aggregates(sta);

		mvm_sta_link =
			rcu_dereference_protected(mvm_sta->link[link_id],
						  lockdep_is_held(&mvm->mutex));

		if (WARN_ON(!mvm_sta_link)) {
			ret = -EINVAL;
			goto err;
		}

		if (vif->type == NL80211_IFTYPE_STATION)
			iwl_mvm_mld_set_ap_sta_id(sta, mvm_vif_link,
						  mvm_sta_link);

		link_sta_allocated |= BIT(link_id);

		sta_mask_added |= BIT(mvm_sta_link->sta_id);

		ret = iwl_mvm_mld_cfg_sta(mvm, sta, vif, link_sta, link_conf,
					  mvm_sta_link);
		if (WARN_ON(ret))
			goto err;

		link_sta_added_to_fw |= BIT(link_id);

		iwl_mvm_rs_add_sta_link(mvm, mvm_sta_link);
	}

	if (sta_mask_added) {
		ret = iwl_mvm_mld_update_sta_resources(mvm, vif, sta,
						       current_sta_mask,
						       current_sta_mask |
							sta_mask_added);
		if (WARN_ON(ret))
			goto err;
	}

	return 0;

err:
	/* remove all already allocated stations in FW */
	for_each_set_bit(link_id, &link_sta_added_to_fw,
			 IEEE80211_MLD_MAX_NUM_LINKS) {
		mvm_sta_link =
			rcu_dereference_protected(mvm_sta->link[link_id],
						  lockdep_is_held(&mvm->mutex));

		iwl_mvm_mld_rm_sta_from_fw(mvm, mvm_sta_link->sta_id);
	}

	/* remove all already allocated station links in driver */
	for_each_set_bit(link_id, &link_sta_allocated,
			 IEEE80211_MLD_MAX_NUM_LINKS) {
		mvm_sta_link =
			rcu_dereference_protected(mvm_sta->link[link_id],
						  lockdep_is_held(&mvm->mutex));

		iwl_mvm_mld_free_sta_link(mvm, mvm_sta, mvm_sta_link, link_id,
					  false);
	}

	return ret;
}<|MERGE_RESOLUTION|>--- conflicted
+++ resolved
@@ -1128,12 +1128,6 @@
 		}
 
 		if (test_bit(IWL_MVM_STATUS_IN_HW_RESTART, &mvm->status)) {
-<<<<<<< HEAD
-			if (WARN_ON(!mvm_sta->link[link_id])) {
-				ret = -EINVAL;
-				goto err;
-			}
-=======
 			struct iwl_mvm_link_sta *mvm_link_sta =
 				rcu_dereference_protected(mvm_sta->link[link_id],
 							  lockdep_is_held(&mvm->mutex));
@@ -1149,7 +1143,6 @@
 			rcu_assign_pointer(mvm->fw_id_to_mac_id[sta_id], sta);
 			rcu_assign_pointer(mvm->fw_id_to_link_sta[sta_id],
 					   link_sta);
->>>>>>> 0c383648
 		} else {
 			if (WARN_ON(mvm_sta->link[link_id])) {
 				ret = -EINVAL;
