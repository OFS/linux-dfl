// SPDX-License-Identifier: BSD-3-Clause-Clear
/*
 * Copyright (c) 2020 The Linux Foundation. All rights reserved.
 * Copyright (c) 2021-2024 Qualcomm Innovation Center, Inc. All rights reserved.
 */

#include <linux/msi.h>
#include <linux/pci.h>
#include <linux/firmware.h>
#include <linux/of.h>
#include <linux/of_address.h>
#include <linux/ioport.h>

#include "core.h"
#include "debug.h"
#include "mhi.h"
#include "pci.h"
#include "pcic.h"

#define MHI_TIMEOUT_DEFAULT_MS	20000
#define RDDM_DUMP_SIZE	0x420000
#define MHI_CB_INVALID	0xff

static const struct mhi_channel_config ath11k_mhi_channels_qca6390[] = {
	{
		.num = 20,
		.name = "IPCR",
		.num_elements = 64,
		.event_ring = 1,
		.dir = DMA_TO_DEVICE,
		.ee_mask = 0x4,
		.pollcfg = 0,
		.doorbell = MHI_DB_BRST_DISABLE,
		.lpm_notify = false,
		.offload_channel = false,
		.doorbell_mode_switch = false,
		.auto_queue = false,
	},
	{
		.num = 21,
		.name = "IPCR",
		.num_elements = 64,
		.event_ring = 1,
		.dir = DMA_FROM_DEVICE,
		.ee_mask = 0x4,
		.pollcfg = 0,
		.doorbell = MHI_DB_BRST_DISABLE,
		.lpm_notify = false,
		.offload_channel = false,
		.doorbell_mode_switch = false,
		.auto_queue = true,
	},
};

static struct mhi_event_config ath11k_mhi_events_qca6390[] = {
	{
		.num_elements = 32,
		.irq_moderation_ms = 0,
		.irq = 1,
		.mode = MHI_DB_BRST_DISABLE,
		.data_type = MHI_ER_CTRL,
		.hardware_event = false,
		.client_managed = false,
		.offload_channel = false,
	},
	{
		.num_elements = 256,
		.irq_moderation_ms = 1,
		.irq = 2,
		.mode = MHI_DB_BRST_DISABLE,
		.priority = 1,
		.hardware_event = false,
		.client_managed = false,
		.offload_channel = false,
	},
};

static const struct mhi_controller_config ath11k_mhi_config_qca6390 = {
	.max_channels = 128,
	.timeout_ms = 2000,
	.use_bounce_buf = false,
	.buf_len = 8192,
	.num_channels = ARRAY_SIZE(ath11k_mhi_channels_qca6390),
	.ch_cfg = ath11k_mhi_channels_qca6390,
	.num_events = ARRAY_SIZE(ath11k_mhi_events_qca6390),
	.event_cfg = ath11k_mhi_events_qca6390,
};

static const struct mhi_channel_config ath11k_mhi_channels_qcn9074[] = {
	{
		.num = 20,
		.name = "IPCR",
		.num_elements = 32,
		.event_ring = 1,
		.dir = DMA_TO_DEVICE,
		.ee_mask = 0x14,
		.pollcfg = 0,
		.doorbell = MHI_DB_BRST_DISABLE,
		.lpm_notify = false,
		.offload_channel = false,
		.doorbell_mode_switch = false,
		.auto_queue = false,
	},
	{
		.num = 21,
		.name = "IPCR",
		.num_elements = 32,
		.event_ring = 1,
		.dir = DMA_FROM_DEVICE,
		.ee_mask = 0x14,
		.pollcfg = 0,
		.doorbell = MHI_DB_BRST_DISABLE,
		.lpm_notify = false,
		.offload_channel = false,
		.doorbell_mode_switch = false,
		.auto_queue = true,
	},
};

static struct mhi_event_config ath11k_mhi_events_qcn9074[] = {
	{
		.num_elements = 32,
		.irq_moderation_ms = 0,
		.irq = 1,
		.data_type = MHI_ER_CTRL,
		.mode = MHI_DB_BRST_DISABLE,
		.hardware_event = false,
		.client_managed = false,
		.offload_channel = false,
	},
	{
		.num_elements = 256,
		.irq_moderation_ms = 1,
		.irq = 2,
		.mode = MHI_DB_BRST_DISABLE,
		.priority = 1,
		.hardware_event = false,
		.client_managed = false,
		.offload_channel = false,
	},
};

static const struct mhi_controller_config ath11k_mhi_config_qcn9074 = {
	.max_channels = 30,
	.timeout_ms = 10000,
	.use_bounce_buf = false,
	.buf_len = 0,
	.num_channels = ARRAY_SIZE(ath11k_mhi_channels_qcn9074),
	.ch_cfg = ath11k_mhi_channels_qcn9074,
	.num_events = ARRAY_SIZE(ath11k_mhi_events_qcn9074),
	.event_cfg = ath11k_mhi_events_qcn9074,
};

void ath11k_mhi_set_mhictrl_reset(struct ath11k_base *ab)
{
	u32 val;

	val = ath11k_pcic_read32(ab, MHISTATUS);

	ath11k_dbg(ab, ATH11K_DBG_PCI, "mhistatus 0x%x\n", val);

	/* After SOC_GLOBAL_RESET, MHISTATUS may still have SYSERR bit set
	 * and thus need to set MHICTRL_RESET to clear SYSERR.
	 */
	ath11k_pcic_write32(ab, MHICTRL, MHICTRL_RESET_MASK);

	mdelay(10);
}

static void ath11k_mhi_reset_txvecdb(struct ath11k_base *ab)
{
	ath11k_pcic_write32(ab, PCIE_TXVECDB, 0);
}

static void ath11k_mhi_reset_txvecstatus(struct ath11k_base *ab)
{
	ath11k_pcic_write32(ab, PCIE_TXVECSTATUS, 0);
}

static void ath11k_mhi_reset_rxvecdb(struct ath11k_base *ab)
{
	ath11k_pcic_write32(ab, PCIE_RXVECDB, 0);
}

static void ath11k_mhi_reset_rxvecstatus(struct ath11k_base *ab)
{
	ath11k_pcic_write32(ab, PCIE_RXVECSTATUS, 0);
}

void ath11k_mhi_clear_vector(struct ath11k_base *ab)
{
	ath11k_mhi_reset_txvecdb(ab);
	ath11k_mhi_reset_txvecstatus(ab);
	ath11k_mhi_reset_rxvecdb(ab);
	ath11k_mhi_reset_rxvecstatus(ab);
}

static int ath11k_mhi_get_msi(struct ath11k_pci *ab_pci)
{
	struct ath11k_base *ab = ab_pci->ab;
	u32 user_base_data, base_vector;
	int ret, num_vectors, i;
	int *irq;
	unsigned int msi_data;

	ret = ath11k_pcic_get_user_msi_assignment(ab, "MHI", &num_vectors,
						  &user_base_data, &base_vector);
	if (ret)
		return ret;

	ath11k_dbg(ab, ATH11K_DBG_PCI, "num_vectors %d base_vector %d\n",
		   num_vectors, base_vector);

	irq = kcalloc(num_vectors, sizeof(int), GFP_KERNEL);
	if (!irq)
		return -ENOMEM;

	for (i = 0; i < num_vectors; i++) {
		msi_data = base_vector;

		if (test_bit(ATH11K_FLAG_MULTI_MSI_VECTORS, &ab->dev_flags))
			msi_data += i;

		irq[i] = ath11k_pci_get_msi_irq(ab, msi_data);
	}

	ab_pci->mhi_ctrl->irq = irq;
	ab_pci->mhi_ctrl->nr_irqs = num_vectors;

	return 0;
}

static int ath11k_mhi_op_runtime_get(struct mhi_controller *mhi_cntrl)
{
	return 0;
}

static void ath11k_mhi_op_runtime_put(struct mhi_controller *mhi_cntrl)
{
}

static char *ath11k_mhi_op_callback_to_str(enum mhi_callback reason)
{
	switch (reason) {
	case MHI_CB_IDLE:
		return "MHI_CB_IDLE";
	case MHI_CB_PENDING_DATA:
		return "MHI_CB_PENDING_DATA";
	case MHI_CB_LPM_ENTER:
		return "MHI_CB_LPM_ENTER";
	case MHI_CB_LPM_EXIT:
		return "MHI_CB_LPM_EXIT";
	case MHI_CB_EE_RDDM:
		return "MHI_CB_EE_RDDM";
	case MHI_CB_EE_MISSION_MODE:
		return "MHI_CB_EE_MISSION_MODE";
	case MHI_CB_SYS_ERROR:
		return "MHI_CB_SYS_ERROR";
	case MHI_CB_FATAL_ERROR:
		return "MHI_CB_FATAL_ERROR";
	case MHI_CB_BW_REQ:
		return "MHI_CB_BW_REQ";
	default:
		return "UNKNOWN";
	}
};

static void ath11k_mhi_op_status_cb(struct mhi_controller *mhi_cntrl,
				    enum mhi_callback cb)
{
	struct ath11k_base *ab = dev_get_drvdata(mhi_cntrl->cntrl_dev);
	struct ath11k_pci *ab_pci = ath11k_pci_priv(ab);

	ath11k_dbg(ab, ATH11K_DBG_BOOT, "notify status reason %s\n",
		   ath11k_mhi_op_callback_to_str(cb));

	switch (cb) {
	case MHI_CB_SYS_ERROR:
		ath11k_warn(ab, "firmware crashed: MHI_CB_SYS_ERROR\n");
		break;
	case MHI_CB_EE_RDDM:
		ath11k_warn(ab, "firmware crashed: MHI_CB_EE_RDDM\n");
<<<<<<< HEAD
=======
		if (ab_pci->mhi_pre_cb == MHI_CB_EE_RDDM) {
			ath11k_dbg(ab, ATH11K_DBG_BOOT,
				   "do not queue again for consecutive RDDM event\n");
			break;
		}

>>>>>>> 0c383648
		if (!(test_bit(ATH11K_FLAG_UNREGISTERING, &ab->dev_flags)))
			queue_work(ab->workqueue_aux, &ab->reset_work);

		break;
	default:
		break;
	}

	ab_pci->mhi_pre_cb = cb;
}

static int ath11k_mhi_op_read_reg(struct mhi_controller *mhi_cntrl,
				  void __iomem *addr,
				  u32 *out)
{
	*out = readl(addr);

	return 0;
}

static void ath11k_mhi_op_write_reg(struct mhi_controller *mhi_cntrl,
				    void __iomem *addr,
				    u32 val)
{
	writel(val, addr);
}

static int ath11k_mhi_read_addr_from_dt(struct mhi_controller *mhi_ctrl)
{
	struct device_node *np;
	struct resource res;
	int ret;

	np = of_find_node_by_type(NULL, "memory");
	if (!np)
		return -ENOENT;

	ret = of_address_to_resource(np, 0, &res);
	of_node_put(np);
	if (ret)
		return ret;

	mhi_ctrl->iova_start = res.start + 0x1000000;
	mhi_ctrl->iova_stop = res.end;

	return 0;
}

int ath11k_mhi_register(struct ath11k_pci *ab_pci)
{
	struct ath11k_base *ab = ab_pci->ab;
	struct mhi_controller *mhi_ctrl;
	const struct mhi_controller_config *ath11k_mhi_config;
	int ret;

	mhi_ctrl = mhi_alloc_controller();
	if (!mhi_ctrl)
		return -ENOMEM;

	ab_pci->mhi_ctrl = mhi_ctrl;
	mhi_ctrl->cntrl_dev = ab->dev;
	mhi_ctrl->regs = ab->mem;
	mhi_ctrl->reg_len = ab->mem_len;

	if (ab->fw.amss_data && ab->fw.amss_len > 0) {
		/* use MHI firmware file from firmware-N.bin */
		mhi_ctrl->fw_data = ab->fw.amss_data;
		mhi_ctrl->fw_sz = ab->fw.amss_len;
	} else {
		/* use the old separate mhi.bin MHI firmware file */
		ath11k_core_create_firmware_path(ab, ATH11K_AMSS_FILE,
						 ab_pci->amss_path,
						 sizeof(ab_pci->amss_path));
		mhi_ctrl->fw_image = ab_pci->amss_path;
	}

	ret = ath11k_mhi_get_msi(ab_pci);
	if (ret) {
		ath11k_err(ab, "failed to get msi for mhi\n");
		goto free_controller;
	}

	if (!test_bit(ATH11K_FLAG_MULTI_MSI_VECTORS, &ab->dev_flags))
		mhi_ctrl->irq_flags = IRQF_SHARED | IRQF_NOBALANCING;

	if (test_bit(ATH11K_FLAG_FIXED_MEM_RGN, &ab->dev_flags)) {
		ret = ath11k_mhi_read_addr_from_dt(mhi_ctrl);
		if (ret < 0)
			goto free_controller;
	} else {
		mhi_ctrl->iova_start = 0;
		mhi_ctrl->iova_stop = ab_pci->dma_mask;
	}

	mhi_ctrl->rddm_size = RDDM_DUMP_SIZE;
	mhi_ctrl->sbl_size = SZ_512K;
	mhi_ctrl->seg_len = SZ_512K;
	mhi_ctrl->fbc_download = true;
	mhi_ctrl->runtime_get = ath11k_mhi_op_runtime_get;
	mhi_ctrl->runtime_put = ath11k_mhi_op_runtime_put;
	mhi_ctrl->status_cb = ath11k_mhi_op_status_cb;
	mhi_ctrl->read_reg = ath11k_mhi_op_read_reg;
	mhi_ctrl->write_reg = ath11k_mhi_op_write_reg;

	switch (ab->hw_rev) {
	case ATH11K_HW_QCN9074_HW10:
		ath11k_mhi_config = &ath11k_mhi_config_qcn9074;
		break;
	case ATH11K_HW_QCA6390_HW20:
	case ATH11K_HW_WCN6855_HW20:
	case ATH11K_HW_WCN6855_HW21:
	case ATH11K_HW_QCA2066_HW21:
		ath11k_mhi_config = &ath11k_mhi_config_qca6390;
		break;
	default:
		ath11k_err(ab, "failed assign mhi_config for unknown hw rev %d\n",
			   ab->hw_rev);
		ret = -EINVAL;
		goto free_controller;
	}

	ab_pci->mhi_pre_cb = MHI_CB_INVALID;
	ret = mhi_register_controller(mhi_ctrl, ath11k_mhi_config);
	if (ret) {
		ath11k_err(ab, "failed to register to mhi bus, err = %d\n", ret);
		goto free_controller;
	}

	return 0;

free_controller:
	mhi_free_controller(mhi_ctrl);
	ab_pci->mhi_ctrl = NULL;
	return ret;
}

void ath11k_mhi_unregister(struct ath11k_pci *ab_pci)
{
	struct mhi_controller *mhi_ctrl = ab_pci->mhi_ctrl;

	mhi_unregister_controller(mhi_ctrl);
	kfree(mhi_ctrl->irq);
	mhi_free_controller(mhi_ctrl);
}

int ath11k_mhi_start(struct ath11k_pci *ab_pci)
{
	struct ath11k_base *ab = ab_pci->ab;
	int ret;

	ab_pci->mhi_ctrl->timeout_ms = MHI_TIMEOUT_DEFAULT_MS;

	ret = mhi_prepare_for_power_up(ab_pci->mhi_ctrl);
	if (ret) {
		ath11k_warn(ab, "failed to prepare mhi: %d", ret);
		return ret;
	}

	ret = mhi_sync_power_up(ab_pci->mhi_ctrl);
	if (ret) {
		ath11k_warn(ab, "failed to power up mhi: %d", ret);
		return ret;
	}

	return 0;
}

void ath11k_mhi_stop(struct ath11k_pci *ab_pci, bool is_suspend)
{
	/* During suspend we need to use mhi_power_down_keep_dev()
	 * workaround, otherwise ath11k_core_resume() will timeout
	 * during resume.
	 */
	if (is_suspend)
		mhi_power_down_keep_dev(ab_pci->mhi_ctrl, true);
	else
		mhi_power_down(ab_pci->mhi_ctrl, true);

	mhi_unprepare_after_power_down(ab_pci->mhi_ctrl);
}

int ath11k_mhi_suspend(struct ath11k_pci *ab_pci)
{
	struct ath11k_base *ab = ab_pci->ab;
	int ret;

	ret = mhi_pm_suspend(ab_pci->mhi_ctrl);
	if (ret) {
		ath11k_warn(ab, "failed to suspend mhi: %d", ret);
		return ret;
	}

	return 0;
}

int ath11k_mhi_resume(struct ath11k_pci *ab_pci)
{
	struct ath11k_base *ab = ab_pci->ab;
	int ret;

	/* Do force MHI resume as some devices like QCA6390, WCN6855
	 * are not in M3 state but they are functional. So just ignore
	 * the MHI state while resuming.
	 */
	ret = mhi_pm_resume_force(ab_pci->mhi_ctrl);
	if (ret) {
		ath11k_warn(ab, "failed to resume mhi: %d", ret);
		return ret;
	}

	return 0;
}<|MERGE_RESOLUTION|>--- conflicted
+++ resolved
@@ -280,15 +280,12 @@
 		break;
 	case MHI_CB_EE_RDDM:
 		ath11k_warn(ab, "firmware crashed: MHI_CB_EE_RDDM\n");
-<<<<<<< HEAD
-=======
 		if (ab_pci->mhi_pre_cb == MHI_CB_EE_RDDM) {
 			ath11k_dbg(ab, ATH11K_DBG_BOOT,
 				   "do not queue again for consecutive RDDM event\n");
 			break;
 		}
 
->>>>>>> 0c383648
 		if (!(test_bit(ATH11K_FLAG_UNREGISTERING, &ab->dev_flags)))
 			queue_work(ab->workqueue_aux, &ab->reset_work);
 
