/*******************************************************************************

  Intel PRO/100 Linux driver
  Copyright(c) 1999 - 2006 Intel Corporation.

  This program is free software; you can redistribute it and/or modify it
  under the terms and conditions of the GNU General Public License,
  version 2, as published by the Free Software Foundation.

  This program is distributed in the hope it will be useful, but WITHOUT
  ANY WARRANTY; without even the implied warranty of MERCHANTABILITY or
  FITNESS FOR A PARTICULAR PURPOSE.  See the GNU General Public License for
  more details.

  You should have received a copy of the GNU General Public License along with
  this program; if not, write to the Free Software Foundation, Inc.,
  51 Franklin St - Fifth Floor, Boston, MA 02110-1301 USA.

  The full GNU General Public License is included in this distribution in
  the file called "COPYING".

  Contact Information:
  Linux NICS <linux.nics@intel.com>
  e1000-devel Mailing List <e1000-devel@lists.sourceforge.net>
  Intel Corporation, 5200 N.E. Elam Young Parkway, Hillsboro, OR 97124-6497

*******************************************************************************/

/*
 *	e100.c: Intel(R) PRO/100 ethernet driver
 *
 *	(Re)written 2003 by scott.feldman@intel.com.  Based loosely on
 *	original e100 driver, but better described as a munging of
 *	e100, e1000, eepro100, tg3, 8139cp, and other drivers.
 *
 *	References:
 *		Intel 8255x 10/100 Mbps Ethernet Controller Family,
 *		Open Source Software Developers Manual,
 *		http://sourceforge.net/projects/e1000
 *
 *
 *	                      Theory of Operation
 *
 *	I.   General
 *
 *	The driver supports Intel(R) 10/100 Mbps PCI Fast Ethernet
 *	controller family, which includes the 82557, 82558, 82559, 82550,
 *	82551, and 82562 devices.  82558 and greater controllers
 *	integrate the Intel 82555 PHY.  The controllers are used in
 *	server and client network interface cards, as well as in
 *	LAN-On-Motherboard (LOM), CardBus, MiniPCI, and ICHx
 *	configurations.  8255x supports a 32-bit linear addressing
 *	mode and operates at 33Mhz PCI clock rate.
 *
 *	II.  Driver Operation
 *
 *	Memory-mapped mode is used exclusively to access the device's
 *	shared-memory structure, the Control/Status Registers (CSR). All
 *	setup, configuration, and control of the device, including queuing
 *	of Tx, Rx, and configuration commands is through the CSR.
 *	cmd_lock serializes accesses to the CSR command register.  cb_lock
 *	protects the shared Command Block List (CBL).
 *
 *	8255x is highly MII-compliant and all access to the PHY go
 *	through the Management Data Interface (MDI).  Consequently, the
 *	driver leverages the mii.c library shared with other MII-compliant
 *	devices.
 *
 *	Big- and Little-Endian byte order as well as 32- and 64-bit
 *	archs are supported.  Weak-ordered memory and non-cache-coherent
 *	archs are supported.
 *
 *	III. Transmit
 *
 *	A Tx skb is mapped and hangs off of a TCB.  TCBs are linked
 *	together in a fixed-size ring (CBL) thus forming the flexible mode
 *	memory structure.  A TCB marked with the suspend-bit indicates
 *	the end of the ring.  The last TCB processed suspends the
 *	controller, and the controller can be restarted by issue a CU
 *	resume command to continue from the suspend point, or a CU start
 *	command to start at a given position in the ring.
 *
 *	Non-Tx commands (config, multicast setup, etc) are linked
 *	into the CBL ring along with Tx commands.  The common structure
 *	used for both Tx and non-Tx commands is the Command Block (CB).
 *
 *	cb_to_use is the next CB to use for queuing a command; cb_to_clean
 *	is the next CB to check for completion; cb_to_send is the first
 *	CB to start on in case of a previous failure to resume.  CB clean
 *	up happens in interrupt context in response to a CU interrupt.
 *	cbs_avail keeps track of number of free CB resources available.
 *
 * 	Hardware padding of short packets to minimum packet size is
 * 	enabled.  82557 pads with 7Eh, while the later controllers pad
 * 	with 00h.
 *
 *	IV.  Receive
 *
 *	The Receive Frame Area (RFA) comprises a ring of Receive Frame
 *	Descriptors (RFD) + data buffer, thus forming the simplified mode
 *	memory structure.  Rx skbs are allocated to contain both the RFD
 *	and the data buffer, but the RFD is pulled off before the skb is
 *	indicated.  The data buffer is aligned such that encapsulated
 *	protocol headers are u32-aligned.  Since the RFD is part of the
 *	mapped shared memory, and completion status is contained within
 *	the RFD, the RFD must be dma_sync'ed to maintain a consistent
 *	view from software and hardware.
 *
 *	In order to keep updates to the RFD link field from colliding with
 *	hardware writes to mark packets complete, we use the feature that
 *	hardware will not write to a size 0 descriptor and mark the previous
 *	packet as end-of-list (EL).   After updating the link, we remove EL
 *	and only then restore the size such that hardware may use the
 *	previous-to-end RFD.
 *
 *	Under typical operation, the  receive unit (RU) is start once,
 *	and the controller happily fills RFDs as frames arrive.  If
 *	replacement RFDs cannot be allocated, or the RU goes non-active,
 *	the RU must be restarted.  Frame arrival generates an interrupt,
 *	and Rx indication and re-allocation happen in the same context,
 *	therefore no locking is required.  A software-generated interrupt
 *	is generated from the watchdog to recover from a failed allocation
 *	scenario where all Rx resources have been indicated and none re-
 *	placed.
 *
 *	V.   Miscellaneous
 *
 * 	VLAN offloading of tagging, stripping and filtering is not
 * 	supported, but driver will accommodate the extra 4-byte VLAN tag
 * 	for processing by upper layers.  Tx/Rx Checksum offloading is not
 * 	supported.  Tx Scatter/Gather is not supported.  Jumbo Frames is
 * 	not supported (hardware limitation).
 *
 * 	MagicPacket(tm) WoL support is enabled/disabled via ethtool.
 *
 * 	Thanks to JC (jchapman@katalix.com) for helping with
 * 	testing/troubleshooting the development driver.
 *
 * 	TODO:
 * 	o several entry points race with dev->close
 * 	o check for tx-no-resources/stop Q races with tx clean/wake Q
 *
 *	FIXES:
 * 2005/12/02 - Michael O'Donnell <Michael.ODonnell at stratus dot com>
 *	- Stratus87247: protect MDI control register manipulations
 * 2009/06/01 - Andreas Mohr <andi at lisas dot de>
 *      - add clean lowlevel I/O emulation for cards with MII-lacking PHYs
 */

#define pr_fmt(fmt) KBUILD_MODNAME ": " fmt

#include <linux/hardirq.h>
#include <linux/interrupt.h>
#include <linux/module.h>
#include <linux/moduleparam.h>
#include <linux/kernel.h>
#include <linux/types.h>
#include <linux/sched.h>
#include <linux/slab.h>
#include <linux/delay.h>
#include <linux/init.h>
#include <linux/pci.h>
#include <linux/dma-mapping.h>
#include <linux/dmapool.h>
#include <linux/netdevice.h>
#include <linux/etherdevice.h>
#include <linux/mii.h>
#include <linux/if_vlan.h>
#include <linux/skbuff.h>
#include <linux/ethtool.h>
#include <linux/string.h>
#include <linux/firmware.h>
#include <linux/rtnetlink.h>
#include <asm/unaligned.h>


#define DRV_NAME		"e100"
#define DRV_EXT			"-NAPI"
#define DRV_VERSION		"3.5.24-k2"DRV_EXT
#define DRV_DESCRIPTION		"Intel(R) PRO/100 Network Driver"
#define DRV_COPYRIGHT		"Copyright(c) 1999-2006 Intel Corporation"

#define E100_WATCHDOG_PERIOD	(2 * HZ)
#define E100_NAPI_WEIGHT	16

#define FIRMWARE_D101M		"e100/d101m_ucode.bin"
#define FIRMWARE_D101S		"e100/d101s_ucode.bin"
#define FIRMWARE_D102E		"e100/d102e_ucode.bin"

MODULE_DESCRIPTION(DRV_DESCRIPTION);
MODULE_AUTHOR(DRV_COPYRIGHT);
MODULE_LICENSE("GPL");
MODULE_VERSION(DRV_VERSION);
MODULE_FIRMWARE(FIRMWARE_D101M);
MODULE_FIRMWARE(FIRMWARE_D101S);
MODULE_FIRMWARE(FIRMWARE_D102E);

static int debug = 3;
static int eeprom_bad_csum_allow = 0;
static int use_io = 0;
module_param(debug, int, 0);
module_param(eeprom_bad_csum_allow, int, 0);
module_param(use_io, int, 0);
MODULE_PARM_DESC(debug, "Debug level (0=none,...,16=all)");
MODULE_PARM_DESC(eeprom_bad_csum_allow, "Allow bad eeprom checksums");
MODULE_PARM_DESC(use_io, "Force use of i/o access mode");

#define INTEL_8255X_ETHERNET_DEVICE(device_id, ich) {\
	PCI_VENDOR_ID_INTEL, device_id, PCI_ANY_ID, PCI_ANY_ID, \
	PCI_CLASS_NETWORK_ETHERNET << 8, 0xFFFF00, ich }
static const struct pci_device_id e100_id_table[] = {
	INTEL_8255X_ETHERNET_DEVICE(0x1029, 0),
	INTEL_8255X_ETHERNET_DEVICE(0x1030, 0),
	INTEL_8255X_ETHERNET_DEVICE(0x1031, 3),
	INTEL_8255X_ETHERNET_DEVICE(0x1032, 3),
	INTEL_8255X_ETHERNET_DEVICE(0x1033, 3),
	INTEL_8255X_ETHERNET_DEVICE(0x1034, 3),
	INTEL_8255X_ETHERNET_DEVICE(0x1038, 3),
	INTEL_8255X_ETHERNET_DEVICE(0x1039, 4),
	INTEL_8255X_ETHERNET_DEVICE(0x103A, 4),
	INTEL_8255X_ETHERNET_DEVICE(0x103B, 4),
	INTEL_8255X_ETHERNET_DEVICE(0x103C, 4),
	INTEL_8255X_ETHERNET_DEVICE(0x103D, 4),
	INTEL_8255X_ETHERNET_DEVICE(0x103E, 4),
	INTEL_8255X_ETHERNET_DEVICE(0x1050, 5),
	INTEL_8255X_ETHERNET_DEVICE(0x1051, 5),
	INTEL_8255X_ETHERNET_DEVICE(0x1052, 5),
	INTEL_8255X_ETHERNET_DEVICE(0x1053, 5),
	INTEL_8255X_ETHERNET_DEVICE(0x1054, 5),
	INTEL_8255X_ETHERNET_DEVICE(0x1055, 5),
	INTEL_8255X_ETHERNET_DEVICE(0x1056, 5),
	INTEL_8255X_ETHERNET_DEVICE(0x1057, 5),
	INTEL_8255X_ETHERNET_DEVICE(0x1059, 0),
	INTEL_8255X_ETHERNET_DEVICE(0x1064, 6),
	INTEL_8255X_ETHERNET_DEVICE(0x1065, 6),
	INTEL_8255X_ETHERNET_DEVICE(0x1066, 6),
	INTEL_8255X_ETHERNET_DEVICE(0x1067, 6),
	INTEL_8255X_ETHERNET_DEVICE(0x1068, 6),
	INTEL_8255X_ETHERNET_DEVICE(0x1069, 6),
	INTEL_8255X_ETHERNET_DEVICE(0x106A, 6),
	INTEL_8255X_ETHERNET_DEVICE(0x106B, 6),
	INTEL_8255X_ETHERNET_DEVICE(0x1091, 7),
	INTEL_8255X_ETHERNET_DEVICE(0x1092, 7),
	INTEL_8255X_ETHERNET_DEVICE(0x1093, 7),
	INTEL_8255X_ETHERNET_DEVICE(0x1094, 7),
	INTEL_8255X_ETHERNET_DEVICE(0x1095, 7),
	INTEL_8255X_ETHERNET_DEVICE(0x10fe, 7),
	INTEL_8255X_ETHERNET_DEVICE(0x1209, 0),
	INTEL_8255X_ETHERNET_DEVICE(0x1229, 0),
	INTEL_8255X_ETHERNET_DEVICE(0x2449, 2),
	INTEL_8255X_ETHERNET_DEVICE(0x2459, 2),
	INTEL_8255X_ETHERNET_DEVICE(0x245D, 2),
	INTEL_8255X_ETHERNET_DEVICE(0x27DC, 7),
	{ 0, }
};
MODULE_DEVICE_TABLE(pci, e100_id_table);

enum mac {
	mac_82557_D100_A  = 0,
	mac_82557_D100_B  = 1,
	mac_82557_D100_C  = 2,
	mac_82558_D101_A4 = 4,
	mac_82558_D101_B0 = 5,
	mac_82559_D101M   = 8,
	mac_82559_D101S   = 9,
	mac_82550_D102    = 12,
	mac_82550_D102_C  = 13,
	mac_82551_E       = 14,
	mac_82551_F       = 15,
	mac_82551_10      = 16,
	mac_unknown       = 0xFF,
};

enum phy {
	phy_100a     = 0x000003E0,
	phy_100c     = 0x035002A8,
	phy_82555_tx = 0x015002A8,
	phy_nsc_tx   = 0x5C002000,
	phy_82562_et = 0x033002A8,
	phy_82562_em = 0x032002A8,
	phy_82562_ek = 0x031002A8,
	phy_82562_eh = 0x017002A8,
	phy_82552_v  = 0xd061004d,
	phy_unknown  = 0xFFFFFFFF,
};

/* CSR (Control/Status Registers) */
struct csr {
	struct {
		u8 status;
		u8 stat_ack;
		u8 cmd_lo;
		u8 cmd_hi;
		u32 gen_ptr;
	} scb;
	u32 port;
	u16 flash_ctrl;
	u8 eeprom_ctrl_lo;
	u8 eeprom_ctrl_hi;
	u32 mdi_ctrl;
	u32 rx_dma_count;
};

enum scb_status {
	rus_no_res       = 0x08,
	rus_ready        = 0x10,
	rus_mask         = 0x3C,
};

enum ru_state  {
	RU_SUSPENDED = 0,
	RU_RUNNING	 = 1,
	RU_UNINITIALIZED = -1,
};

enum scb_stat_ack {
	stat_ack_not_ours    = 0x00,
	stat_ack_sw_gen      = 0x04,
	stat_ack_rnr         = 0x10,
	stat_ack_cu_idle     = 0x20,
	stat_ack_frame_rx    = 0x40,
	stat_ack_cu_cmd_done = 0x80,
	stat_ack_not_present = 0xFF,
	stat_ack_rx = (stat_ack_sw_gen | stat_ack_rnr | stat_ack_frame_rx),
	stat_ack_tx = (stat_ack_cu_idle | stat_ack_cu_cmd_done),
};

enum scb_cmd_hi {
	irq_mask_none = 0x00,
	irq_mask_all  = 0x01,
	irq_sw_gen    = 0x02,
};

enum scb_cmd_lo {
	cuc_nop        = 0x00,
	ruc_start      = 0x01,
	ruc_load_base  = 0x06,
	cuc_start      = 0x10,
	cuc_resume     = 0x20,
	cuc_dump_addr  = 0x40,
	cuc_dump_stats = 0x50,
	cuc_load_base  = 0x60,
	cuc_dump_reset = 0x70,
};

enum cuc_dump {
	cuc_dump_complete       = 0x0000A005,
	cuc_dump_reset_complete = 0x0000A007,
};

enum port {
	software_reset  = 0x0000,
	selftest        = 0x0001,
	selective_reset = 0x0002,
};

enum eeprom_ctrl_lo {
	eesk = 0x01,
	eecs = 0x02,
	eedi = 0x04,
	eedo = 0x08,
};

enum mdi_ctrl {
	mdi_write = 0x04000000,
	mdi_read  = 0x08000000,
	mdi_ready = 0x10000000,
};

enum eeprom_op {
	op_write = 0x05,
	op_read  = 0x06,
	op_ewds  = 0x10,
	op_ewen  = 0x13,
};

enum eeprom_offsets {
	eeprom_cnfg_mdix  = 0x03,
	eeprom_phy_iface  = 0x06,
	eeprom_id         = 0x0A,
	eeprom_config_asf = 0x0D,
	eeprom_smbus_addr = 0x90,
};

enum eeprom_cnfg_mdix {
	eeprom_mdix_enabled = 0x0080,
};

enum eeprom_phy_iface {
	NoSuchPhy = 0,
	I82553AB,
	I82553C,
	I82503,
	DP83840,
	S80C240,
	S80C24,
	I82555,
	DP83840A = 10,
};

enum eeprom_id {
	eeprom_id_wol = 0x0020,
};

enum eeprom_config_asf {
	eeprom_asf = 0x8000,
	eeprom_gcl = 0x4000,
};

enum cb_status {
	cb_complete = 0x8000,
	cb_ok       = 0x2000,
};

/**
 * cb_command - Command Block flags
 * @cb_tx_nc:  0: controller does CRC (normal),  1: CRC from skb memory
 */
enum cb_command {
	cb_nop    = 0x0000,
	cb_iaaddr = 0x0001,
	cb_config = 0x0002,
	cb_multi  = 0x0003,
	cb_tx     = 0x0004,
	cb_ucode  = 0x0005,
	cb_dump   = 0x0006,
	cb_tx_sf  = 0x0008,
	cb_tx_nc  = 0x0010,
	cb_cid    = 0x1f00,
	cb_i      = 0x2000,
	cb_s      = 0x4000,
	cb_el     = 0x8000,
};

struct rfd {
	__le16 status;
	__le16 command;
	__le32 link;
	__le32 rbd;
	__le16 actual_size;
	__le16 size;
};

struct rx {
	struct rx *next, *prev;
	struct sk_buff *skb;
	dma_addr_t dma_addr;
};

#if defined(__BIG_ENDIAN_BITFIELD)
#define X(a,b)	b,a
#else
#define X(a,b)	a,b
#endif
struct config {
/*0*/	u8 X(byte_count:6, pad0:2);
/*1*/	u8 X(X(rx_fifo_limit:4, tx_fifo_limit:3), pad1:1);
/*2*/	u8 adaptive_ifs;
/*3*/	u8 X(X(X(X(mwi_enable:1, type_enable:1), read_align_enable:1),
	   term_write_cache_line:1), pad3:4);
/*4*/	u8 X(rx_dma_max_count:7, pad4:1);
/*5*/	u8 X(tx_dma_max_count:7, dma_max_count_enable:1);
/*6*/	u8 X(X(X(X(X(X(X(late_scb_update:1, direct_rx_dma:1),
	   tno_intr:1), cna_intr:1), standard_tcb:1), standard_stat_counter:1),
	   rx_save_overruns : 1), rx_save_bad_frames : 1);
/*7*/	u8 X(X(X(X(X(rx_discard_short_frames:1, tx_underrun_retry:2),
	   pad7:2), rx_extended_rfd:1), tx_two_frames_in_fifo:1),
	   tx_dynamic_tbd:1);
/*8*/	u8 X(X(mii_mode:1, pad8:6), csma_disabled:1);
/*9*/	u8 X(X(X(X(X(rx_tcpudp_checksum:1, pad9:3), vlan_arp_tco:1),
	   link_status_wake:1), arp_wake:1), mcmatch_wake:1);
/*10*/	u8 X(X(X(pad10:3, no_source_addr_insertion:1), preamble_length:2),
	   loopback:2);
/*11*/	u8 X(linear_priority:3, pad11:5);
/*12*/	u8 X(X(linear_priority_mode:1, pad12:3), ifs:4);
/*13*/	u8 ip_addr_lo;
/*14*/	u8 ip_addr_hi;
/*15*/	u8 X(X(X(X(X(X(X(promiscuous_mode:1, broadcast_disabled:1),
	   wait_after_win:1), pad15_1:1), ignore_ul_bit:1), crc_16_bit:1),
	   pad15_2:1), crs_or_cdt:1);
/*16*/	u8 fc_delay_lo;
/*17*/	u8 fc_delay_hi;
/*18*/	u8 X(X(X(X(X(rx_stripping:1, tx_padding:1), rx_crc_transfer:1),
	   rx_long_ok:1), fc_priority_threshold:3), pad18:1);
/*19*/	u8 X(X(X(X(X(X(X(addr_wake:1, magic_packet_disable:1),
	   fc_disable:1), fc_restop:1), fc_restart:1), fc_reject:1),
	   full_duplex_force:1), full_duplex_pin:1);
/*20*/	u8 X(X(X(pad20_1:5, fc_priority_location:1), multi_ia:1), pad20_2:1);
/*21*/	u8 X(X(pad21_1:3, multicast_all:1), pad21_2:4);
/*22*/	u8 X(X(rx_d102_mode:1, rx_vlan_drop:1), pad22:6);
	u8 pad_d102[9];
};

#define E100_MAX_MULTICAST_ADDRS	64
struct multi {
	__le16 count;
	u8 addr[E100_MAX_MULTICAST_ADDRS * ETH_ALEN + 2/*pad*/];
};

/* Important: keep total struct u32-aligned */
#define UCODE_SIZE			134
struct cb {
	__le16 status;
	__le16 command;
	__le32 link;
	union {
		u8 iaaddr[ETH_ALEN];
		__le32 ucode[UCODE_SIZE];
		struct config config;
		struct multi multi;
		struct {
			u32 tbd_array;
			u16 tcb_byte_count;
			u8 threshold;
			u8 tbd_count;
			struct {
				__le32 buf_addr;
				__le16 size;
				u16 eol;
			} tbd;
		} tcb;
		__le32 dump_buffer_addr;
	} u;
	struct cb *next, *prev;
	dma_addr_t dma_addr;
	struct sk_buff *skb;
};

enum loopback {
	lb_none = 0, lb_mac = 1, lb_phy = 3,
};

struct stats {
	__le32 tx_good_frames, tx_max_collisions, tx_late_collisions,
		tx_underruns, tx_lost_crs, tx_deferred, tx_single_collisions,
		tx_multiple_collisions, tx_total_collisions;
	__le32 rx_good_frames, rx_crc_errors, rx_alignment_errors,
		rx_resource_errors, rx_overrun_errors, rx_cdt_errors,
		rx_short_frame_errors;
	__le32 fc_xmt_pause, fc_rcv_pause, fc_rcv_unsupported;
	__le16 xmt_tco_frames, rcv_tco_frames;
	__le32 complete;
};

struct mem {
	struct {
		u32 signature;
		u32 result;
	} selftest;
	struct stats stats;
	u8 dump_buf[596];
};

struct param_range {
	u32 min;
	u32 max;
	u32 count;
};

struct params {
	struct param_range rfds;
	struct param_range cbs;
};

struct nic {
	/* Begin: frequently used values: keep adjacent for cache effect */
	u32 msg_enable				____cacheline_aligned;
	struct net_device *netdev;
	struct pci_dev *pdev;
	u16 (*mdio_ctrl)(struct nic *nic, u32 addr, u32 dir, u32 reg, u16 data);

	struct rx *rxs				____cacheline_aligned;
	struct rx *rx_to_use;
	struct rx *rx_to_clean;
	struct rfd blank_rfd;
	enum ru_state ru_running;

	spinlock_t cb_lock			____cacheline_aligned;
	spinlock_t cmd_lock;
	struct csr __iomem *csr;
	enum scb_cmd_lo cuc_cmd;
	unsigned int cbs_avail;
	struct napi_struct napi;
	struct cb *cbs;
	struct cb *cb_to_use;
	struct cb *cb_to_send;
	struct cb *cb_to_clean;
	__le16 tx_command;
	/* End: frequently used values: keep adjacent for cache effect */

	enum {
		ich                = (1 << 0),
		promiscuous        = (1 << 1),
		multicast_all      = (1 << 2),
		wol_magic          = (1 << 3),
		ich_10h_workaround = (1 << 4),
	} flags					____cacheline_aligned;

	enum mac mac;
	enum phy phy;
	struct params params;
	struct timer_list watchdog;
	struct mii_if_info mii;
	struct work_struct tx_timeout_task;
	enum loopback loopback;

	struct mem *mem;
	dma_addr_t dma_addr;

	struct dma_pool *cbs_pool;
	dma_addr_t cbs_dma_addr;
	u8 adaptive_ifs;
	u8 tx_threshold;
	u32 tx_frames;
	u32 tx_collisions;
	u32 tx_deferred;
	u32 tx_single_collisions;
	u32 tx_multiple_collisions;
	u32 tx_fc_pause;
	u32 tx_tco_frames;

	u32 rx_fc_pause;
	u32 rx_fc_unsupported;
	u32 rx_tco_frames;
	u32 rx_short_frame_errors;
	u32 rx_over_length_errors;

	u16 eeprom_wc;
	__le16 eeprom[256];
	spinlock_t mdio_lock;
	const struct firmware *fw;
};

static inline void e100_write_flush(struct nic *nic)
{
	/* Flush previous PCI writes through intermediate bridges
	 * by doing a benign read */
	(void)ioread8(&nic->csr->scb.status);
}

static void e100_enable_irq(struct nic *nic)
{
	unsigned long flags;

	spin_lock_irqsave(&nic->cmd_lock, flags);
	iowrite8(irq_mask_none, &nic->csr->scb.cmd_hi);
	e100_write_flush(nic);
	spin_unlock_irqrestore(&nic->cmd_lock, flags);
}

static void e100_disable_irq(struct nic *nic)
{
	unsigned long flags;

	spin_lock_irqsave(&nic->cmd_lock, flags);
	iowrite8(irq_mask_all, &nic->csr->scb.cmd_hi);
	e100_write_flush(nic);
	spin_unlock_irqrestore(&nic->cmd_lock, flags);
}

static void e100_hw_reset(struct nic *nic)
{
	/* Put CU and RU into idle with a selective reset to get
	 * device off of PCI bus */
	iowrite32(selective_reset, &nic->csr->port);
	e100_write_flush(nic); udelay(20);

	/* Now fully reset device */
	iowrite32(software_reset, &nic->csr->port);
	e100_write_flush(nic); udelay(20);

	/* Mask off our interrupt line - it's unmasked after reset */
	e100_disable_irq(nic);
}

static int e100_self_test(struct nic *nic)
{
	u32 dma_addr = nic->dma_addr + offsetof(struct mem, selftest);

	/* Passing the self-test is a pretty good indication
	 * that the device can DMA to/from host memory */

	nic->mem->selftest.signature = 0;
	nic->mem->selftest.result = 0xFFFFFFFF;

	iowrite32(selftest | dma_addr, &nic->csr->port);
	e100_write_flush(nic);
	/* Wait 10 msec for self-test to complete */
	msleep(10);

	/* Interrupts are enabled after self-test */
	e100_disable_irq(nic);

	/* Check results of self-test */
	if (nic->mem->selftest.result != 0) {
		netif_err(nic, hw, nic->netdev,
			  "Self-test failed: result=0x%08X\n",
			  nic->mem->selftest.result);
		return -ETIMEDOUT;
	}
	if (nic->mem->selftest.signature == 0) {
		netif_err(nic, hw, nic->netdev, "Self-test failed: timed out\n");
		return -ETIMEDOUT;
	}

	return 0;
}

static void e100_eeprom_write(struct nic *nic, u16 addr_len, u16 addr, __le16 data)
{
	u32 cmd_addr_data[3];
	u8 ctrl;
	int i, j;

	/* Three cmds: write/erase enable, write data, write/erase disable */
	cmd_addr_data[0] = op_ewen << (addr_len - 2);
	cmd_addr_data[1] = (((op_write << addr_len) | addr) << 16) |
		le16_to_cpu(data);
	cmd_addr_data[2] = op_ewds << (addr_len - 2);

	/* Bit-bang cmds to write word to eeprom */
	for (j = 0; j < 3; j++) {

		/* Chip select */
		iowrite8(eecs | eesk, &nic->csr->eeprom_ctrl_lo);
		e100_write_flush(nic); udelay(4);

		for (i = 31; i >= 0; i--) {
			ctrl = (cmd_addr_data[j] & (1 << i)) ?
				eecs | eedi : eecs;
			iowrite8(ctrl, &nic->csr->eeprom_ctrl_lo);
			e100_write_flush(nic); udelay(4);

			iowrite8(ctrl | eesk, &nic->csr->eeprom_ctrl_lo);
			e100_write_flush(nic); udelay(4);
		}
		/* Wait 10 msec for cmd to complete */
		msleep(10);

		/* Chip deselect */
		iowrite8(0, &nic->csr->eeprom_ctrl_lo);
		e100_write_flush(nic); udelay(4);
	}
};

/* General technique stolen from the eepro100 driver - very clever */
static __le16 e100_eeprom_read(struct nic *nic, u16 *addr_len, u16 addr)
{
	u32 cmd_addr_data;
	u16 data = 0;
	u8 ctrl;
	int i;

	cmd_addr_data = ((op_read << *addr_len) | addr) << 16;

	/* Chip select */
	iowrite8(eecs | eesk, &nic->csr->eeprom_ctrl_lo);
	e100_write_flush(nic); udelay(4);

	/* Bit-bang to read word from eeprom */
	for (i = 31; i >= 0; i--) {
		ctrl = (cmd_addr_data & (1 << i)) ? eecs | eedi : eecs;
		iowrite8(ctrl, &nic->csr->eeprom_ctrl_lo);
		e100_write_flush(nic); udelay(4);

		iowrite8(ctrl | eesk, &nic->csr->eeprom_ctrl_lo);
		e100_write_flush(nic); udelay(4);

		/* Eeprom drives a dummy zero to EEDO after receiving
		 * complete address.  Use this to adjust addr_len. */
		ctrl = ioread8(&nic->csr->eeprom_ctrl_lo);
		if (!(ctrl & eedo) && i > 16) {
			*addr_len -= (i - 16);
			i = 17;
		}

		data = (data << 1) | (ctrl & eedo ? 1 : 0);
	}

	/* Chip deselect */
	iowrite8(0, &nic->csr->eeprom_ctrl_lo);
	e100_write_flush(nic); udelay(4);

	return cpu_to_le16(data);
};

/* Load entire EEPROM image into driver cache and validate checksum */
static int e100_eeprom_load(struct nic *nic)
{
	u16 addr, addr_len = 8, checksum = 0;

	/* Try reading with an 8-bit addr len to discover actual addr len */
	e100_eeprom_read(nic, &addr_len, 0);
	nic->eeprom_wc = 1 << addr_len;

	for (addr = 0; addr < nic->eeprom_wc; addr++) {
		nic->eeprom[addr] = e100_eeprom_read(nic, &addr_len, addr);
		if (addr < nic->eeprom_wc - 1)
			checksum += le16_to_cpu(nic->eeprom[addr]);
	}

	/* The checksum, stored in the last word, is calculated such that
	 * the sum of words should be 0xBABA */
	if (cpu_to_le16(0xBABA - checksum) != nic->eeprom[nic->eeprom_wc - 1]) {
		netif_err(nic, probe, nic->netdev, "EEPROM corrupted\n");
		if (!eeprom_bad_csum_allow)
			return -EAGAIN;
	}

	return 0;
}

/* Save (portion of) driver EEPROM cache to device and update checksum */
static int e100_eeprom_save(struct nic *nic, u16 start, u16 count)
{
	u16 addr, addr_len = 8, checksum = 0;

	/* Try reading with an 8-bit addr len to discover actual addr len */
	e100_eeprom_read(nic, &addr_len, 0);
	nic->eeprom_wc = 1 << addr_len;

	if (start + count >= nic->eeprom_wc)
		return -EINVAL;

	for (addr = start; addr < start + count; addr++)
		e100_eeprom_write(nic, addr_len, addr, nic->eeprom[addr]);

	/* The checksum, stored in the last word, is calculated such that
	 * the sum of words should be 0xBABA */
	for (addr = 0; addr < nic->eeprom_wc - 1; addr++)
		checksum += le16_to_cpu(nic->eeprom[addr]);
	nic->eeprom[nic->eeprom_wc - 1] = cpu_to_le16(0xBABA - checksum);
	e100_eeprom_write(nic, addr_len, nic->eeprom_wc - 1,
		nic->eeprom[nic->eeprom_wc - 1]);

	return 0;
}

#define E100_WAIT_SCB_TIMEOUT 20000 /* we might have to wait 100ms!!! */
#define E100_WAIT_SCB_FAST 20       /* delay like the old code */
static int e100_exec_cmd(struct nic *nic, u8 cmd, dma_addr_t dma_addr)
{
	unsigned long flags;
	unsigned int i;
	int err = 0;

	spin_lock_irqsave(&nic->cmd_lock, flags);

	/* Previous command is accepted when SCB clears */
	for (i = 0; i < E100_WAIT_SCB_TIMEOUT; i++) {
		if (likely(!ioread8(&nic->csr->scb.cmd_lo)))
			break;
		cpu_relax();
		if (unlikely(i > E100_WAIT_SCB_FAST))
			udelay(5);
	}
	if (unlikely(i == E100_WAIT_SCB_TIMEOUT)) {
		err = -EAGAIN;
		goto err_unlock;
	}

	if (unlikely(cmd != cuc_resume))
		iowrite32(dma_addr, &nic->csr->scb.gen_ptr);
	iowrite8(cmd, &nic->csr->scb.cmd_lo);

err_unlock:
	spin_unlock_irqrestore(&nic->cmd_lock, flags);

	return err;
}

static int e100_exec_cb(struct nic *nic, struct sk_buff *skb,
	int (*cb_prepare)(struct nic *, struct cb *, struct sk_buff *))
{
	struct cb *cb;
	unsigned long flags;
	int err;

	spin_lock_irqsave(&nic->cb_lock, flags);

	if (unlikely(!nic->cbs_avail)) {
		err = -ENOMEM;
		goto err_unlock;
	}

	cb = nic->cb_to_use;
	nic->cb_to_use = cb->next;
	nic->cbs_avail--;
	cb->skb = skb;

	err = cb_prepare(nic, cb, skb);
	if (err)
		goto err_unlock;

	if (unlikely(!nic->cbs_avail))
		err = -ENOSPC;


	/* Order is important otherwise we'll be in a race with h/w:
	 * set S-bit in current first, then clear S-bit in previous. */
	cb->command |= cpu_to_le16(cb_s);
	dma_wmb();
	cb->prev->command &= cpu_to_le16(~cb_s);

	while (nic->cb_to_send != nic->cb_to_use) {
		if (unlikely(e100_exec_cmd(nic, nic->cuc_cmd,
			nic->cb_to_send->dma_addr))) {
			/* Ok, here's where things get sticky.  It's
			 * possible that we can't schedule the command
			 * because the controller is too busy, so
			 * let's just queue the command and try again
			 * when another command is scheduled. */
			if (err == -ENOSPC) {
				//request a reset
				schedule_work(&nic->tx_timeout_task);
			}
			break;
		} else {
			nic->cuc_cmd = cuc_resume;
			nic->cb_to_send = nic->cb_to_send->next;
		}
	}

err_unlock:
	spin_unlock_irqrestore(&nic->cb_lock, flags);

	return err;
}

static int mdio_read(struct net_device *netdev, int addr, int reg)
{
	struct nic *nic = netdev_priv(netdev);
	return nic->mdio_ctrl(nic, addr, mdi_read, reg, 0);
}

static void mdio_write(struct net_device *netdev, int addr, int reg, int data)
{
	struct nic *nic = netdev_priv(netdev);

	nic->mdio_ctrl(nic, addr, mdi_write, reg, data);
}

/* the standard mdio_ctrl() function for usual MII-compliant hardware */
static u16 mdio_ctrl_hw(struct nic *nic, u32 addr, u32 dir, u32 reg, u16 data)
{
	u32 data_out = 0;
	unsigned int i;
	unsigned long flags;


	/*
	 * Stratus87247: we shouldn't be writing the MDI control
	 * register until the Ready bit shows True.  Also, since
	 * manipulation of the MDI control registers is a multi-step
	 * procedure it should be done under lock.
	 */
	spin_lock_irqsave(&nic->mdio_lock, flags);
	for (i = 100; i; --i) {
		if (ioread32(&nic->csr->mdi_ctrl) & mdi_ready)
			break;
		udelay(20);
	}
	if (unlikely(!i)) {
		netdev_err(nic->netdev, "e100.mdio_ctrl won't go Ready\n");
		spin_unlock_irqrestore(&nic->mdio_lock, flags);
		return 0;		/* No way to indicate timeout error */
	}
	iowrite32((reg << 16) | (addr << 21) | dir | data, &nic->csr->mdi_ctrl);

	for (i = 0; i < 100; i++) {
		udelay(20);
		if ((data_out = ioread32(&nic->csr->mdi_ctrl)) & mdi_ready)
			break;
	}
	spin_unlock_irqrestore(&nic->mdio_lock, flags);
	netif_printk(nic, hw, KERN_DEBUG, nic->netdev,
		     "%s:addr=%d, reg=%d, data_in=0x%04X, data_out=0x%04X\n",
		     dir == mdi_read ? "READ" : "WRITE",
		     addr, reg, data, data_out);
	return (u16)data_out;
}

/* slightly tweaked mdio_ctrl() function for phy_82552_v specifics */
static u16 mdio_ctrl_phy_82552_v(struct nic *nic,
				 u32 addr,
				 u32 dir,
				 u32 reg,
				 u16 data)
{
	if ((reg == MII_BMCR) && (dir == mdi_write)) {
		if (data & (BMCR_ANRESTART | BMCR_ANENABLE)) {
			u16 advert = mdio_read(nic->netdev, nic->mii.phy_id,
							MII_ADVERTISE);

			/*
			 * Workaround Si issue where sometimes the part will not
			 * autoneg to 100Mbps even when advertised.
			 */
			if (advert & ADVERTISE_100FULL)
				data |= BMCR_SPEED100 | BMCR_FULLDPLX;
			else if (advert & ADVERTISE_100HALF)
				data |= BMCR_SPEED100;
		}
	}
	return mdio_ctrl_hw(nic, addr, dir, reg, data);
}

/* Fully software-emulated mdio_ctrl() function for cards without
 * MII-compliant PHYs.
 * For now, this is mainly geared towards 80c24 support; in case of further
 * requirements for other types (i82503, ...?) either extend this mechanism
 * or split it, whichever is cleaner.
 */
static u16 mdio_ctrl_phy_mii_emulated(struct nic *nic,
				      u32 addr,
				      u32 dir,
				      u32 reg,
				      u16 data)
{
	/* might need to allocate a netdev_priv'ed register array eventually
	 * to be able to record state changes, but for now
	 * some fully hardcoded register handling ought to be ok I guess. */

	if (dir == mdi_read) {
		switch (reg) {
		case MII_BMCR:
			/* Auto-negotiation, right? */
			return  BMCR_ANENABLE |
				BMCR_FULLDPLX;
		case MII_BMSR:
			return	BMSR_LSTATUS /* for mii_link_ok() */ |
				BMSR_ANEGCAPABLE |
				BMSR_10FULL;
		case MII_ADVERTISE:
			/* 80c24 is a "combo card" PHY, right? */
			return	ADVERTISE_10HALF |
				ADVERTISE_10FULL;
		default:
			netif_printk(nic, hw, KERN_DEBUG, nic->netdev,
				     "%s:addr=%d, reg=%d, data=0x%04X: unimplemented emulation!\n",
				     dir == mdi_read ? "READ" : "WRITE",
				     addr, reg, data);
			return 0xFFFF;
		}
	} else {
		switch (reg) {
		default:
			netif_printk(nic, hw, KERN_DEBUG, nic->netdev,
				     "%s:addr=%d, reg=%d, data=0x%04X: unimplemented emulation!\n",
				     dir == mdi_read ? "READ" : "WRITE",
				     addr, reg, data);
			return 0xFFFF;
		}
	}
}
static inline int e100_phy_supports_mii(struct nic *nic)
{
	/* for now, just check it by comparing whether we
	   are using MII software emulation.
	*/
	return (nic->mdio_ctrl != mdio_ctrl_phy_mii_emulated);
}

static void e100_get_defaults(struct nic *nic)
{
	struct param_range rfds = { .min = 16, .max = 256, .count = 256 };
	struct param_range cbs  = { .min = 64, .max = 256, .count = 128 };

	/* MAC type is encoded as rev ID; exception: ICH is treated as 82559 */
	nic->mac = (nic->flags & ich) ? mac_82559_D101M : nic->pdev->revision;
	if (nic->mac == mac_unknown)
		nic->mac = mac_82557_D100_A;

	nic->params.rfds = rfds;
	nic->params.cbs = cbs;

	/* Quadwords to DMA into FIFO before starting frame transmit */
	nic->tx_threshold = 0xE0;

	/* no interrupt for every tx completion, delay = 256us if not 557 */
	nic->tx_command = cpu_to_le16(cb_tx | cb_tx_sf |
		((nic->mac >= mac_82558_D101_A4) ? cb_cid : cb_i));

	/* Template for a freshly allocated RFD */
	nic->blank_rfd.command = 0;
	nic->blank_rfd.rbd = cpu_to_le32(0xFFFFFFFF);
	nic->blank_rfd.size = cpu_to_le16(VLAN_ETH_FRAME_LEN + ETH_FCS_LEN);

	/* MII setup */
	nic->mii.phy_id_mask = 0x1F;
	nic->mii.reg_num_mask = 0x1F;
	nic->mii.dev = nic->netdev;
	nic->mii.mdio_read = mdio_read;
	nic->mii.mdio_write = mdio_write;
}

static int e100_configure(struct nic *nic, struct cb *cb, struct sk_buff *skb)
{
	struct config *config = &cb->u.config;
	u8 *c = (u8 *)config;
	struct net_device *netdev = nic->netdev;

	cb->command = cpu_to_le16(cb_config);

	memset(config, 0, sizeof(struct config));

	config->byte_count = 0x16;		/* bytes in this struct */
	config->rx_fifo_limit = 0x8;		/* bytes in FIFO before DMA */
	config->direct_rx_dma = 0x1;		/* reserved */
	config->standard_tcb = 0x1;		/* 1=standard, 0=extended */
	config->standard_stat_counter = 0x1;	/* 1=standard, 0=extended */
	config->rx_discard_short_frames = 0x1;	/* 1=discard, 0=pass */
	config->tx_underrun_retry = 0x3;	/* # of underrun retries */
	if (e100_phy_supports_mii(nic))
		config->mii_mode = 1;           /* 1=MII mode, 0=i82503 mode */
	config->pad10 = 0x6;
	config->no_source_addr_insertion = 0x1;	/* 1=no, 0=yes */
	config->preamble_length = 0x2;		/* 0=1, 1=3, 2=7, 3=15 bytes */
	config->ifs = 0x6;			/* x16 = inter frame spacing */
	config->ip_addr_hi = 0xF2;		/* ARP IP filter - not used */
	config->pad15_1 = 0x1;
	config->pad15_2 = 0x1;
	config->crs_or_cdt = 0x0;		/* 0=CRS only, 1=CRS or CDT */
	config->fc_delay_hi = 0x40;		/* time delay for fc frame */
	config->tx_padding = 0x1;		/* 1=pad short frames */
	config->fc_priority_threshold = 0x7;	/* 7=priority fc disabled */
	config->pad18 = 0x1;
	config->full_duplex_pin = 0x1;		/* 1=examine FDX# pin */
	config->pad20_1 = 0x1F;
	config->fc_priority_location = 0x1;	/* 1=byte#31, 0=byte#19 */
	config->pad21_1 = 0x5;

	config->adaptive_ifs = nic->adaptive_ifs;
	config->loopback = nic->loopback;

	if (nic->mii.force_media && nic->mii.full_duplex)
		config->full_duplex_force = 0x1;	/* 1=force, 0=auto */

	if (nic->flags & promiscuous || nic->loopback) {
		config->rx_save_bad_frames = 0x1;	/* 1=save, 0=discard */
		config->rx_discard_short_frames = 0x0;	/* 1=discard, 0=save */
		config->promiscuous_mode = 0x1;		/* 1=on, 0=off */
	}

	if (unlikely(netdev->features & NETIF_F_RXFCS))
		config->rx_crc_transfer = 0x1;	/* 1=save, 0=discard */

	if (nic->flags & multicast_all)
		config->multicast_all = 0x1;		/* 1=accept, 0=no */

	/* disable WoL when up */
	if (netif_running(nic->netdev) || !(nic->flags & wol_magic))
		config->magic_packet_disable = 0x1;	/* 1=off, 0=on */

	if (nic->mac >= mac_82558_D101_A4) {
		config->fc_disable = 0x1;	/* 1=Tx fc off, 0=Tx fc on */
		config->mwi_enable = 0x1;	/* 1=enable, 0=disable */
		config->standard_tcb = 0x0;	/* 1=standard, 0=extended */
		config->rx_long_ok = 0x1;	/* 1=VLANs ok, 0=standard */
		if (nic->mac >= mac_82559_D101M) {
			config->tno_intr = 0x1;		/* TCO stats enable */
			/* Enable TCO in extended config */
			if (nic->mac >= mac_82551_10) {
				config->byte_count = 0x20; /* extended bytes */
				config->rx_d102_mode = 0x1; /* GMRC for TCO */
			}
		} else {
			config->standard_stat_counter = 0x0;
		}
	}

	if (netdev->features & NETIF_F_RXALL) {
		config->rx_save_overruns = 0x1; /* 1=save, 0=discard */
		config->rx_save_bad_frames = 0x1;       /* 1=save, 0=discard */
		config->rx_discard_short_frames = 0x0;  /* 1=discard, 0=save */
	}

	netif_printk(nic, hw, KERN_DEBUG, nic->netdev, "[00-07]=%8ph\n",
		     c + 0);
	netif_printk(nic, hw, KERN_DEBUG, nic->netdev, "[08-15]=%8ph\n",
		     c + 8);
	netif_printk(nic, hw, KERN_DEBUG, nic->netdev, "[16-23]=%8ph\n",
		     c + 16);
	return 0;
}

/*************************************************************************
*  CPUSaver parameters
*
*  All CPUSaver parameters are 16-bit literals that are part of a
*  "move immediate value" instruction.  By changing the value of
*  the literal in the instruction before the code is loaded, the
*  driver can change the algorithm.
*
*  INTDELAY - This loads the dead-man timer with its initial value.
*    When this timer expires the interrupt is asserted, and the
*    timer is reset each time a new packet is received.  (see
*    BUNDLEMAX below to set the limit on number of chained packets)
*    The current default is 0x600 or 1536.  Experiments show that
*    the value should probably stay within the 0x200 - 0x1000.
*
*  BUNDLEMAX -
*    This sets the maximum number of frames that will be bundled.  In
*    some situations, such as the TCP windowing algorithm, it may be
*    better to limit the growth of the bundle size than let it go as
*    high as it can, because that could cause too much added latency.
*    The default is six, because this is the number of packets in the
*    default TCP window size.  A value of 1 would make CPUSaver indicate
*    an interrupt for every frame received.  If you do not want to put
*    a limit on the bundle size, set this value to xFFFF.
*
*  BUNDLESMALL -
*    This contains a bit-mask describing the minimum size frame that
*    will be bundled.  The default masks the lower 7 bits, which means
*    that any frame less than 128 bytes in length will not be bundled,
*    but will instead immediately generate an interrupt.  This does
*    not affect the current bundle in any way.  Any frame that is 128
*    bytes or large will be bundled normally.  This feature is meant
*    to provide immediate indication of ACK frames in a TCP environment.
*    Customers were seeing poor performance when a machine with CPUSaver
*    enabled was sending but not receiving.  The delay introduced when
*    the ACKs were received was enough to reduce total throughput, because
*    the sender would sit idle until the ACK was finally seen.
*
*    The current default is 0xFF80, which masks out the lower 7 bits.
*    This means that any frame which is x7F (127) bytes or smaller
*    will cause an immediate interrupt.  Because this value must be a
*    bit mask, there are only a few valid values that can be used.  To
*    turn this feature off, the driver can write the value xFFFF to the
*    lower word of this instruction (in the same way that the other
*    parameters are used).  Likewise, a value of 0xF800 (2047) would
*    cause an interrupt to be generated for every frame, because all
*    standard Ethernet frames are <= 2047 bytes in length.
*************************************************************************/

/* if you wish to disable the ucode functionality, while maintaining the
 * workarounds it provides, set the following defines to:
 * BUNDLESMALL 0
 * BUNDLEMAX 1
 * INTDELAY 1
 */
#define BUNDLESMALL 1
#define BUNDLEMAX (u16)6
#define INTDELAY (u16)1536 /* 0x600 */

/* Initialize firmware */
static const struct firmware *e100_request_firmware(struct nic *nic)
{
	const char *fw_name;
	const struct firmware *fw = nic->fw;
	u8 timer, bundle, min_size;
	int err = 0;
	bool required = false;

	/* do not load u-code for ICH devices */
	if (nic->flags & ich)
		return NULL;

	/* Search for ucode match against h/w revision
	 *
	 * Based on comments in the source code for the FreeBSD fxp
	 * driver, the FIRMWARE_D102E ucode includes both CPUSaver and
	 *
	 *    "fixes for bugs in the B-step hardware (specifically, bugs
	 *     with Inline Receive)."
	 *
	 * So we must fail if it cannot be loaded.
	 *
	 * The other microcode files are only required for the optional
	 * CPUSaver feature.  Nice to have, but no reason to fail.
	 */
	if (nic->mac == mac_82559_D101M) {
		fw_name = FIRMWARE_D101M;
	} else if (nic->mac == mac_82559_D101S) {
		fw_name = FIRMWARE_D101S;
	} else if (nic->mac == mac_82551_F || nic->mac == mac_82551_10) {
		fw_name = FIRMWARE_D102E;
		required = true;
	} else { /* No ucode on other devices */
		return NULL;
	}

	/* If the firmware has not previously been loaded, request a pointer
	 * to it. If it was previously loaded, we are reinitializing the
	 * adapter, possibly in a resume from hibernate, in which case
	 * request_firmware() cannot be used.
	 */
	if (!fw)
		err = request_firmware(&fw, fw_name, &nic->pdev->dev);

	if (err) {
		if (required) {
			netif_err(nic, probe, nic->netdev,
				  "Failed to load firmware \"%s\": %d\n",
				  fw_name, err);
			return ERR_PTR(err);
		} else {
			netif_info(nic, probe, nic->netdev,
				   "CPUSaver disabled. Needs \"%s\": %d\n",
				   fw_name, err);
			return NULL;
		}
	}

	/* Firmware should be precisely UCODE_SIZE (words) plus three bytes
	   indicating the offsets for BUNDLESMALL, BUNDLEMAX, INTDELAY */
	if (fw->size != UCODE_SIZE * 4 + 3) {
		netif_err(nic, probe, nic->netdev,
			  "Firmware \"%s\" has wrong size %zu\n",
			  fw_name, fw->size);
		release_firmware(fw);
		return ERR_PTR(-EINVAL);
	}

	/* Read timer, bundle and min_size from end of firmware blob */
	timer = fw->data[UCODE_SIZE * 4];
	bundle = fw->data[UCODE_SIZE * 4 + 1];
	min_size = fw->data[UCODE_SIZE * 4 + 2];

	if (timer >= UCODE_SIZE || bundle >= UCODE_SIZE ||
	    min_size >= UCODE_SIZE) {
		netif_err(nic, probe, nic->netdev,
			  "\"%s\" has bogus offset values (0x%x,0x%x,0x%x)\n",
			  fw_name, timer, bundle, min_size);
		release_firmware(fw);
		return ERR_PTR(-EINVAL);
	}

	/* OK, firmware is validated and ready to use. Save a pointer
	 * to it in the nic */
	nic->fw = fw;
	return fw;
}

static int e100_setup_ucode(struct nic *nic, struct cb *cb,
			     struct sk_buff *skb)
{
	const struct firmware *fw = (void *)skb;
	u8 timer, bundle, min_size;

	/* It's not a real skb; we just abused the fact that e100_exec_cb
	   will pass it through to here... */
	cb->skb = NULL;

	/* firmware is stored as little endian already */
	memcpy(cb->u.ucode, fw->data, UCODE_SIZE * 4);

	/* Read timer, bundle and min_size from end of firmware blob */
	timer = fw->data[UCODE_SIZE * 4];
	bundle = fw->data[UCODE_SIZE * 4 + 1];
	min_size = fw->data[UCODE_SIZE * 4 + 2];

	/* Insert user-tunable settings in cb->u.ucode */
	cb->u.ucode[timer] &= cpu_to_le32(0xFFFF0000);
	cb->u.ucode[timer] |= cpu_to_le32(INTDELAY);
	cb->u.ucode[bundle] &= cpu_to_le32(0xFFFF0000);
	cb->u.ucode[bundle] |= cpu_to_le32(BUNDLEMAX);
	cb->u.ucode[min_size] &= cpu_to_le32(0xFFFF0000);
	cb->u.ucode[min_size] |= cpu_to_le32((BUNDLESMALL) ? 0xFFFF : 0xFF80);

	cb->command = cpu_to_le16(cb_ucode | cb_el);
	return 0;
}

static inline int e100_load_ucode_wait(struct nic *nic)
{
	const struct firmware *fw;
	int err = 0, counter = 50;
	struct cb *cb = nic->cb_to_clean;

	fw = e100_request_firmware(nic);
	/* If it's NULL, then no ucode is required */
	if (!fw || IS_ERR(fw))
		return PTR_ERR(fw);

	if ((err = e100_exec_cb(nic, (void *)fw, e100_setup_ucode)))
		netif_err(nic, probe, nic->netdev,
			  "ucode cmd failed with error %d\n", err);

	/* must restart cuc */
	nic->cuc_cmd = cuc_start;

	/* wait for completion */
	e100_write_flush(nic);
	udelay(10);

	/* wait for possibly (ouch) 500ms */
	while (!(cb->status & cpu_to_le16(cb_complete))) {
		msleep(10);
		if (!--counter) break;
	}

	/* ack any interrupts, something could have been set */
	iowrite8(~0, &nic->csr->scb.stat_ack);

	/* if the command failed, or is not OK, notify and return */
	if (!counter || !(cb->status & cpu_to_le16(cb_ok))) {
		netif_err(nic, probe, nic->netdev, "ucode load failed\n");
		err = -EPERM;
	}

	return err;
}

static int e100_setup_iaaddr(struct nic *nic, struct cb *cb,
	struct sk_buff *skb)
{
	cb->command = cpu_to_le16(cb_iaaddr);
	memcpy(cb->u.iaaddr, nic->netdev->dev_addr, ETH_ALEN);
	return 0;
}

static int e100_dump(struct nic *nic, struct cb *cb, struct sk_buff *skb)
{
	cb->command = cpu_to_le16(cb_dump);
	cb->u.dump_buffer_addr = cpu_to_le32(nic->dma_addr +
		offsetof(struct mem, dump_buf));
	return 0;
}

static int e100_phy_check_without_mii(struct nic *nic)
{
	u8 phy_type;
	int without_mii;

	phy_type = (nic->eeprom[eeprom_phy_iface] >> 8) & 0x0f;

	switch (phy_type) {
	case NoSuchPhy: /* Non-MII PHY; UNTESTED! */
	case I82503: /* Non-MII PHY; UNTESTED! */
	case S80C24: /* Non-MII PHY; tested and working */
		/* paragraph from the FreeBSD driver, "FXP_PHY_80C24":
		 * The Seeq 80c24 AutoDUPLEX(tm) Ethernet Interface Adapter
		 * doesn't have a programming interface of any sort.  The
		 * media is sensed automatically based on how the link partner
		 * is configured.  This is, in essence, manual configuration.
		 */
		netif_info(nic, probe, nic->netdev,
			   "found MII-less i82503 or 80c24 or other PHY\n");

		nic->mdio_ctrl = mdio_ctrl_phy_mii_emulated;
		nic->mii.phy_id = 0; /* is this ok for an MII-less PHY? */

		/* these might be needed for certain MII-less cards...
		 * nic->flags |= ich;
		 * nic->flags |= ich_10h_workaround; */

		without_mii = 1;
		break;
	default:
		without_mii = 0;
		break;
	}
	return without_mii;
}

#define NCONFIG_AUTO_SWITCH	0x0080
#define MII_NSC_CONG		MII_RESV1
#define NSC_CONG_ENABLE		0x0100
#define NSC_CONG_TXREADY	0x0400
#define ADVERTISE_FC_SUPPORTED	0x0400
static int e100_phy_init(struct nic *nic)
{
	struct net_device *netdev = nic->netdev;
	u32 addr;
	u16 bmcr, stat, id_lo, id_hi, cong;

	/* Discover phy addr by searching addrs in order {1,0,2,..., 31} */
	for (addr = 0; addr < 32; addr++) {
		nic->mii.phy_id = (addr == 0) ? 1 : (addr == 1) ? 0 : addr;
		bmcr = mdio_read(netdev, nic->mii.phy_id, MII_BMCR);
		stat = mdio_read(netdev, nic->mii.phy_id, MII_BMSR);
		stat = mdio_read(netdev, nic->mii.phy_id, MII_BMSR);
		if (!((bmcr == 0xFFFF) || ((stat == 0) && (bmcr == 0))))
			break;
	}
	if (addr == 32) {
		/* uhoh, no PHY detected: check whether we seem to be some
		 * weird, rare variant which is *known* to not have any MII.
		 * But do this AFTER MII checking only, since this does
		 * lookup of EEPROM values which may easily be unreliable. */
		if (e100_phy_check_without_mii(nic))
			return 0; /* simply return and hope for the best */
		else {
			/* for unknown cases log a fatal error */
			netif_err(nic, hw, nic->netdev,
				  "Failed to locate any known PHY, aborting\n");
			return -EAGAIN;
		}
	} else
		netif_printk(nic, hw, KERN_DEBUG, nic->netdev,
			     "phy_addr = %d\n", nic->mii.phy_id);

	/* Get phy ID */
	id_lo = mdio_read(netdev, nic->mii.phy_id, MII_PHYSID1);
	id_hi = mdio_read(netdev, nic->mii.phy_id, MII_PHYSID2);
	nic->phy = (u32)id_hi << 16 | (u32)id_lo;
	netif_printk(nic, hw, KERN_DEBUG, nic->netdev,
		     "phy ID = 0x%08X\n", nic->phy);

	/* Select the phy and isolate the rest */
	for (addr = 0; addr < 32; addr++) {
		if (addr != nic->mii.phy_id) {
			mdio_write(netdev, addr, MII_BMCR, BMCR_ISOLATE);
		} else if (nic->phy != phy_82552_v) {
			bmcr = mdio_read(netdev, addr, MII_BMCR);
			mdio_write(netdev, addr, MII_BMCR,
				bmcr & ~BMCR_ISOLATE);
		}
	}
	/*
	 * Workaround for 82552:
	 * Clear the ISOLATE bit on selected phy_id last (mirrored on all
	 * other phy_id's) using bmcr value from addr discovery loop above.
	 */
	if (nic->phy == phy_82552_v)
		mdio_write(netdev, nic->mii.phy_id, MII_BMCR,
			bmcr & ~BMCR_ISOLATE);

	/* Handle National tx phys */
#define NCS_PHY_MODEL_MASK	0xFFF0FFFF
	if ((nic->phy & NCS_PHY_MODEL_MASK) == phy_nsc_tx) {
		/* Disable congestion control */
		cong = mdio_read(netdev, nic->mii.phy_id, MII_NSC_CONG);
		cong |= NSC_CONG_TXREADY;
		cong &= ~NSC_CONG_ENABLE;
		mdio_write(netdev, nic->mii.phy_id, MII_NSC_CONG, cong);
	}

	if (nic->phy == phy_82552_v) {
		u16 advert = mdio_read(netdev, nic->mii.phy_id, MII_ADVERTISE);

		/* assign special tweaked mdio_ctrl() function */
		nic->mdio_ctrl = mdio_ctrl_phy_82552_v;

		/* Workaround Si not advertising flow-control during autoneg */
		advert |= ADVERTISE_PAUSE_CAP | ADVERTISE_PAUSE_ASYM;
		mdio_write(netdev, nic->mii.phy_id, MII_ADVERTISE, advert);

		/* Reset for the above changes to take effect */
		bmcr = mdio_read(netdev, nic->mii.phy_id, MII_BMCR);
		bmcr |= BMCR_RESET;
		mdio_write(netdev, nic->mii.phy_id, MII_BMCR, bmcr);
	} else if ((nic->mac >= mac_82550_D102) || ((nic->flags & ich) &&
	   (mdio_read(netdev, nic->mii.phy_id, MII_TPISTATUS) & 0x8000) &&
		(nic->eeprom[eeprom_cnfg_mdix] & eeprom_mdix_enabled))) {
		/* enable/disable MDI/MDI-X auto-switching. */
		mdio_write(netdev, nic->mii.phy_id, MII_NCONFIG,
				nic->mii.force_media ? 0 : NCONFIG_AUTO_SWITCH);
	}

	return 0;
}

static int e100_hw_init(struct nic *nic)
{
	int err = 0;

	e100_hw_reset(nic);

	netif_err(nic, hw, nic->netdev, "e100_hw_init\n");
	if (!in_interrupt() && (err = e100_self_test(nic)))
		return err;

	if ((err = e100_phy_init(nic)))
		return err;
	if ((err = e100_exec_cmd(nic, cuc_load_base, 0)))
		return err;
	if ((err = e100_exec_cmd(nic, ruc_load_base, 0)))
		return err;
	if ((err = e100_load_ucode_wait(nic)))
		return err;
	if ((err = e100_exec_cb(nic, NULL, e100_configure)))
		return err;
	if ((err = e100_exec_cb(nic, NULL, e100_setup_iaaddr)))
		return err;
	if ((err = e100_exec_cmd(nic, cuc_dump_addr,
		nic->dma_addr + offsetof(struct mem, stats))))
		return err;
	if ((err = e100_exec_cmd(nic, cuc_dump_reset, 0)))
		return err;

	e100_disable_irq(nic);

	return 0;
}

static int e100_multi(struct nic *nic, struct cb *cb, struct sk_buff *skb)
{
	struct net_device *netdev = nic->netdev;
	struct netdev_hw_addr *ha;
	u16 i, count = min(netdev_mc_count(netdev), E100_MAX_MULTICAST_ADDRS);

	cb->command = cpu_to_le16(cb_multi);
	cb->u.multi.count = cpu_to_le16(count * ETH_ALEN);
	i = 0;
	netdev_for_each_mc_addr(ha, netdev) {
		if (i == count)
			break;
		memcpy(&cb->u.multi.addr[i++ * ETH_ALEN], &ha->addr,
			ETH_ALEN);
	}
	return 0;
}

static void e100_set_multicast_list(struct net_device *netdev)
{
	struct nic *nic = netdev_priv(netdev);

	netif_printk(nic, hw, KERN_DEBUG, nic->netdev,
		     "mc_count=%d, flags=0x%04X\n",
		     netdev_mc_count(netdev), netdev->flags);

	if (netdev->flags & IFF_PROMISC)
		nic->flags |= promiscuous;
	else
		nic->flags &= ~promiscuous;

	if (netdev->flags & IFF_ALLMULTI ||
		netdev_mc_count(netdev) > E100_MAX_MULTICAST_ADDRS)
		nic->flags |= multicast_all;
	else
		nic->flags &= ~multicast_all;

	e100_exec_cb(nic, NULL, e100_configure);
	e100_exec_cb(nic, NULL, e100_multi);
}

static void e100_update_stats(struct nic *nic)
{
	struct net_device *dev = nic->netdev;
	struct net_device_stats *ns = &dev->stats;
	struct stats *s = &nic->mem->stats;
	__le32 *complete = (nic->mac < mac_82558_D101_A4) ? &s->fc_xmt_pause :
		(nic->mac < mac_82559_D101M) ? (__le32 *)&s->xmt_tco_frames :
		&s->complete;

	/* Device's stats reporting may take several microseconds to
	 * complete, so we're always waiting for results of the
	 * previous command. */

	if (*complete == cpu_to_le32(cuc_dump_reset_complete)) {
		*complete = 0;
		nic->tx_frames = le32_to_cpu(s->tx_good_frames);
		nic->tx_collisions = le32_to_cpu(s->tx_total_collisions);
		ns->tx_aborted_errors += le32_to_cpu(s->tx_max_collisions);
		ns->tx_window_errors += le32_to_cpu(s->tx_late_collisions);
		ns->tx_carrier_errors += le32_to_cpu(s->tx_lost_crs);
		ns->tx_fifo_errors += le32_to_cpu(s->tx_underruns);
		ns->collisions += nic->tx_collisions;
		ns->tx_errors += le32_to_cpu(s->tx_max_collisions) +
			le32_to_cpu(s->tx_lost_crs);
		nic->rx_short_frame_errors +=
			le32_to_cpu(s->rx_short_frame_errors);
		ns->rx_length_errors = nic->rx_short_frame_errors +
			nic->rx_over_length_errors;
		ns->rx_crc_errors += le32_to_cpu(s->rx_crc_errors);
		ns->rx_frame_errors += le32_to_cpu(s->rx_alignment_errors);
		ns->rx_over_errors += le32_to_cpu(s->rx_overrun_errors);
		ns->rx_fifo_errors += le32_to_cpu(s->rx_overrun_errors);
		ns->rx_missed_errors += le32_to_cpu(s->rx_resource_errors);
		ns->rx_errors += le32_to_cpu(s->rx_crc_errors) +
			le32_to_cpu(s->rx_alignment_errors) +
			le32_to_cpu(s->rx_short_frame_errors) +
			le32_to_cpu(s->rx_cdt_errors);
		nic->tx_deferred += le32_to_cpu(s->tx_deferred);
		nic->tx_single_collisions +=
			le32_to_cpu(s->tx_single_collisions);
		nic->tx_multiple_collisions +=
			le32_to_cpu(s->tx_multiple_collisions);
		if (nic->mac >= mac_82558_D101_A4) {
			nic->tx_fc_pause += le32_to_cpu(s->fc_xmt_pause);
			nic->rx_fc_pause += le32_to_cpu(s->fc_rcv_pause);
			nic->rx_fc_unsupported +=
				le32_to_cpu(s->fc_rcv_unsupported);
			if (nic->mac >= mac_82559_D101M) {
				nic->tx_tco_frames +=
					le16_to_cpu(s->xmt_tco_frames);
				nic->rx_tco_frames +=
					le16_to_cpu(s->rcv_tco_frames);
			}
		}
	}


	if (e100_exec_cmd(nic, cuc_dump_reset, 0))
		netif_printk(nic, tx_err, KERN_DEBUG, nic->netdev,
			     "exec cuc_dump_reset failed\n");
}

static void e100_adjust_adaptive_ifs(struct nic *nic, int speed, int duplex)
{
	/* Adjust inter-frame-spacing (IFS) between two transmits if
	 * we're getting collisions on a half-duplex connection. */

	if (duplex == DUPLEX_HALF) {
		u32 prev = nic->adaptive_ifs;
		u32 min_frames = (speed == SPEED_100) ? 1000 : 100;

		if ((nic->tx_frames / 32 < nic->tx_collisions) &&
		   (nic->tx_frames > min_frames)) {
			if (nic->adaptive_ifs < 60)
				nic->adaptive_ifs += 5;
		} else if (nic->tx_frames < min_frames) {
			if (nic->adaptive_ifs >= 5)
				nic->adaptive_ifs -= 5;
		}
		if (nic->adaptive_ifs != prev)
			e100_exec_cb(nic, NULL, e100_configure);
	}
}

static void e100_watchdog(struct timer_list *t)
{
	struct nic *nic = from_timer(nic, t, watchdog);
	struct ethtool_cmd cmd = { .cmd = ETHTOOL_GSET };
	u32 speed;

	netif_printk(nic, timer, KERN_DEBUG, nic->netdev,
		     "right now = %ld\n", jiffies);

	/* mii library handles link maintenance tasks */

	mii_ethtool_gset(&nic->mii, &cmd);
	speed = ethtool_cmd_speed(&cmd);

	if (mii_link_ok(&nic->mii) && !netif_carrier_ok(nic->netdev)) {
		netdev_info(nic->netdev, "NIC Link is Up %u Mbps %s Duplex\n",
			    speed == SPEED_100 ? 100 : 10,
			    cmd.duplex == DUPLEX_FULL ? "Full" : "Half");
	} else if (!mii_link_ok(&nic->mii) && netif_carrier_ok(nic->netdev)) {
		netdev_info(nic->netdev, "NIC Link is Down\n");
	}

	mii_check_link(&nic->mii);

	/* Software generated interrupt to recover from (rare) Rx
	 * allocation failure.
	 * Unfortunately have to use a spinlock to not re-enable interrupts
	 * accidentally, due to hardware that shares a register between the
	 * interrupt mask bit and the SW Interrupt generation bit */
	spin_lock_irq(&nic->cmd_lock);
	iowrite8(ioread8(&nic->csr->scb.cmd_hi) | irq_sw_gen,&nic->csr->scb.cmd_hi);
	e100_write_flush(nic);
	spin_unlock_irq(&nic->cmd_lock);

	e100_update_stats(nic);
	e100_adjust_adaptive_ifs(nic, speed, cmd.duplex);

	if (nic->mac <= mac_82557_D100_C)
		/* Issue a multicast command to workaround a 557 lock up */
		e100_set_multicast_list(nic->netdev);

	if (nic->flags & ich && speed == SPEED_10 && cmd.duplex == DUPLEX_HALF)
		/* Need SW workaround for ICH[x] 10Mbps/half duplex Tx hang. */
		nic->flags |= ich_10h_workaround;
	else
		nic->flags &= ~ich_10h_workaround;

	mod_timer(&nic->watchdog,
		  round_jiffies(jiffies + E100_WATCHDOG_PERIOD));
}

static int e100_xmit_prepare(struct nic *nic, struct cb *cb,
	struct sk_buff *skb)
{
	dma_addr_t dma_addr;
	cb->command = nic->tx_command;

	dma_addr = pci_map_single(nic->pdev,
				  skb->data, skb->len, PCI_DMA_TODEVICE);
	/* If we can't map the skb, have the upper layer try later */
	if (pci_dma_mapping_error(nic->pdev, dma_addr)) {
		dev_kfree_skb_any(skb);
		skb = NULL;
		return -ENOMEM;
	}

	/*
	 * Use the last 4 bytes of the SKB payload packet as the CRC, used for
	 * testing, ie sending frames with bad CRC.
	 */
	if (unlikely(skb->no_fcs))
		cb->command |= cpu_to_le16(cb_tx_nc);
	else
		cb->command &= ~cpu_to_le16(cb_tx_nc);

	/* interrupt every 16 packets regardless of delay */
	if ((nic->cbs_avail & ~15) == nic->cbs_avail)
		cb->command |= cpu_to_le16(cb_i);
	cb->u.tcb.tbd_array = cb->dma_addr + offsetof(struct cb, u.tcb.tbd);
	cb->u.tcb.tcb_byte_count = 0;
	cb->u.tcb.threshold = nic->tx_threshold;
	cb->u.tcb.tbd_count = 1;
	cb->u.tcb.tbd.buf_addr = cpu_to_le32(dma_addr);
	cb->u.tcb.tbd.size = cpu_to_le16(skb->len);
	skb_tx_timestamp(skb);
	return 0;
}

static netdev_tx_t e100_xmit_frame(struct sk_buff *skb,
				   struct net_device *netdev)
{
	struct nic *nic = netdev_priv(netdev);
	int err;

	if (nic->flags & ich_10h_workaround) {
		/* SW workaround for ICH[x] 10Mbps/half duplex Tx hang.
		   Issue a NOP command followed by a 1us delay before
		   issuing the Tx command. */
		if (e100_exec_cmd(nic, cuc_nop, 0))
			netif_printk(nic, tx_err, KERN_DEBUG, nic->netdev,
				     "exec cuc_nop failed\n");
		udelay(1);
	}

	err = e100_exec_cb(nic, skb, e100_xmit_prepare);

	switch (err) {
	case -ENOSPC:
		/* We queued the skb, but now we're out of space. */
		netif_printk(nic, tx_err, KERN_DEBUG, nic->netdev,
			     "No space for CB\n");
		netif_stop_queue(netdev);
		break;
	case -ENOMEM:
		/* This is a hard error - log it. */
		netif_printk(nic, tx_err, KERN_DEBUG, nic->netdev,
			     "Out of Tx resources, returning skb\n");
		netif_stop_queue(netdev);
		return NETDEV_TX_BUSY;
	}

	return NETDEV_TX_OK;
}

static int e100_tx_clean(struct nic *nic)
{
	struct net_device *dev = nic->netdev;
	struct cb *cb;
	int tx_cleaned = 0;

	spin_lock(&nic->cb_lock);

	/* Clean CBs marked complete */
	for (cb = nic->cb_to_clean;
	    cb->status & cpu_to_le16(cb_complete);
	    cb = nic->cb_to_clean = cb->next) {
		dma_rmb(); /* read skb after status */
		netif_printk(nic, tx_done, KERN_DEBUG, nic->netdev,
			     "cb[%d]->status = 0x%04X\n",
			     (int)(((void*)cb - (void*)nic->cbs)/sizeof(struct cb)),
			     cb->status);

		if (likely(cb->skb != NULL)) {
			dev->stats.tx_packets++;
			dev->stats.tx_bytes += cb->skb->len;

			pci_unmap_single(nic->pdev,
				le32_to_cpu(cb->u.tcb.tbd.buf_addr),
				le16_to_cpu(cb->u.tcb.tbd.size),
				PCI_DMA_TODEVICE);
			dev_kfree_skb_any(cb->skb);
			cb->skb = NULL;
			tx_cleaned = 1;
		}
		cb->status = 0;
		nic->cbs_avail++;
	}

	spin_unlock(&nic->cb_lock);

	/* Recover from running out of Tx resources in xmit_frame */
	if (unlikely(tx_cleaned && netif_queue_stopped(nic->netdev)))
		netif_wake_queue(nic->netdev);

	return tx_cleaned;
}

static void e100_clean_cbs(struct nic *nic)
{
	if (nic->cbs) {
		while (nic->cbs_avail != nic->params.cbs.count) {
			struct cb *cb = nic->cb_to_clean;
			if (cb->skb) {
				pci_unmap_single(nic->pdev,
					le32_to_cpu(cb->u.tcb.tbd.buf_addr),
					le16_to_cpu(cb->u.tcb.tbd.size),
					PCI_DMA_TODEVICE);
				dev_kfree_skb(cb->skb);
			}
			nic->cb_to_clean = nic->cb_to_clean->next;
			nic->cbs_avail++;
		}
		dma_pool_free(nic->cbs_pool, nic->cbs, nic->cbs_dma_addr);
		nic->cbs = NULL;
		nic->cbs_avail = 0;
	}
	nic->cuc_cmd = cuc_start;
	nic->cb_to_use = nic->cb_to_send = nic->cb_to_clean =
		nic->cbs;
}

static int e100_alloc_cbs(struct nic *nic)
{
	struct cb *cb;
	unsigned int i, count = nic->params.cbs.count;

	nic->cuc_cmd = cuc_start;
	nic->cb_to_use = nic->cb_to_send = nic->cb_to_clean = NULL;
	nic->cbs_avail = 0;

<<<<<<< HEAD
	nic->cbs = pci_pool_zalloc(nic->cbs_pool, GFP_KERNEL,
=======
	nic->cbs = dma_pool_zalloc(nic->cbs_pool, GFP_KERNEL,
>>>>>>> 661e50bc
				   &nic->cbs_dma_addr);
	if (!nic->cbs)
		return -ENOMEM;

	for (cb = nic->cbs, i = 0; i < count; cb++, i++) {
		cb->next = (i + 1 < count) ? cb + 1 : nic->cbs;
		cb->prev = (i == 0) ? nic->cbs + count - 1 : cb - 1;

		cb->dma_addr = nic->cbs_dma_addr + i * sizeof(struct cb);
		cb->link = cpu_to_le32(nic->cbs_dma_addr +
			((i+1) % count) * sizeof(struct cb));
	}

	nic->cb_to_use = nic->cb_to_send = nic->cb_to_clean = nic->cbs;
	nic->cbs_avail = count;

	return 0;
}

static inline void e100_start_receiver(struct nic *nic, struct rx *rx)
{
	if (!nic->rxs) return;
	if (RU_SUSPENDED != nic->ru_running) return;

	/* handle init time starts */
	if (!rx) rx = nic->rxs;

	/* (Re)start RU if suspended or idle and RFA is non-NULL */
	if (rx->skb) {
		e100_exec_cmd(nic, ruc_start, rx->dma_addr);
		nic->ru_running = RU_RUNNING;
	}
}

#define RFD_BUF_LEN (sizeof(struct rfd) + VLAN_ETH_FRAME_LEN + ETH_FCS_LEN)
static int e100_rx_alloc_skb(struct nic *nic, struct rx *rx)
{
	if (!(rx->skb = netdev_alloc_skb_ip_align(nic->netdev, RFD_BUF_LEN)))
		return -ENOMEM;

	/* Init, and map the RFD. */
	skb_copy_to_linear_data(rx->skb, &nic->blank_rfd, sizeof(struct rfd));
	rx->dma_addr = pci_map_single(nic->pdev, rx->skb->data,
		RFD_BUF_LEN, PCI_DMA_BIDIRECTIONAL);

	if (pci_dma_mapping_error(nic->pdev, rx->dma_addr)) {
		dev_kfree_skb_any(rx->skb);
		rx->skb = NULL;
		rx->dma_addr = 0;
		return -ENOMEM;
	}

	/* Link the RFD to end of RFA by linking previous RFD to
	 * this one.  We are safe to touch the previous RFD because
	 * it is protected by the before last buffer's el bit being set */
	if (rx->prev->skb) {
		struct rfd *prev_rfd = (struct rfd *)rx->prev->skb->data;
		put_unaligned_le32(rx->dma_addr, &prev_rfd->link);
		pci_dma_sync_single_for_device(nic->pdev, rx->prev->dma_addr,
			sizeof(struct rfd), PCI_DMA_BIDIRECTIONAL);
	}

	return 0;
}

static int e100_rx_indicate(struct nic *nic, struct rx *rx,
	unsigned int *work_done, unsigned int work_to_do)
{
	struct net_device *dev = nic->netdev;
	struct sk_buff *skb = rx->skb;
	struct rfd *rfd = (struct rfd *)skb->data;
	u16 rfd_status, actual_size;
	u16 fcs_pad = 0;

	if (unlikely(work_done && *work_done >= work_to_do))
		return -EAGAIN;

	/* Need to sync before taking a peek at cb_complete bit */
	pci_dma_sync_single_for_cpu(nic->pdev, rx->dma_addr,
		sizeof(struct rfd), PCI_DMA_BIDIRECTIONAL);
	rfd_status = le16_to_cpu(rfd->status);

	netif_printk(nic, rx_status, KERN_DEBUG, nic->netdev,
		     "status=0x%04X\n", rfd_status);
	dma_rmb(); /* read size after status bit */

	/* If data isn't ready, nothing to indicate */
	if (unlikely(!(rfd_status & cb_complete))) {
		/* If the next buffer has the el bit, but we think the receiver
		 * is still running, check to see if it really stopped while
		 * we had interrupts off.
		 * This allows for a fast restart without re-enabling
		 * interrupts */
		if ((le16_to_cpu(rfd->command) & cb_el) &&
		    (RU_RUNNING == nic->ru_running))

			if (ioread8(&nic->csr->scb.status) & rus_no_res)
				nic->ru_running = RU_SUSPENDED;
		pci_dma_sync_single_for_device(nic->pdev, rx->dma_addr,
					       sizeof(struct rfd),
					       PCI_DMA_FROMDEVICE);
		return -ENODATA;
	}

	/* Get actual data size */
	if (unlikely(dev->features & NETIF_F_RXFCS))
		fcs_pad = 4;
	actual_size = le16_to_cpu(rfd->actual_size) & 0x3FFF;
	if (unlikely(actual_size > RFD_BUF_LEN - sizeof(struct rfd)))
		actual_size = RFD_BUF_LEN - sizeof(struct rfd);

	/* Get data */
	pci_unmap_single(nic->pdev, rx->dma_addr,
		RFD_BUF_LEN, PCI_DMA_BIDIRECTIONAL);

	/* If this buffer has the el bit, but we think the receiver
	 * is still running, check to see if it really stopped while
	 * we had interrupts off.
	 * This allows for a fast restart without re-enabling interrupts.
	 * This can happen when the RU sees the size change but also sees
	 * the el bit set. */
	if ((le16_to_cpu(rfd->command) & cb_el) &&
	    (RU_RUNNING == nic->ru_running)) {

	    if (ioread8(&nic->csr->scb.status) & rus_no_res)
		nic->ru_running = RU_SUSPENDED;
	}

	/* Pull off the RFD and put the actual data (minus eth hdr) */
	skb_reserve(skb, sizeof(struct rfd));
	skb_put(skb, actual_size);
	skb->protocol = eth_type_trans(skb, nic->netdev);

	/* If we are receiving all frames, then don't bother
	 * checking for errors.
	 */
	if (unlikely(dev->features & NETIF_F_RXALL)) {
		if (actual_size > ETH_DATA_LEN + VLAN_ETH_HLEN + fcs_pad)
			/* Received oversized frame, but keep it. */
			nic->rx_over_length_errors++;
		goto process_skb;
	}

	if (unlikely(!(rfd_status & cb_ok))) {
		/* Don't indicate if hardware indicates errors */
		dev_kfree_skb_any(skb);
	} else if (actual_size > ETH_DATA_LEN + VLAN_ETH_HLEN + fcs_pad) {
		/* Don't indicate oversized frames */
		nic->rx_over_length_errors++;
		dev_kfree_skb_any(skb);
	} else {
process_skb:
		dev->stats.rx_packets++;
		dev->stats.rx_bytes += (actual_size - fcs_pad);
		netif_receive_skb(skb);
		if (work_done)
			(*work_done)++;
	}

	rx->skb = NULL;

	return 0;
}

static void e100_rx_clean(struct nic *nic, unsigned int *work_done,
	unsigned int work_to_do)
{
	struct rx *rx;
	int restart_required = 0, err = 0;
	struct rx *old_before_last_rx, *new_before_last_rx;
	struct rfd *old_before_last_rfd, *new_before_last_rfd;

	/* Indicate newly arrived packets */
	for (rx = nic->rx_to_clean; rx->skb; rx = nic->rx_to_clean = rx->next) {
		err = e100_rx_indicate(nic, rx, work_done, work_to_do);
		/* Hit quota or no more to clean */
		if (-EAGAIN == err || -ENODATA == err)
			break;
	}


	/* On EAGAIN, hit quota so have more work to do, restart once
	 * cleanup is complete.
	 * Else, are we already rnr? then pay attention!!! this ensures that
	 * the state machine progression never allows a start with a
	 * partially cleaned list, avoiding a race between hardware
	 * and rx_to_clean when in NAPI mode */
	if (-EAGAIN != err && RU_SUSPENDED == nic->ru_running)
		restart_required = 1;

	old_before_last_rx = nic->rx_to_use->prev->prev;
	old_before_last_rfd = (struct rfd *)old_before_last_rx->skb->data;

	/* Alloc new skbs to refill list */
	for (rx = nic->rx_to_use; !rx->skb; rx = nic->rx_to_use = rx->next) {
		if (unlikely(e100_rx_alloc_skb(nic, rx)))
			break; /* Better luck next time (see watchdog) */
	}

	new_before_last_rx = nic->rx_to_use->prev->prev;
	if (new_before_last_rx != old_before_last_rx) {
		/* Set the el-bit on the buffer that is before the last buffer.
		 * This lets us update the next pointer on the last buffer
		 * without worrying about hardware touching it.
		 * We set the size to 0 to prevent hardware from touching this
		 * buffer.
		 * When the hardware hits the before last buffer with el-bit
		 * and size of 0, it will RNR interrupt, the RUS will go into
		 * the No Resources state.  It will not complete nor write to
		 * this buffer. */
		new_before_last_rfd =
			(struct rfd *)new_before_last_rx->skb->data;
		new_before_last_rfd->size = 0;
		new_before_last_rfd->command |= cpu_to_le16(cb_el);
		pci_dma_sync_single_for_device(nic->pdev,
			new_before_last_rx->dma_addr, sizeof(struct rfd),
			PCI_DMA_BIDIRECTIONAL);

		/* Now that we have a new stopping point, we can clear the old
		 * stopping point.  We must sync twice to get the proper
		 * ordering on the hardware side of things. */
		old_before_last_rfd->command &= ~cpu_to_le16(cb_el);
		pci_dma_sync_single_for_device(nic->pdev,
			old_before_last_rx->dma_addr, sizeof(struct rfd),
			PCI_DMA_BIDIRECTIONAL);
		old_before_last_rfd->size = cpu_to_le16(VLAN_ETH_FRAME_LEN
							+ ETH_FCS_LEN);
		pci_dma_sync_single_for_device(nic->pdev,
			old_before_last_rx->dma_addr, sizeof(struct rfd),
			PCI_DMA_BIDIRECTIONAL);
	}

	if (restart_required) {
		// ack the rnr?
		iowrite8(stat_ack_rnr, &nic->csr->scb.stat_ack);
		e100_start_receiver(nic, nic->rx_to_clean);
		if (work_done)
			(*work_done)++;
	}
}

static void e100_rx_clean_list(struct nic *nic)
{
	struct rx *rx;
	unsigned int i, count = nic->params.rfds.count;

	nic->ru_running = RU_UNINITIALIZED;

	if (nic->rxs) {
		for (rx = nic->rxs, i = 0; i < count; rx++, i++) {
			if (rx->skb) {
				pci_unmap_single(nic->pdev, rx->dma_addr,
					RFD_BUF_LEN, PCI_DMA_BIDIRECTIONAL);
				dev_kfree_skb(rx->skb);
			}
		}
		kfree(nic->rxs);
		nic->rxs = NULL;
	}

	nic->rx_to_use = nic->rx_to_clean = NULL;
}

static int e100_rx_alloc_list(struct nic *nic)
{
	struct rx *rx;
	unsigned int i, count = nic->params.rfds.count;
	struct rfd *before_last;

	nic->rx_to_use = nic->rx_to_clean = NULL;
	nic->ru_running = RU_UNINITIALIZED;

	if (!(nic->rxs = kcalloc(count, sizeof(struct rx), GFP_ATOMIC)))
		return -ENOMEM;

	for (rx = nic->rxs, i = 0; i < count; rx++, i++) {
		rx->next = (i + 1 < count) ? rx + 1 : nic->rxs;
		rx->prev = (i == 0) ? nic->rxs + count - 1 : rx - 1;
		if (e100_rx_alloc_skb(nic, rx)) {
			e100_rx_clean_list(nic);
			return -ENOMEM;
		}
	}
	/* Set the el-bit on the buffer that is before the last buffer.
	 * This lets us update the next pointer on the last buffer without
	 * worrying about hardware touching it.
	 * We set the size to 0 to prevent hardware from touching this buffer.
	 * When the hardware hits the before last buffer with el-bit and size
	 * of 0, it will RNR interrupt, the RU will go into the No Resources
	 * state.  It will not complete nor write to this buffer. */
	rx = nic->rxs->prev->prev;
	before_last = (struct rfd *)rx->skb->data;
	before_last->command |= cpu_to_le16(cb_el);
	before_last->size = 0;
	pci_dma_sync_single_for_device(nic->pdev, rx->dma_addr,
		sizeof(struct rfd), PCI_DMA_BIDIRECTIONAL);

	nic->rx_to_use = nic->rx_to_clean = nic->rxs;
	nic->ru_running = RU_SUSPENDED;

	return 0;
}

static irqreturn_t e100_intr(int irq, void *dev_id)
{
	struct net_device *netdev = dev_id;
	struct nic *nic = netdev_priv(netdev);
	u8 stat_ack = ioread8(&nic->csr->scb.stat_ack);

	netif_printk(nic, intr, KERN_DEBUG, nic->netdev,
		     "stat_ack = 0x%02X\n", stat_ack);

	if (stat_ack == stat_ack_not_ours ||	/* Not our interrupt */
	   stat_ack == stat_ack_not_present)	/* Hardware is ejected */
		return IRQ_NONE;

	/* Ack interrupt(s) */
	iowrite8(stat_ack, &nic->csr->scb.stat_ack);

	/* We hit Receive No Resource (RNR); restart RU after cleaning */
	if (stat_ack & stat_ack_rnr)
		nic->ru_running = RU_SUSPENDED;

	if (likely(napi_schedule_prep(&nic->napi))) {
		e100_disable_irq(nic);
		__napi_schedule(&nic->napi);
	}

	return IRQ_HANDLED;
}

static int e100_poll(struct napi_struct *napi, int budget)
{
	struct nic *nic = container_of(napi, struct nic, napi);
	unsigned int work_done = 0;

	e100_rx_clean(nic, &work_done, budget);
	e100_tx_clean(nic);

	/* If budget not fully consumed, exit the polling mode */
	if (work_done < budget) {
		napi_complete_done(napi, work_done);
		e100_enable_irq(nic);
	}

	return work_done;
}

#ifdef CONFIG_NET_POLL_CONTROLLER
static void e100_netpoll(struct net_device *netdev)
{
	struct nic *nic = netdev_priv(netdev);

	e100_disable_irq(nic);
	e100_intr(nic->pdev->irq, netdev);
	e100_tx_clean(nic);
	e100_enable_irq(nic);
}
#endif

static int e100_set_mac_address(struct net_device *netdev, void *p)
{
	struct nic *nic = netdev_priv(netdev);
	struct sockaddr *addr = p;

	if (!is_valid_ether_addr(addr->sa_data))
		return -EADDRNOTAVAIL;

	memcpy(netdev->dev_addr, addr->sa_data, netdev->addr_len);
	e100_exec_cb(nic, NULL, e100_setup_iaaddr);

	return 0;
}

static int e100_asf(struct nic *nic)
{
	/* ASF can be enabled from eeprom */
	return (nic->pdev->device >= 0x1050) && (nic->pdev->device <= 0x1057) &&
	   (nic->eeprom[eeprom_config_asf] & eeprom_asf) &&
	   !(nic->eeprom[eeprom_config_asf] & eeprom_gcl) &&
	   ((nic->eeprom[eeprom_smbus_addr] & 0xFF) != 0xFE);
}

static int e100_up(struct nic *nic)
{
	int err;

	if ((err = e100_rx_alloc_list(nic)))
		return err;
	if ((err = e100_alloc_cbs(nic)))
		goto err_rx_clean_list;
	if ((err = e100_hw_init(nic)))
		goto err_clean_cbs;
	e100_set_multicast_list(nic->netdev);
	e100_start_receiver(nic, NULL);
	mod_timer(&nic->watchdog, jiffies);
	if ((err = request_irq(nic->pdev->irq, e100_intr, IRQF_SHARED,
		nic->netdev->name, nic->netdev)))
		goto err_no_irq;
	netif_wake_queue(nic->netdev);
	napi_enable(&nic->napi);
	/* enable ints _after_ enabling poll, preventing a race between
	 * disable ints+schedule */
	e100_enable_irq(nic);
	return 0;

err_no_irq:
	del_timer_sync(&nic->watchdog);
err_clean_cbs:
	e100_clean_cbs(nic);
err_rx_clean_list:
	e100_rx_clean_list(nic);
	return err;
}

static void e100_down(struct nic *nic)
{
	/* wait here for poll to complete */
	napi_disable(&nic->napi);
	netif_stop_queue(nic->netdev);
	e100_hw_reset(nic);
	free_irq(nic->pdev->irq, nic->netdev);
	del_timer_sync(&nic->watchdog);
	netif_carrier_off(nic->netdev);
	e100_clean_cbs(nic);
	e100_rx_clean_list(nic);
}

static void e100_tx_timeout(struct net_device *netdev)
{
	struct nic *nic = netdev_priv(netdev);

	/* Reset outside of interrupt context, to avoid request_irq
	 * in interrupt context */
	schedule_work(&nic->tx_timeout_task);
}

static void e100_tx_timeout_task(struct work_struct *work)
{
	struct nic *nic = container_of(work, struct nic, tx_timeout_task);
	struct net_device *netdev = nic->netdev;

	netif_printk(nic, tx_err, KERN_DEBUG, nic->netdev,
		     "scb.status=0x%02X\n", ioread8(&nic->csr->scb.status));

	rtnl_lock();
	if (netif_running(netdev)) {
		e100_down(netdev_priv(netdev));
		e100_up(netdev_priv(netdev));
	}
	rtnl_unlock();
}

static int e100_loopback_test(struct nic *nic, enum loopback loopback_mode)
{
	int err;
	struct sk_buff *skb;

	/* Use driver resources to perform internal MAC or PHY
	 * loopback test.  A single packet is prepared and transmitted
	 * in loopback mode, and the test passes if the received
	 * packet compares byte-for-byte to the transmitted packet. */

	if ((err = e100_rx_alloc_list(nic)))
		return err;
	if ((err = e100_alloc_cbs(nic)))
		goto err_clean_rx;

	/* ICH PHY loopback is broken so do MAC loopback instead */
	if (nic->flags & ich && loopback_mode == lb_phy)
		loopback_mode = lb_mac;

	nic->loopback = loopback_mode;
	if ((err = e100_hw_init(nic)))
		goto err_loopback_none;

	if (loopback_mode == lb_phy)
		mdio_write(nic->netdev, nic->mii.phy_id, MII_BMCR,
			BMCR_LOOPBACK);

	e100_start_receiver(nic, NULL);

	if (!(skb = netdev_alloc_skb(nic->netdev, ETH_DATA_LEN))) {
		err = -ENOMEM;
		goto err_loopback_none;
	}
	skb_put(skb, ETH_DATA_LEN);
	memset(skb->data, 0xFF, ETH_DATA_LEN);
	e100_xmit_frame(skb, nic->netdev);

	msleep(10);

	pci_dma_sync_single_for_cpu(nic->pdev, nic->rx_to_clean->dma_addr,
			RFD_BUF_LEN, PCI_DMA_BIDIRECTIONAL);

	if (memcmp(nic->rx_to_clean->skb->data + sizeof(struct rfd),
	   skb->data, ETH_DATA_LEN))
		err = -EAGAIN;

err_loopback_none:
	mdio_write(nic->netdev, nic->mii.phy_id, MII_BMCR, 0);
	nic->loopback = lb_none;
	e100_clean_cbs(nic);
	e100_hw_reset(nic);
err_clean_rx:
	e100_rx_clean_list(nic);
	return err;
}

#define MII_LED_CONTROL	0x1B
#define E100_82552_LED_OVERRIDE 0x19
#define E100_82552_LED_ON       0x000F /* LEDTX and LED_RX both on */
#define E100_82552_LED_OFF      0x000A /* LEDTX and LED_RX both off */

static int e100_get_link_ksettings(struct net_device *netdev,
				   struct ethtool_link_ksettings *cmd)
{
	struct nic *nic = netdev_priv(netdev);

	mii_ethtool_get_link_ksettings(&nic->mii, cmd);

	return 0;
}

static int e100_set_link_ksettings(struct net_device *netdev,
				   const struct ethtool_link_ksettings *cmd)
{
	struct nic *nic = netdev_priv(netdev);
	int err;

	mdio_write(netdev, nic->mii.phy_id, MII_BMCR, BMCR_RESET);
	err = mii_ethtool_set_link_ksettings(&nic->mii, cmd);
	e100_exec_cb(nic, NULL, e100_configure);

	return err;
}

static void e100_get_drvinfo(struct net_device *netdev,
	struct ethtool_drvinfo *info)
{
	struct nic *nic = netdev_priv(netdev);
	strlcpy(info->driver, DRV_NAME, sizeof(info->driver));
	strlcpy(info->version, DRV_VERSION, sizeof(info->version));
	strlcpy(info->bus_info, pci_name(nic->pdev),
		sizeof(info->bus_info));
}

#define E100_PHY_REGS 0x1C
static int e100_get_regs_len(struct net_device *netdev)
{
	struct nic *nic = netdev_priv(netdev);
	return 1 + E100_PHY_REGS + sizeof(nic->mem->dump_buf);
}

static void e100_get_regs(struct net_device *netdev,
	struct ethtool_regs *regs, void *p)
{
	struct nic *nic = netdev_priv(netdev);
	u32 *buff = p;
	int i;

	regs->version = (1 << 24) | nic->pdev->revision;
	buff[0] = ioread8(&nic->csr->scb.cmd_hi) << 24 |
		ioread8(&nic->csr->scb.cmd_lo) << 16 |
		ioread16(&nic->csr->scb.status);
	for (i = E100_PHY_REGS; i >= 0; i--)
		buff[1 + E100_PHY_REGS - i] =
			mdio_read(netdev, nic->mii.phy_id, i);
	memset(nic->mem->dump_buf, 0, sizeof(nic->mem->dump_buf));
	e100_exec_cb(nic, NULL, e100_dump);
	msleep(10);
	memcpy(&buff[2 + E100_PHY_REGS], nic->mem->dump_buf,
		sizeof(nic->mem->dump_buf));
}

static void e100_get_wol(struct net_device *netdev, struct ethtool_wolinfo *wol)
{
	struct nic *nic = netdev_priv(netdev);
	wol->supported = (nic->mac >= mac_82558_D101_A4) ?  WAKE_MAGIC : 0;
	wol->wolopts = (nic->flags & wol_magic) ? WAKE_MAGIC : 0;
}

static int e100_set_wol(struct net_device *netdev, struct ethtool_wolinfo *wol)
{
	struct nic *nic = netdev_priv(netdev);

	if ((wol->wolopts && wol->wolopts != WAKE_MAGIC) ||
	    !device_can_wakeup(&nic->pdev->dev))
		return -EOPNOTSUPP;

	if (wol->wolopts)
		nic->flags |= wol_magic;
	else
		nic->flags &= ~wol_magic;

	device_set_wakeup_enable(&nic->pdev->dev, wol->wolopts);

	e100_exec_cb(nic, NULL, e100_configure);

	return 0;
}

static u32 e100_get_msglevel(struct net_device *netdev)
{
	struct nic *nic = netdev_priv(netdev);
	return nic->msg_enable;
}

static void e100_set_msglevel(struct net_device *netdev, u32 value)
{
	struct nic *nic = netdev_priv(netdev);
	nic->msg_enable = value;
}

static int e100_nway_reset(struct net_device *netdev)
{
	struct nic *nic = netdev_priv(netdev);
	return mii_nway_restart(&nic->mii);
}

static u32 e100_get_link(struct net_device *netdev)
{
	struct nic *nic = netdev_priv(netdev);
	return mii_link_ok(&nic->mii);
}

static int e100_get_eeprom_len(struct net_device *netdev)
{
	struct nic *nic = netdev_priv(netdev);
	return nic->eeprom_wc << 1;
}

#define E100_EEPROM_MAGIC	0x1234
static int e100_get_eeprom(struct net_device *netdev,
	struct ethtool_eeprom *eeprom, u8 *bytes)
{
	struct nic *nic = netdev_priv(netdev);

	eeprom->magic = E100_EEPROM_MAGIC;
	memcpy(bytes, &((u8 *)nic->eeprom)[eeprom->offset], eeprom->len);

	return 0;
}

static int e100_set_eeprom(struct net_device *netdev,
	struct ethtool_eeprom *eeprom, u8 *bytes)
{
	struct nic *nic = netdev_priv(netdev);

	if (eeprom->magic != E100_EEPROM_MAGIC)
		return -EINVAL;

	memcpy(&((u8 *)nic->eeprom)[eeprom->offset], bytes, eeprom->len);

	return e100_eeprom_save(nic, eeprom->offset >> 1,
		(eeprom->len >> 1) + 1);
}

static void e100_get_ringparam(struct net_device *netdev,
	struct ethtool_ringparam *ring)
{
	struct nic *nic = netdev_priv(netdev);
	struct param_range *rfds = &nic->params.rfds;
	struct param_range *cbs = &nic->params.cbs;

	ring->rx_max_pending = rfds->max;
	ring->tx_max_pending = cbs->max;
	ring->rx_pending = rfds->count;
	ring->tx_pending = cbs->count;
}

static int e100_set_ringparam(struct net_device *netdev,
	struct ethtool_ringparam *ring)
{
	struct nic *nic = netdev_priv(netdev);
	struct param_range *rfds = &nic->params.rfds;
	struct param_range *cbs = &nic->params.cbs;

	if ((ring->rx_mini_pending) || (ring->rx_jumbo_pending))
		return -EINVAL;

	if (netif_running(netdev))
		e100_down(nic);
	rfds->count = max(ring->rx_pending, rfds->min);
	rfds->count = min(rfds->count, rfds->max);
	cbs->count = max(ring->tx_pending, cbs->min);
	cbs->count = min(cbs->count, cbs->max);
	netif_info(nic, drv, nic->netdev, "Ring Param settings: rx: %d, tx %d\n",
		   rfds->count, cbs->count);
	if (netif_running(netdev))
		e100_up(nic);

	return 0;
}

static const char e100_gstrings_test[][ETH_GSTRING_LEN] = {
	"Link test     (on/offline)",
	"Eeprom test   (on/offline)",
	"Self test        (offline)",
	"Mac loopback     (offline)",
	"Phy loopback     (offline)",
};
#define E100_TEST_LEN	ARRAY_SIZE(e100_gstrings_test)

static void e100_diag_test(struct net_device *netdev,
	struct ethtool_test *test, u64 *data)
{
	struct ethtool_cmd cmd;
	struct nic *nic = netdev_priv(netdev);
	int i, err;

	memset(data, 0, E100_TEST_LEN * sizeof(u64));
	data[0] = !mii_link_ok(&nic->mii);
	data[1] = e100_eeprom_load(nic);
	if (test->flags & ETH_TEST_FL_OFFLINE) {

		/* save speed, duplex & autoneg settings */
		err = mii_ethtool_gset(&nic->mii, &cmd);

		if (netif_running(netdev))
			e100_down(nic);
		data[2] = e100_self_test(nic);
		data[3] = e100_loopback_test(nic, lb_mac);
		data[4] = e100_loopback_test(nic, lb_phy);

		/* restore speed, duplex & autoneg settings */
		err = mii_ethtool_sset(&nic->mii, &cmd);

		if (netif_running(netdev))
			e100_up(nic);
	}
	for (i = 0; i < E100_TEST_LEN; i++)
		test->flags |= data[i] ? ETH_TEST_FL_FAILED : 0;

	msleep_interruptible(4 * 1000);
}

static int e100_set_phys_id(struct net_device *netdev,
			    enum ethtool_phys_id_state state)
{
	struct nic *nic = netdev_priv(netdev);
	enum led_state {
		led_on     = 0x01,
		led_off    = 0x04,
		led_on_559 = 0x05,
		led_on_557 = 0x07,
	};
	u16 led_reg = (nic->phy == phy_82552_v) ? E100_82552_LED_OVERRIDE :
		MII_LED_CONTROL;
	u16 leds = 0;

	switch (state) {
	case ETHTOOL_ID_ACTIVE:
		return 2;

	case ETHTOOL_ID_ON:
		leds = (nic->phy == phy_82552_v) ? E100_82552_LED_ON :
		       (nic->mac < mac_82559_D101M) ? led_on_557 : led_on_559;
		break;

	case ETHTOOL_ID_OFF:
		leds = (nic->phy == phy_82552_v) ? E100_82552_LED_OFF : led_off;
		break;

	case ETHTOOL_ID_INACTIVE:
		break;
	}

	mdio_write(netdev, nic->mii.phy_id, led_reg, leds);
	return 0;
}

static const char e100_gstrings_stats[][ETH_GSTRING_LEN] = {
	"rx_packets", "tx_packets", "rx_bytes", "tx_bytes", "rx_errors",
	"tx_errors", "rx_dropped", "tx_dropped", "multicast", "collisions",
	"rx_length_errors", "rx_over_errors", "rx_crc_errors",
	"rx_frame_errors", "rx_fifo_errors", "rx_missed_errors",
	"tx_aborted_errors", "tx_carrier_errors", "tx_fifo_errors",
	"tx_heartbeat_errors", "tx_window_errors",
	/* device-specific stats */
	"tx_deferred", "tx_single_collisions", "tx_multi_collisions",
	"tx_flow_control_pause", "rx_flow_control_pause",
	"rx_flow_control_unsupported", "tx_tco_packets", "rx_tco_packets",
	"rx_short_frame_errors", "rx_over_length_errors",
};
#define E100_NET_STATS_LEN	21
#define E100_STATS_LEN	ARRAY_SIZE(e100_gstrings_stats)

static int e100_get_sset_count(struct net_device *netdev, int sset)
{
	switch (sset) {
	case ETH_SS_TEST:
		return E100_TEST_LEN;
	case ETH_SS_STATS:
		return E100_STATS_LEN;
	default:
		return -EOPNOTSUPP;
	}
}

static void e100_get_ethtool_stats(struct net_device *netdev,
	struct ethtool_stats *stats, u64 *data)
{
	struct nic *nic = netdev_priv(netdev);
	int i;

	for (i = 0; i < E100_NET_STATS_LEN; i++)
		data[i] = ((unsigned long *)&netdev->stats)[i];

	data[i++] = nic->tx_deferred;
	data[i++] = nic->tx_single_collisions;
	data[i++] = nic->tx_multiple_collisions;
	data[i++] = nic->tx_fc_pause;
	data[i++] = nic->rx_fc_pause;
	data[i++] = nic->rx_fc_unsupported;
	data[i++] = nic->tx_tco_frames;
	data[i++] = nic->rx_tco_frames;
	data[i++] = nic->rx_short_frame_errors;
	data[i++] = nic->rx_over_length_errors;
}

static void e100_get_strings(struct net_device *netdev, u32 stringset, u8 *data)
{
	switch (stringset) {
	case ETH_SS_TEST:
		memcpy(data, *e100_gstrings_test, sizeof(e100_gstrings_test));
		break;
	case ETH_SS_STATS:
		memcpy(data, *e100_gstrings_stats, sizeof(e100_gstrings_stats));
		break;
	}
}

static const struct ethtool_ops e100_ethtool_ops = {
	.get_drvinfo		= e100_get_drvinfo,
	.get_regs_len		= e100_get_regs_len,
	.get_regs		= e100_get_regs,
	.get_wol		= e100_get_wol,
	.set_wol		= e100_set_wol,
	.get_msglevel		= e100_get_msglevel,
	.set_msglevel		= e100_set_msglevel,
	.nway_reset		= e100_nway_reset,
	.get_link		= e100_get_link,
	.get_eeprom_len		= e100_get_eeprom_len,
	.get_eeprom		= e100_get_eeprom,
	.set_eeprom		= e100_set_eeprom,
	.get_ringparam		= e100_get_ringparam,
	.set_ringparam		= e100_set_ringparam,
	.self_test		= e100_diag_test,
	.get_strings		= e100_get_strings,
	.set_phys_id		= e100_set_phys_id,
	.get_ethtool_stats	= e100_get_ethtool_stats,
	.get_sset_count		= e100_get_sset_count,
	.get_ts_info		= ethtool_op_get_ts_info,
	.get_link_ksettings	= e100_get_link_ksettings,
	.set_link_ksettings	= e100_set_link_ksettings,
};

static int e100_do_ioctl(struct net_device *netdev, struct ifreq *ifr, int cmd)
{
	struct nic *nic = netdev_priv(netdev);

	return generic_mii_ioctl(&nic->mii, if_mii(ifr), cmd, NULL);
}

static int e100_alloc(struct nic *nic)
{
	nic->mem = pci_alloc_consistent(nic->pdev, sizeof(struct mem),
		&nic->dma_addr);
	return nic->mem ? 0 : -ENOMEM;
}

static void e100_free(struct nic *nic)
{
	if (nic->mem) {
		pci_free_consistent(nic->pdev, sizeof(struct mem),
			nic->mem, nic->dma_addr);
		nic->mem = NULL;
	}
}

static int e100_open(struct net_device *netdev)
{
	struct nic *nic = netdev_priv(netdev);
	int err = 0;

	netif_carrier_off(netdev);
	if ((err = e100_up(nic)))
		netif_err(nic, ifup, nic->netdev, "Cannot open interface, aborting\n");
	return err;
}

static int e100_close(struct net_device *netdev)
{
	e100_down(netdev_priv(netdev));
	return 0;
}

static int e100_set_features(struct net_device *netdev,
			     netdev_features_t features)
{
	struct nic *nic = netdev_priv(netdev);
	netdev_features_t changed = features ^ netdev->features;

	if (!(changed & (NETIF_F_RXFCS | NETIF_F_RXALL)))
		return 0;

	netdev->features = features;
	e100_exec_cb(nic, NULL, e100_configure);
	return 0;
}

static const struct net_device_ops e100_netdev_ops = {
	.ndo_open		= e100_open,
	.ndo_stop		= e100_close,
	.ndo_start_xmit		= e100_xmit_frame,
	.ndo_validate_addr	= eth_validate_addr,
	.ndo_set_rx_mode	= e100_set_multicast_list,
	.ndo_set_mac_address	= e100_set_mac_address,
	.ndo_do_ioctl		= e100_do_ioctl,
	.ndo_tx_timeout		= e100_tx_timeout,
#ifdef CONFIG_NET_POLL_CONTROLLER
	.ndo_poll_controller	= e100_netpoll,
#endif
	.ndo_set_features	= e100_set_features,
};

static int e100_probe(struct pci_dev *pdev, const struct pci_device_id *ent)
{
	struct net_device *netdev;
	struct nic *nic;
	int err;

	if (!(netdev = alloc_etherdev(sizeof(struct nic))))
		return -ENOMEM;

	netdev->hw_features |= NETIF_F_RXFCS;
	netdev->priv_flags |= IFF_SUPP_NOFCS;
	netdev->hw_features |= NETIF_F_RXALL;

	netdev->netdev_ops = &e100_netdev_ops;
	netdev->ethtool_ops = &e100_ethtool_ops;
	netdev->watchdog_timeo = E100_WATCHDOG_PERIOD;
	strncpy(netdev->name, pci_name(pdev), sizeof(netdev->name) - 1);

	nic = netdev_priv(netdev);
	netif_napi_add(netdev, &nic->napi, e100_poll, E100_NAPI_WEIGHT);
	nic->netdev = netdev;
	nic->pdev = pdev;
	nic->msg_enable = (1 << debug) - 1;
	nic->mdio_ctrl = mdio_ctrl_hw;
	pci_set_drvdata(pdev, netdev);

	if ((err = pci_enable_device(pdev))) {
		netif_err(nic, probe, nic->netdev, "Cannot enable PCI device, aborting\n");
		goto err_out_free_dev;
	}

	if (!(pci_resource_flags(pdev, 0) & IORESOURCE_MEM)) {
		netif_err(nic, probe, nic->netdev, "Cannot find proper PCI device base address, aborting\n");
		err = -ENODEV;
		goto err_out_disable_pdev;
	}

	if ((err = pci_request_regions(pdev, DRV_NAME))) {
		netif_err(nic, probe, nic->netdev, "Cannot obtain PCI resources, aborting\n");
		goto err_out_disable_pdev;
	}

	if ((err = pci_set_dma_mask(pdev, DMA_BIT_MASK(32)))) {
		netif_err(nic, probe, nic->netdev, "No usable DMA configuration, aborting\n");
		goto err_out_free_res;
	}

	SET_NETDEV_DEV(netdev, &pdev->dev);

	if (use_io)
		netif_info(nic, probe, nic->netdev, "using i/o access mode\n");

	nic->csr = pci_iomap(pdev, (use_io ? 1 : 0), sizeof(struct csr));
	if (!nic->csr) {
		netif_err(nic, probe, nic->netdev, "Cannot map device registers, aborting\n");
		err = -ENOMEM;
		goto err_out_free_res;
	}

	if (ent->driver_data)
		nic->flags |= ich;
	else
		nic->flags &= ~ich;

	e100_get_defaults(nic);

	/* D100 MAC doesn't allow rx of vlan packets with normal MTU */
	if (nic->mac < mac_82558_D101_A4)
		netdev->features |= NETIF_F_VLAN_CHALLENGED;

	/* locks must be initialized before calling hw_reset */
	spin_lock_init(&nic->cb_lock);
	spin_lock_init(&nic->cmd_lock);
	spin_lock_init(&nic->mdio_lock);

	/* Reset the device before pci_set_master() in case device is in some
	 * funky state and has an interrupt pending - hint: we don't have the
	 * interrupt handler registered yet. */
	e100_hw_reset(nic);

	pci_set_master(pdev);

	timer_setup(&nic->watchdog, e100_watchdog, 0);

	INIT_WORK(&nic->tx_timeout_task, e100_tx_timeout_task);

	if ((err = e100_alloc(nic))) {
		netif_err(nic, probe, nic->netdev, "Cannot alloc driver memory, aborting\n");
		goto err_out_iounmap;
	}

	if ((err = e100_eeprom_load(nic)))
		goto err_out_free;

	e100_phy_init(nic);

	memcpy(netdev->dev_addr, nic->eeprom, ETH_ALEN);
	if (!is_valid_ether_addr(netdev->dev_addr)) {
		if (!eeprom_bad_csum_allow) {
			netif_err(nic, probe, nic->netdev, "Invalid MAC address from EEPROM, aborting\n");
			err = -EAGAIN;
			goto err_out_free;
		} else {
			netif_err(nic, probe, nic->netdev, "Invalid MAC address from EEPROM, you MUST configure one.\n");
		}
	}

	/* Wol magic packet can be enabled from eeprom */
	if ((nic->mac >= mac_82558_D101_A4) &&
	   (nic->eeprom[eeprom_id] & eeprom_id_wol)) {
		nic->flags |= wol_magic;
		device_set_wakeup_enable(&pdev->dev, true);
	}

	/* ack any pending wake events, disable PME */
	pci_pme_active(pdev, false);

	strcpy(netdev->name, "eth%d");
	if ((err = register_netdev(netdev))) {
		netif_err(nic, probe, nic->netdev, "Cannot register net device, aborting\n");
		goto err_out_free;
	}
	nic->cbs_pool = dma_pool_create(netdev->name,
			   &nic->pdev->dev,
			   nic->params.cbs.max * sizeof(struct cb),
			   sizeof(u32),
			   0);
	if (!nic->cbs_pool) {
		netif_err(nic, probe, nic->netdev, "Cannot create DMA pool, aborting\n");
		err = -ENOMEM;
		goto err_out_pool;
	}
	netif_info(nic, probe, nic->netdev,
		   "addr 0x%llx, irq %d, MAC addr %pM\n",
		   (unsigned long long)pci_resource_start(pdev, use_io ? 1 : 0),
		   pdev->irq, netdev->dev_addr);

	return 0;

err_out_pool:
	unregister_netdev(netdev);
err_out_free:
	e100_free(nic);
err_out_iounmap:
	pci_iounmap(pdev, nic->csr);
err_out_free_res:
	pci_release_regions(pdev);
err_out_disable_pdev:
	pci_disable_device(pdev);
err_out_free_dev:
	free_netdev(netdev);
	return err;
}

static void e100_remove(struct pci_dev *pdev)
{
	struct net_device *netdev = pci_get_drvdata(pdev);

	if (netdev) {
		struct nic *nic = netdev_priv(netdev);
		unregister_netdev(netdev);
		e100_free(nic);
		pci_iounmap(pdev, nic->csr);
		dma_pool_destroy(nic->cbs_pool);
		free_netdev(netdev);
		pci_release_regions(pdev);
		pci_disable_device(pdev);
	}
}

#define E100_82552_SMARTSPEED   0x14   /* SmartSpeed Ctrl register */
#define E100_82552_REV_ANEG     0x0200 /* Reverse auto-negotiation */
#define E100_82552_ANEG_NOW     0x0400 /* Auto-negotiate now */
static void __e100_shutdown(struct pci_dev *pdev, bool *enable_wake)
{
	struct net_device *netdev = pci_get_drvdata(pdev);
	struct nic *nic = netdev_priv(netdev);

	if (netif_running(netdev))
		e100_down(nic);
	netif_device_detach(netdev);

	pci_save_state(pdev);

	if ((nic->flags & wol_magic) | e100_asf(nic)) {
		/* enable reverse auto-negotiation */
		if (nic->phy == phy_82552_v) {
			u16 smartspeed = mdio_read(netdev, nic->mii.phy_id,
			                           E100_82552_SMARTSPEED);

			mdio_write(netdev, nic->mii.phy_id,
			           E100_82552_SMARTSPEED, smartspeed |
			           E100_82552_REV_ANEG | E100_82552_ANEG_NOW);
		}
		*enable_wake = true;
	} else {
		*enable_wake = false;
	}

	pci_clear_master(pdev);
}

static int __e100_power_off(struct pci_dev *pdev, bool wake)
{
	if (wake)
		return pci_prepare_to_sleep(pdev);

	pci_wake_from_d3(pdev, false);
	pci_set_power_state(pdev, PCI_D3hot);

	return 0;
}

#ifdef CONFIG_PM
static int e100_suspend(struct pci_dev *pdev, pm_message_t state)
{
	bool wake;
	__e100_shutdown(pdev, &wake);
	return __e100_power_off(pdev, wake);
}

static int e100_resume(struct pci_dev *pdev)
{
	struct net_device *netdev = pci_get_drvdata(pdev);
	struct nic *nic = netdev_priv(netdev);

	pci_set_power_state(pdev, PCI_D0);
	pci_restore_state(pdev);
	/* ack any pending wake events, disable PME */
	pci_enable_wake(pdev, PCI_D0, 0);

	/* disable reverse auto-negotiation */
	if (nic->phy == phy_82552_v) {
		u16 smartspeed = mdio_read(netdev, nic->mii.phy_id,
		                           E100_82552_SMARTSPEED);

		mdio_write(netdev, nic->mii.phy_id,
		           E100_82552_SMARTSPEED,
		           smartspeed & ~(E100_82552_REV_ANEG));
	}

	netif_device_attach(netdev);
	if (netif_running(netdev))
		e100_up(nic);

	return 0;
}
#endif /* CONFIG_PM */

static void e100_shutdown(struct pci_dev *pdev)
{
	bool wake;
	__e100_shutdown(pdev, &wake);
	if (system_state == SYSTEM_POWER_OFF)
		__e100_power_off(pdev, wake);
}

/* ------------------ PCI Error Recovery infrastructure  -------------- */
/**
 * e100_io_error_detected - called when PCI error is detected.
 * @pdev: Pointer to PCI device
 * @state: The current pci connection state
 */
static pci_ers_result_t e100_io_error_detected(struct pci_dev *pdev, pci_channel_state_t state)
{
	struct net_device *netdev = pci_get_drvdata(pdev);
	struct nic *nic = netdev_priv(netdev);

	netif_device_detach(netdev);

	if (state == pci_channel_io_perm_failure)
		return PCI_ERS_RESULT_DISCONNECT;

	if (netif_running(netdev))
		e100_down(nic);
	pci_disable_device(pdev);

	/* Request a slot reset. */
	return PCI_ERS_RESULT_NEED_RESET;
}

/**
 * e100_io_slot_reset - called after the pci bus has been reset.
 * @pdev: Pointer to PCI device
 *
 * Restart the card from scratch.
 */
static pci_ers_result_t e100_io_slot_reset(struct pci_dev *pdev)
{
	struct net_device *netdev = pci_get_drvdata(pdev);
	struct nic *nic = netdev_priv(netdev);

	if (pci_enable_device(pdev)) {
		pr_err("Cannot re-enable PCI device after reset\n");
		return PCI_ERS_RESULT_DISCONNECT;
	}
	pci_set_master(pdev);

	/* Only one device per card can do a reset */
	if (0 != PCI_FUNC(pdev->devfn))
		return PCI_ERS_RESULT_RECOVERED;
	e100_hw_reset(nic);
	e100_phy_init(nic);

	return PCI_ERS_RESULT_RECOVERED;
}

/**
 * e100_io_resume - resume normal operations
 * @pdev: Pointer to PCI device
 *
 * Resume normal operations after an error recovery
 * sequence has been completed.
 */
static void e100_io_resume(struct pci_dev *pdev)
{
	struct net_device *netdev = pci_get_drvdata(pdev);
	struct nic *nic = netdev_priv(netdev);

	/* ack any pending wake events, disable PME */
	pci_enable_wake(pdev, PCI_D0, 0);

	netif_device_attach(netdev);
	if (netif_running(netdev)) {
		e100_open(netdev);
		mod_timer(&nic->watchdog, jiffies);
	}
}

static const struct pci_error_handlers e100_err_handler = {
	.error_detected = e100_io_error_detected,
	.slot_reset = e100_io_slot_reset,
	.resume = e100_io_resume,
};

static struct pci_driver e100_driver = {
	.name =         DRV_NAME,
	.id_table =     e100_id_table,
	.probe =        e100_probe,
	.remove =       e100_remove,
#ifdef CONFIG_PM
	/* Power Management hooks */
	.suspend =      e100_suspend,
	.resume =       e100_resume,
#endif
	.shutdown =     e100_shutdown,
	.err_handler = &e100_err_handler,
};

static int __init e100_init_module(void)
{
	if (((1 << debug) - 1) & NETIF_MSG_DRV) {
		pr_info("%s, %s\n", DRV_DESCRIPTION, DRV_VERSION);
		pr_info("%s\n", DRV_COPYRIGHT);
	}
	return pci_register_driver(&e100_driver);
}

static void __exit e100_cleanup_module(void)
{
	pci_unregister_driver(&e100_driver);
}

module_init(e100_init_module);
module_exit(e100_cleanup_module);<|MERGE_RESOLUTION|>--- conflicted
+++ resolved
@@ -1910,11 +1910,7 @@
 	nic->cb_to_use = nic->cb_to_send = nic->cb_to_clean = NULL;
 	nic->cbs_avail = 0;
 
-<<<<<<< HEAD
-	nic->cbs = pci_pool_zalloc(nic->cbs_pool, GFP_KERNEL,
-=======
 	nic->cbs = dma_pool_zalloc(nic->cbs_pool, GFP_KERNEL,
->>>>>>> 661e50bc
 				   &nic->cbs_dma_addr);
 	if (!nic->cbs)
 		return -ENOMEM;
