// SPDX-License-Identifier: (GPL-2.0-only OR BSD-3-Clause)
/* QLogic qed NIC Driver
 * Copyright (c) 2015-2017  QLogic Corporation
 * Copyright (c) 2019-2020 Marvell International Ltd.
 */

#include <linux/types.h>
#include <asm/byteorder.h>
#include <linux/dma-mapping.h>
#include <linux/if_vlan.h>
#include <linux/kernel.h>
#include <linux/pci.h>
#include <linux/slab.h>
#include <linux/stddef.h>
#include <linux/workqueue.h>
#include <net/ipv6.h>
#include <linux/bitops.h>
#include <linux/delay.h>
#include <linux/errno.h>
#include <linux/etherdevice.h>
#include <linux/io.h>
#include <linux/list.h>
#include <linux/mutex.h>
#include <linux/spinlock.h>
#include <linux/string.h>
#include <linux/qed/qed_ll2_if.h>
#include "qed.h"
#include "qed_cxt.h"
#include "qed_dev_api.h"
#include "qed_hsi.h"
#include "qed_iro_hsi.h"
#include "qed_hw.h"
#include "qed_int.h"
#include "qed_ll2.h"
#include "qed_mcp.h"
#include "qed_ooo.h"
#include "qed_reg_addr.h"
#include "qed_sp.h"
#include "qed_rdma.h"

#define QED_LL2_RX_REGISTERED(ll2)	((ll2)->rx_queue.b_cb_registered)
#define QED_LL2_TX_REGISTERED(ll2)	((ll2)->tx_queue.b_cb_registered)

#define QED_LL2_TX_SIZE (256)
#define QED_LL2_RX_SIZE (4096)

#define QED_LL2_INVALID_STATS_ID        0xff

struct qed_cb_ll2_info {
	int rx_cnt;
	u32 rx_size;
	u8 handle;

	/* Lock protecting LL2 buffer lists in sleepless context */
	spinlock_t lock;
	struct list_head list;

	const struct qed_ll2_cb_ops *cbs;
	void *cb_cookie;
};

struct qed_ll2_buffer {
	struct list_head list;
	void *data;
	dma_addr_t phys_addr;
};

static u8 qed_ll2_handle_to_stats_id(struct qed_hwfn *p_hwfn,
				     u8 ll2_queue_type, u8 qid)
{
	u8 stats_id;

	/* For legacy (RAM based) queues, the stats_id will be set as the
	 * queue_id. Otherwise (context based queue), it will be set to
	 * the "abs_pf_id" offset from the end of the RAM based queue IDs.
	 * If the final value exceeds the total counters amount, return
	 * INVALID value to indicate that the stats for this connection should
	 * be disabled.
	 */
	if (ll2_queue_type == QED_LL2_RX_TYPE_LEGACY)
		stats_id = qid;
	else
		stats_id = MAX_NUM_LL2_RX_RAM_QUEUES + p_hwfn->abs_pf_id;

	if (stats_id < MAX_NUM_LL2_TX_STATS_COUNTERS)
		return stats_id;
	else
		return QED_LL2_INVALID_STATS_ID;
}

static void qed_ll2b_complete_tx_packet(void *cxt,
					u8 connection_handle,
					void *cookie,
					dma_addr_t first_frag_addr,
					bool b_last_fragment,
					bool b_last_packet)
{
	struct qed_hwfn *p_hwfn = cxt;
	struct qed_dev *cdev = p_hwfn->cdev;
	struct sk_buff *skb = cookie;

	/* All we need to do is release the mapping */
	dma_unmap_single(&p_hwfn->cdev->pdev->dev, first_frag_addr,
			 skb_headlen(skb), DMA_TO_DEVICE);

	if (cdev->ll2->cbs && cdev->ll2->cbs->tx_cb)
		cdev->ll2->cbs->tx_cb(cdev->ll2->cb_cookie, skb,
				      b_last_fragment);

	dev_kfree_skb_any(skb);
}

static int qed_ll2_alloc_buffer(struct qed_dev *cdev,
				u8 **data, dma_addr_t *phys_addr)
{
	*data = kmalloc(cdev->ll2->rx_size, GFP_ATOMIC);
	if (!(*data)) {
		DP_INFO(cdev, "Failed to allocate LL2 buffer data\n");
		return -ENOMEM;
	}

	*phys_addr = dma_map_single(&cdev->pdev->dev,
				    ((*data) + NET_SKB_PAD),
				    cdev->ll2->rx_size, DMA_FROM_DEVICE);
	if (dma_mapping_error(&cdev->pdev->dev, *phys_addr)) {
		DP_INFO(cdev, "Failed to map LL2 buffer data\n");
		kfree((*data));
		return -ENOMEM;
	}

	return 0;
}

static int qed_ll2_dealloc_buffer(struct qed_dev *cdev,
				  struct qed_ll2_buffer *buffer)
{
	spin_lock_bh(&cdev->ll2->lock);

	dma_unmap_single(&cdev->pdev->dev, buffer->phys_addr,
			 cdev->ll2->rx_size, DMA_FROM_DEVICE);
	kfree(buffer->data);
	list_del(&buffer->list);

	cdev->ll2->rx_cnt--;
	if (!cdev->ll2->rx_cnt)
		DP_INFO(cdev, "All LL2 entries were removed\n");

	spin_unlock_bh(&cdev->ll2->lock);

	return 0;
}

static void qed_ll2_kill_buffers(struct qed_dev *cdev)
{
	struct qed_ll2_buffer *buffer, *tmp_buffer;

	list_for_each_entry_safe(buffer, tmp_buffer, &cdev->ll2->list, list)
		qed_ll2_dealloc_buffer(cdev, buffer);
}

static void qed_ll2b_complete_rx_packet(void *cxt,
					struct qed_ll2_comp_rx_data *data)
{
	struct qed_hwfn *p_hwfn = cxt;
	struct qed_ll2_buffer *buffer = data->cookie;
	struct qed_dev *cdev = p_hwfn->cdev;
	dma_addr_t new_phys_addr;
	struct sk_buff *skb;
	bool reuse = false;
	int rc = -EINVAL;
	u8 *new_data;

	DP_VERBOSE(p_hwfn,
		   (NETIF_MSG_RX_STATUS | QED_MSG_STORAGE | NETIF_MSG_PKTDATA),
		   "Got an LL2 Rx completion: [Buffer at phys 0x%llx, offset 0x%02x] Length 0x%04x Parse_flags 0x%04x vlan 0x%04x Opaque data [0x%08x:0x%08x]\n",
		   (u64)data->rx_buf_addr,
		   data->u.placement_offset,
		   data->length.packet_length,
		   data->parse_flags,
		   data->vlan, data->opaque_data_0, data->opaque_data_1);

	if ((cdev->dp_module & NETIF_MSG_PKTDATA) && buffer->data) {
		print_hex_dump(KERN_INFO, "",
			       DUMP_PREFIX_OFFSET, 16, 1,
			       buffer->data, data->length.packet_length, false);
	}

	/* Determine if data is valid */
	if (data->length.packet_length < ETH_HLEN)
		reuse = true;

	/* Allocate a replacement for buffer; Reuse upon failure */
	if (!reuse)
		rc = qed_ll2_alloc_buffer(p_hwfn->cdev, &new_data,
					  &new_phys_addr);

	/* If need to reuse or there's no replacement buffer, repost this */
	if (rc)
		goto out_post;
	dma_unmap_single(&cdev->pdev->dev, buffer->phys_addr,
			 cdev->ll2->rx_size, DMA_FROM_DEVICE);

	skb = build_skb(buffer->data, 0);
	if (!skb) {
		DP_INFO(cdev, "Failed to build SKB\n");
		kfree(buffer->data);
		goto out_post1;
	}

	data->u.placement_offset += NET_SKB_PAD;
	skb_reserve(skb, data->u.placement_offset);
	skb_put(skb, data->length.packet_length);
	skb_checksum_none_assert(skb);

	/* Get parital ethernet information instead of eth_type_trans(),
	 * Since we don't have an associated net_device.
	 */
	skb_reset_mac_header(skb);
	skb->protocol = eth_hdr(skb)->h_proto;

	/* Pass SKB onward */
	if (cdev->ll2->cbs && cdev->ll2->cbs->rx_cb) {
		if (data->vlan)
			__vlan_hwaccel_put_tag(skb, htons(ETH_P_8021Q),
					       data->vlan);
		cdev->ll2->cbs->rx_cb(cdev->ll2->cb_cookie, skb,
				      data->opaque_data_0,
				      data->opaque_data_1);
	} else {
		DP_VERBOSE(p_hwfn, (NETIF_MSG_RX_STATUS | NETIF_MSG_PKTDATA |
				    QED_MSG_LL2 | QED_MSG_STORAGE),
			   "Dropping the packet\n");
		kfree(buffer->data);
	}

out_post1:
	/* Update Buffer information and update FW producer */
	buffer->data = new_data;
	buffer->phys_addr = new_phys_addr;

out_post:
	rc = qed_ll2_post_rx_buffer(p_hwfn, cdev->ll2->handle,
				    buffer->phys_addr, 0, buffer, 1);
	if (rc)
		qed_ll2_dealloc_buffer(cdev, buffer);
}

static struct qed_ll2_info *__qed_ll2_handle_sanity(struct qed_hwfn *p_hwfn,
						    u8 connection_handle,
						    bool b_lock,
						    bool b_only_active)
{
	struct qed_ll2_info *p_ll2_conn, *p_ret = NULL;

	if (connection_handle >= QED_MAX_NUM_OF_LL2_CONNECTIONS)
		return NULL;

	if (!p_hwfn->p_ll2_info)
		return NULL;

	p_ll2_conn = &p_hwfn->p_ll2_info[connection_handle];

	if (b_only_active) {
		if (b_lock)
			mutex_lock(&p_ll2_conn->mutex);
		if (p_ll2_conn->b_active)
			p_ret = p_ll2_conn;
		if (b_lock)
			mutex_unlock(&p_ll2_conn->mutex);
	} else {
		p_ret = p_ll2_conn;
	}

	return p_ret;
}

static struct qed_ll2_info *qed_ll2_handle_sanity(struct qed_hwfn *p_hwfn,
						  u8 connection_handle)
{
	return __qed_ll2_handle_sanity(p_hwfn, connection_handle, false, true);
}

static struct qed_ll2_info *qed_ll2_handle_sanity_lock(struct qed_hwfn *p_hwfn,
						       u8 connection_handle)
{
	return __qed_ll2_handle_sanity(p_hwfn, connection_handle, true, true);
}

static struct qed_ll2_info *qed_ll2_handle_sanity_inactive(struct qed_hwfn
							   *p_hwfn,
							   u8 connection_handle)
{
	return __qed_ll2_handle_sanity(p_hwfn, connection_handle, false, false);
}

static void qed_ll2_txq_flush(struct qed_hwfn *p_hwfn, u8 connection_handle)
{
	bool b_last_packet = false, b_last_frag = false;
	struct qed_ll2_tx_packet *p_pkt = NULL;
	struct qed_ll2_info *p_ll2_conn;
	struct qed_ll2_tx_queue *p_tx;
	unsigned long flags = 0;
	dma_addr_t tx_frag;

	p_ll2_conn = qed_ll2_handle_sanity_inactive(p_hwfn, connection_handle);
	if (!p_ll2_conn)
		return;

	p_tx = &p_ll2_conn->tx_queue;

	spin_lock_irqsave(&p_tx->lock, flags);
	while (!list_empty(&p_tx->active_descq)) {
		p_pkt = list_first_entry(&p_tx->active_descq,
					 struct qed_ll2_tx_packet, list_entry);
		if (!p_pkt)
			break;

		list_del(&p_pkt->list_entry);
		b_last_packet = list_empty(&p_tx->active_descq);
		list_add_tail(&p_pkt->list_entry, &p_tx->free_descq);
		spin_unlock_irqrestore(&p_tx->lock, flags);
		if (p_ll2_conn->input.conn_type == QED_LL2_TYPE_OOO) {
			struct qed_ooo_buffer *p_buffer;

			p_buffer = (struct qed_ooo_buffer *)p_pkt->cookie;
			qed_ooo_put_free_buffer(p_hwfn, p_hwfn->p_ooo_info,
						p_buffer);
		} else {
			p_tx->cur_completing_packet = *p_pkt;
			p_tx->cur_completing_bd_idx = 1;
			b_last_frag =
				p_tx->cur_completing_bd_idx == p_pkt->bd_used;
			tx_frag = p_pkt->bds_set[0].tx_frag;
			p_ll2_conn->cbs.tx_release_cb(p_ll2_conn->cbs.cookie,
						      p_ll2_conn->my_id,
						      p_pkt->cookie,
						      tx_frag,
						      b_last_frag,
						      b_last_packet);
		}
		spin_lock_irqsave(&p_tx->lock, flags);
	}
	spin_unlock_irqrestore(&p_tx->lock, flags);
}

static int qed_ll2_txq_completion(struct qed_hwfn *p_hwfn, void *p_cookie)
{
	struct qed_ll2_info *p_ll2_conn = p_cookie;
	struct qed_ll2_tx_queue *p_tx = &p_ll2_conn->tx_queue;
	u16 new_idx = 0, num_bds = 0, num_bds_in_packet = 0;
	struct qed_ll2_tx_packet *p_pkt;
	bool b_last_frag = false;
	unsigned long flags;
	int rc = -EINVAL;

	if (!p_ll2_conn)
		return rc;

	spin_lock_irqsave(&p_tx->lock, flags);
	if (p_tx->b_completing_packet) {
		rc = -EBUSY;
		goto out;
	}

	new_idx = le16_to_cpu(*p_tx->p_fw_cons);
	num_bds = ((s16)new_idx - (s16)p_tx->bds_idx);
	while (num_bds) {
		if (list_empty(&p_tx->active_descq))
			goto out;

		p_pkt = list_first_entry(&p_tx->active_descq,
					 struct qed_ll2_tx_packet, list_entry);
		if (!p_pkt)
			goto out;

		p_tx->b_completing_packet = true;
		p_tx->cur_completing_packet = *p_pkt;
		num_bds_in_packet = p_pkt->bd_used;
		list_del(&p_pkt->list_entry);

		if (unlikely(num_bds < num_bds_in_packet)) {
			DP_NOTICE(p_hwfn,
				  "Rest of BDs does not cover whole packet\n");
			goto out;
		}

		num_bds -= num_bds_in_packet;
		p_tx->bds_idx += num_bds_in_packet;
		while (num_bds_in_packet--)
			qed_chain_consume(&p_tx->txq_chain);

		p_tx->cur_completing_bd_idx = 1;
		b_last_frag = p_tx->cur_completing_bd_idx == p_pkt->bd_used;
		list_add_tail(&p_pkt->list_entry, &p_tx->free_descq);

		spin_unlock_irqrestore(&p_tx->lock, flags);

		p_ll2_conn->cbs.tx_comp_cb(p_ll2_conn->cbs.cookie,
					   p_ll2_conn->my_id,
					   p_pkt->cookie,
					   p_pkt->bds_set[0].tx_frag,
					   b_last_frag, !num_bds);

		spin_lock_irqsave(&p_tx->lock, flags);
	}

	p_tx->b_completing_packet = false;
	rc = 0;
out:
	spin_unlock_irqrestore(&p_tx->lock, flags);
	return rc;
}

static void qed_ll2_rxq_parse_gsi(struct qed_hwfn *p_hwfn,
				  union core_rx_cqe_union *p_cqe,
				  struct qed_ll2_comp_rx_data *data)
{
	data->parse_flags = le16_to_cpu(p_cqe->rx_cqe_gsi.parse_flags.flags);
	data->length.data_length = le16_to_cpu(p_cqe->rx_cqe_gsi.data_length);
	data->vlan = le16_to_cpu(p_cqe->rx_cqe_gsi.vlan);
	data->opaque_data_0 = le32_to_cpu(p_cqe->rx_cqe_gsi.src_mac_addrhi);
	data->opaque_data_1 = le16_to_cpu(p_cqe->rx_cqe_gsi.src_mac_addrlo);
	data->u.data_length_error = p_cqe->rx_cqe_gsi.data_length_error;
	data->qp_id = le16_to_cpu(p_cqe->rx_cqe_gsi.qp_id);

	data->src_qp = le32_to_cpu(p_cqe->rx_cqe_gsi.src_qp);
}

static void qed_ll2_rxq_parse_reg(struct qed_hwfn *p_hwfn,
				  union core_rx_cqe_union *p_cqe,
				  struct qed_ll2_comp_rx_data *data)
{
	data->parse_flags = le16_to_cpu(p_cqe->rx_cqe_fp.parse_flags.flags);
	data->err_flags = le16_to_cpu(p_cqe->rx_cqe_fp.err_flags.flags);
	data->length.packet_length =
	    le16_to_cpu(p_cqe->rx_cqe_fp.packet_length);
	data->vlan = le16_to_cpu(p_cqe->rx_cqe_fp.vlan);
	data->opaque_data_0 = le32_to_cpu(p_cqe->rx_cqe_fp.opaque_data.data[0]);
	data->opaque_data_1 = le32_to_cpu(p_cqe->rx_cqe_fp.opaque_data.data[1]);
	data->u.placement_offset = p_cqe->rx_cqe_fp.placement_offset;
}

static int
qed_ll2_handle_slowpath(struct qed_hwfn *p_hwfn,
			struct qed_ll2_info *p_ll2_conn,
			union core_rx_cqe_union *p_cqe,
			unsigned long *p_lock_flags)
{
	struct qed_ll2_rx_queue *p_rx = &p_ll2_conn->rx_queue;
	struct core_rx_slow_path_cqe *sp_cqe;

	sp_cqe = &p_cqe->rx_cqe_sp;
	if (sp_cqe->ramrod_cmd_id != CORE_RAMROD_RX_QUEUE_FLUSH) {
		DP_NOTICE(p_hwfn,
			  "LL2 - unexpected Rx CQE slowpath ramrod_cmd_id:%d\n",
			  sp_cqe->ramrod_cmd_id);
		return -EINVAL;
	}

	if (!p_ll2_conn->cbs.slowpath_cb) {
		DP_NOTICE(p_hwfn,
			  "LL2 - received RX_QUEUE_FLUSH but no callback was provided\n");
		return -EINVAL;
	}

	spin_unlock_irqrestore(&p_rx->lock, *p_lock_flags);

	p_ll2_conn->cbs.slowpath_cb(p_ll2_conn->cbs.cookie,
				    p_ll2_conn->my_id,
				    le32_to_cpu(sp_cqe->opaque_data.data[0]),
				    le32_to_cpu(sp_cqe->opaque_data.data[1]));

	spin_lock_irqsave(&p_rx->lock, *p_lock_flags);

	return 0;
}

static int
qed_ll2_rxq_handle_completion(struct qed_hwfn *p_hwfn,
			      struct qed_ll2_info *p_ll2_conn,
			      union core_rx_cqe_union *p_cqe,
			      unsigned long *p_lock_flags, bool b_last_cqe)
{
	struct qed_ll2_rx_queue *p_rx = &p_ll2_conn->rx_queue;
	struct qed_ll2_rx_packet *p_pkt = NULL;
	struct qed_ll2_comp_rx_data data;

	if (!list_empty(&p_rx->active_descq))
		p_pkt = list_first_entry(&p_rx->active_descq,
					 struct qed_ll2_rx_packet, list_entry);
	if (unlikely(!p_pkt)) {
		DP_NOTICE(p_hwfn,
			  "[%d] LL2 Rx completion but active_descq is empty\n",
			  p_ll2_conn->input.conn_type);

		return -EIO;
	}
	list_del(&p_pkt->list_entry);

	if (p_cqe->rx_cqe_sp.type == CORE_RX_CQE_TYPE_REGULAR)
		qed_ll2_rxq_parse_reg(p_hwfn, p_cqe, &data);
	else
		qed_ll2_rxq_parse_gsi(p_hwfn, p_cqe, &data);
	if (unlikely(qed_chain_consume(&p_rx->rxq_chain) != p_pkt->rxq_bd))
		DP_NOTICE(p_hwfn,
			  "Mismatch between active_descq and the LL2 Rx chain\n");

	list_add_tail(&p_pkt->list_entry, &p_rx->free_descq);

	data.connection_handle = p_ll2_conn->my_id;
	data.cookie = p_pkt->cookie;
	data.rx_buf_addr = p_pkt->rx_buf_addr;
	data.b_last_packet = b_last_cqe;

	spin_unlock_irqrestore(&p_rx->lock, *p_lock_flags);
	p_ll2_conn->cbs.rx_comp_cb(p_ll2_conn->cbs.cookie, &data);

	spin_lock_irqsave(&p_rx->lock, *p_lock_flags);

	return 0;
}

static int qed_ll2_rxq_completion(struct qed_hwfn *p_hwfn, void *cookie)
{
	struct qed_ll2_info *p_ll2_conn = (struct qed_ll2_info *)cookie;
	struct qed_ll2_rx_queue *p_rx = &p_ll2_conn->rx_queue;
	union core_rx_cqe_union *cqe = NULL;
	u16 cq_new_idx = 0, cq_old_idx = 0;
	unsigned long flags = 0;
	int rc = 0;

	if (!p_ll2_conn)
		return rc;

	spin_lock_irqsave(&p_rx->lock, flags);

	if (!QED_LL2_RX_REGISTERED(p_ll2_conn)) {
		spin_unlock_irqrestore(&p_rx->lock, flags);
		return 0;
	}

	cq_new_idx = le16_to_cpu(*p_rx->p_fw_cons);
	cq_old_idx = qed_chain_get_cons_idx(&p_rx->rcq_chain);

	while (cq_new_idx != cq_old_idx) {
		bool b_last_cqe = (cq_new_idx == cq_old_idx);

		cqe =
		    (union core_rx_cqe_union *)
		    qed_chain_consume(&p_rx->rcq_chain);
		cq_old_idx = qed_chain_get_cons_idx(&p_rx->rcq_chain);

		DP_VERBOSE(p_hwfn,
			   QED_MSG_LL2,
			   "LL2 [sw. cons %04x, fw. at %04x] - Got Packet of type %02x\n",
			   cq_old_idx, cq_new_idx, cqe->rx_cqe_sp.type);

		switch (cqe->rx_cqe_sp.type) {
		case CORE_RX_CQE_TYPE_SLOW_PATH:
			rc = qed_ll2_handle_slowpath(p_hwfn, p_ll2_conn,
						     cqe, &flags);
			break;
		case CORE_RX_CQE_TYPE_GSI_OFFLOAD:
		case CORE_RX_CQE_TYPE_REGULAR:
			rc = qed_ll2_rxq_handle_completion(p_hwfn, p_ll2_conn,
							   cqe, &flags,
							   b_last_cqe);
			break;
		default:
			rc = -EIO;
		}
	}

	spin_unlock_irqrestore(&p_rx->lock, flags);
	return rc;
}

static void qed_ll2_rxq_flush(struct qed_hwfn *p_hwfn, u8 connection_handle)
{
	struct qed_ll2_info *p_ll2_conn = NULL;
	struct qed_ll2_rx_packet *p_pkt = NULL;
	struct qed_ll2_rx_queue *p_rx;
	unsigned long flags = 0;

	p_ll2_conn = qed_ll2_handle_sanity_inactive(p_hwfn, connection_handle);
	if (!p_ll2_conn)
		return;

	p_rx = &p_ll2_conn->rx_queue;

	spin_lock_irqsave(&p_rx->lock, flags);
	while (!list_empty(&p_rx->active_descq)) {
		p_pkt = list_first_entry(&p_rx->active_descq,
					 struct qed_ll2_rx_packet, list_entry);
		if (!p_pkt)
			break;
		list_move_tail(&p_pkt->list_entry, &p_rx->free_descq);
		spin_unlock_irqrestore(&p_rx->lock, flags);

		if (p_ll2_conn->input.conn_type == QED_LL2_TYPE_OOO) {
			struct qed_ooo_buffer *p_buffer;

			p_buffer = (struct qed_ooo_buffer *)p_pkt->cookie;
			qed_ooo_put_free_buffer(p_hwfn, p_hwfn->p_ooo_info,
						p_buffer);
		} else {
			dma_addr_t rx_buf_addr = p_pkt->rx_buf_addr;
			void *cookie = p_pkt->cookie;
			bool b_last;

			b_last = list_empty(&p_rx->active_descq);
			p_ll2_conn->cbs.rx_release_cb(p_ll2_conn->cbs.cookie,
						      p_ll2_conn->my_id,
						      cookie,
						      rx_buf_addr, b_last);
		}
		spin_lock_irqsave(&p_rx->lock, flags);
	}
	spin_unlock_irqrestore(&p_rx->lock, flags);
}

static bool
qed_ll2_lb_rxq_handler_slowpath(struct qed_hwfn *p_hwfn,
				struct core_rx_slow_path_cqe *p_cqe)
{
	struct ooo_opaque *ooo_opq;
	u32 cid;

	if (p_cqe->ramrod_cmd_id != CORE_RAMROD_RX_QUEUE_FLUSH)
		return false;

	ooo_opq = (struct ooo_opaque *)&p_cqe->opaque_data;
	if (ooo_opq->ooo_opcode != TCP_EVENT_DELETE_ISLES)
		return false;

	/* Need to make a flush */
	cid = le32_to_cpu(ooo_opq->cid);
	qed_ooo_release_connection_isles(p_hwfn, p_hwfn->p_ooo_info, cid);

	return true;
}

static int qed_ll2_lb_rxq_handler(struct qed_hwfn *p_hwfn,
				  struct qed_ll2_info *p_ll2_conn)
{
	struct qed_ll2_rx_queue *p_rx = &p_ll2_conn->rx_queue;
	u16 packet_length = 0, parse_flags = 0, vlan = 0;
	struct qed_ll2_rx_packet *p_pkt = NULL;
	u32 num_ooo_add_to_peninsula = 0, cid;
	union core_rx_cqe_union *cqe = NULL;
	u16 cq_new_idx = 0, cq_old_idx = 0;
	struct qed_ooo_buffer *p_buffer;
	struct ooo_opaque *ooo_opq;
	u8 placement_offset = 0;
	u8 cqe_type;

	cq_new_idx = le16_to_cpu(*p_rx->p_fw_cons);
	cq_old_idx = qed_chain_get_cons_idx(&p_rx->rcq_chain);
	if (cq_new_idx == cq_old_idx)
		return 0;

	while (cq_new_idx != cq_old_idx) {
		struct core_rx_fast_path_cqe *p_cqe_fp;

		cqe = qed_chain_consume(&p_rx->rcq_chain);
		cq_old_idx = qed_chain_get_cons_idx(&p_rx->rcq_chain);
		cqe_type = cqe->rx_cqe_sp.type;

		if (cqe_type == CORE_RX_CQE_TYPE_SLOW_PATH)
			if (qed_ll2_lb_rxq_handler_slowpath(p_hwfn,
							    &cqe->rx_cqe_sp))
				continue;

		if (unlikely(cqe_type != CORE_RX_CQE_TYPE_REGULAR)) {
			DP_NOTICE(p_hwfn,
				  "Got a non-regular LB LL2 completion [type 0x%02x]\n",
				  cqe_type);
			return -EINVAL;
		}
		p_cqe_fp = &cqe->rx_cqe_fp;

		placement_offset = p_cqe_fp->placement_offset;
		parse_flags = le16_to_cpu(p_cqe_fp->parse_flags.flags);
		packet_length = le16_to_cpu(p_cqe_fp->packet_length);
		vlan = le16_to_cpu(p_cqe_fp->vlan);
		ooo_opq = (struct ooo_opaque *)&p_cqe_fp->opaque_data;
		qed_ooo_save_history_entry(p_hwfn, p_hwfn->p_ooo_info, ooo_opq);
		cid = le32_to_cpu(ooo_opq->cid);

		/* Process delete isle first */
		if (ooo_opq->drop_size)
			qed_ooo_delete_isles(p_hwfn, p_hwfn->p_ooo_info, cid,
					     ooo_opq->drop_isle,
					     ooo_opq->drop_size);

		if (ooo_opq->ooo_opcode == TCP_EVENT_NOP)
			continue;

		/* Now process create/add/join isles */
		if (unlikely(list_empty(&p_rx->active_descq))) {
			DP_NOTICE(p_hwfn,
				  "LL2 OOO RX chain has no submitted buffers\n"
				  );
			return -EIO;
		}

		p_pkt = list_first_entry(&p_rx->active_descq,
					 struct qed_ll2_rx_packet, list_entry);

		if (likely(ooo_opq->ooo_opcode == TCP_EVENT_ADD_NEW_ISLE ||
			   ooo_opq->ooo_opcode == TCP_EVENT_ADD_ISLE_RIGHT ||
			   ooo_opq->ooo_opcode == TCP_EVENT_ADD_ISLE_LEFT ||
			   ooo_opq->ooo_opcode == TCP_EVENT_ADD_PEN ||
			   ooo_opq->ooo_opcode == TCP_EVENT_JOIN)) {
			if (unlikely(!p_pkt)) {
				DP_NOTICE(p_hwfn,
					  "LL2 OOO RX packet is not valid\n");
				return -EIO;
			}
			list_del(&p_pkt->list_entry);
			p_buffer = (struct qed_ooo_buffer *)p_pkt->cookie;
			p_buffer->packet_length = packet_length;
			p_buffer->parse_flags = parse_flags;
			p_buffer->vlan = vlan;
			p_buffer->placement_offset = placement_offset;
			qed_chain_consume(&p_rx->rxq_chain);
			list_add_tail(&p_pkt->list_entry, &p_rx->free_descq);

			switch (ooo_opq->ooo_opcode) {
			case TCP_EVENT_ADD_NEW_ISLE:
				qed_ooo_add_new_isle(p_hwfn,
						     p_hwfn->p_ooo_info,
						     cid,
						     ooo_opq->ooo_isle,
						     p_buffer);
				break;
			case TCP_EVENT_ADD_ISLE_RIGHT:
				qed_ooo_add_new_buffer(p_hwfn,
						       p_hwfn->p_ooo_info,
						       cid,
						       ooo_opq->ooo_isle,
						       p_buffer,
						       QED_OOO_RIGHT_BUF);
				break;
			case TCP_EVENT_ADD_ISLE_LEFT:
				qed_ooo_add_new_buffer(p_hwfn,
						       p_hwfn->p_ooo_info,
						       cid,
						       ooo_opq->ooo_isle,
						       p_buffer,
						       QED_OOO_LEFT_BUF);
				break;
			case TCP_EVENT_JOIN:
				qed_ooo_add_new_buffer(p_hwfn,
						       p_hwfn->p_ooo_info,
						       cid,
						       ooo_opq->ooo_isle + 1,
						       p_buffer,
						       QED_OOO_LEFT_BUF);
				qed_ooo_join_isles(p_hwfn,
						   p_hwfn->p_ooo_info,
						   cid, ooo_opq->ooo_isle);
				break;
			case TCP_EVENT_ADD_PEN:
				num_ooo_add_to_peninsula++;
				qed_ooo_put_ready_buffer(p_hwfn,
							 p_hwfn->p_ooo_info,
							 p_buffer, true);
				break;
			}
		} else {
			DP_NOTICE(p_hwfn,
				  "Unexpected event (%d) TX OOO completion\n",
				  ooo_opq->ooo_opcode);
		}
	}

	return 0;
}

static void
qed_ooo_submit_tx_buffers(struct qed_hwfn *p_hwfn,
			  struct qed_ll2_info *p_ll2_conn)
{
	struct qed_ll2_tx_pkt_info tx_pkt;
	struct qed_ooo_buffer *p_buffer;
	u16 l4_hdr_offset_w;
	dma_addr_t first_frag;
	u8 bd_flags;
	int rc;

	/* Submit Tx buffers here */
	while ((p_buffer = qed_ooo_get_ready_buffer(p_hwfn,
						    p_hwfn->p_ooo_info))) {
		l4_hdr_offset_w = 0;
		bd_flags = 0;

		first_frag = p_buffer->rx_buffer_phys_addr +
			     p_buffer->placement_offset;
		SET_FIELD(bd_flags, CORE_TX_BD_DATA_FORCE_VLAN_MODE, 1);
		SET_FIELD(bd_flags, CORE_TX_BD_DATA_L4_PROTOCOL, 1);

		memset(&tx_pkt, 0, sizeof(tx_pkt));
		tx_pkt.num_of_bds = 1;
		tx_pkt.vlan = p_buffer->vlan;
		tx_pkt.bd_flags = bd_flags;
		tx_pkt.l4_hdr_offset_w = l4_hdr_offset_w;
		switch (p_ll2_conn->tx_dest) {
		case CORE_TX_DEST_NW:
			tx_pkt.tx_dest = QED_LL2_TX_DEST_NW;
			break;
		case CORE_TX_DEST_LB:
			tx_pkt.tx_dest = QED_LL2_TX_DEST_LB;
			break;
		case CORE_TX_DEST_DROP:
		default:
			tx_pkt.tx_dest = QED_LL2_TX_DEST_DROP;
			break;
		}
		tx_pkt.first_frag = first_frag;
		tx_pkt.first_frag_len = p_buffer->packet_length;
		tx_pkt.cookie = p_buffer;

		rc = qed_ll2_prepare_tx_packet(p_hwfn, p_ll2_conn->my_id,
					       &tx_pkt, true);
		if (rc) {
			qed_ooo_put_ready_buffer(p_hwfn, p_hwfn->p_ooo_info,
						 p_buffer, false);
			break;
		}
	}
}

static void
qed_ooo_submit_rx_buffers(struct qed_hwfn *p_hwfn,
			  struct qed_ll2_info *p_ll2_conn)
{
	struct qed_ooo_buffer *p_buffer;
	int rc;

	while ((p_buffer = qed_ooo_get_free_buffer(p_hwfn,
						   p_hwfn->p_ooo_info))) {
		rc = qed_ll2_post_rx_buffer(p_hwfn,
					    p_ll2_conn->my_id,
					    p_buffer->rx_buffer_phys_addr,
					    0, p_buffer, true);
		if (rc) {
			qed_ooo_put_free_buffer(p_hwfn,
						p_hwfn->p_ooo_info, p_buffer);
			break;
		}
	}
}

static int qed_ll2_lb_rxq_completion(struct qed_hwfn *p_hwfn, void *p_cookie)
{
	struct qed_ll2_info *p_ll2_conn = (struct qed_ll2_info *)p_cookie;
	int rc;

	if (!p_ll2_conn)
		return 0;

	if (!QED_LL2_RX_REGISTERED(p_ll2_conn))
		return 0;

	rc = qed_ll2_lb_rxq_handler(p_hwfn, p_ll2_conn);
	if (rc)
		return rc;

	qed_ooo_submit_rx_buffers(p_hwfn, p_ll2_conn);
	qed_ooo_submit_tx_buffers(p_hwfn, p_ll2_conn);

	return 0;
}

static int qed_ll2_lb_txq_completion(struct qed_hwfn *p_hwfn, void *p_cookie)
{
	struct qed_ll2_info *p_ll2_conn = (struct qed_ll2_info *)p_cookie;
	struct qed_ll2_tx_queue *p_tx = &p_ll2_conn->tx_queue;
	struct qed_ll2_tx_packet *p_pkt = NULL;
	struct qed_ooo_buffer *p_buffer;
	bool b_dont_submit_rx = false;
	u16 new_idx = 0, num_bds = 0;
	int rc;

<<<<<<< HEAD
	if (!p_ll2_conn)
		return 0;

	if (!QED_LL2_TX_REGISTERED(p_ll2_conn))
=======
	if (unlikely(!p_ll2_conn))
		return 0;

	if (unlikely(!QED_LL2_TX_REGISTERED(p_ll2_conn)))
>>>>>>> df0cc57e
		return 0;

	new_idx = le16_to_cpu(*p_tx->p_fw_cons);
	num_bds = ((s16)new_idx - (s16)p_tx->bds_idx);

	if (unlikely(!num_bds))
		return 0;

	while (num_bds) {
		if (list_empty(&p_tx->active_descq))
			return -EINVAL;

		p_pkt = list_first_entry(&p_tx->active_descq,
					 struct qed_ll2_tx_packet, list_entry);
		if (unlikely(!p_pkt))
			return -EINVAL;

		if (unlikely(p_pkt->bd_used != 1)) {
			DP_NOTICE(p_hwfn,
				  "Unexpectedly many BDs(%d) in TX OOO completion\n",
				  p_pkt->bd_used);
			return -EINVAL;
		}

		list_del(&p_pkt->list_entry);

		num_bds--;
		p_tx->bds_idx++;
		qed_chain_consume(&p_tx->txq_chain);

		p_buffer = (struct qed_ooo_buffer *)p_pkt->cookie;
		list_add_tail(&p_pkt->list_entry, &p_tx->free_descq);

		if (b_dont_submit_rx) {
			qed_ooo_put_free_buffer(p_hwfn, p_hwfn->p_ooo_info,
						p_buffer);
			continue;
		}

		rc = qed_ll2_post_rx_buffer(p_hwfn, p_ll2_conn->my_id,
					    p_buffer->rx_buffer_phys_addr, 0,
					    p_buffer, true);
		if (rc != 0) {
			qed_ooo_put_free_buffer(p_hwfn,
						p_hwfn->p_ooo_info, p_buffer);
			b_dont_submit_rx = true;
		}
	}

	qed_ooo_submit_tx_buffers(p_hwfn, p_ll2_conn);

	return 0;
}

static void qed_ll2_stop_ooo(struct qed_hwfn *p_hwfn)
{
	u8 *handle = &p_hwfn->pf_params.iscsi_pf_params.ll2_ooo_queue_id;

	DP_VERBOSE(p_hwfn, (QED_MSG_STORAGE | QED_MSG_LL2),
		   "Stopping LL2 OOO queue [%02x]\n", *handle);

	qed_ll2_terminate_connection(p_hwfn, *handle);
	qed_ll2_release_connection(p_hwfn, *handle);
	*handle = QED_LL2_UNUSED_HANDLE;
}

static int qed_sp_ll2_rx_queue_start(struct qed_hwfn *p_hwfn,
				     struct qed_ll2_info *p_ll2_conn,
				     u8 action_on_error)
{
	enum qed_ll2_conn_type conn_type = p_ll2_conn->input.conn_type;
	struct qed_ll2_rx_queue *p_rx = &p_ll2_conn->rx_queue;
	struct core_rx_start_ramrod_data *p_ramrod = NULL;
	struct qed_spq_entry *p_ent = NULL;
	struct qed_sp_init_data init_data;
	u16 cqe_pbl_size;
	int rc = 0;

	/* Get SPQ entry */
	memset(&init_data, 0, sizeof(init_data));
	init_data.cid = p_ll2_conn->cid;
	init_data.opaque_fid = p_hwfn->hw_info.opaque_fid;
	init_data.comp_mode = QED_SPQ_MODE_EBLOCK;

	rc = qed_sp_init_request(p_hwfn, &p_ent,
				 CORE_RAMROD_RX_QUEUE_START,
				 PROTOCOLID_CORE, &init_data);
	if (rc)
		return rc;

	p_ramrod = &p_ent->ramrod.core_rx_queue_start;
	memset(p_ramrod, 0, sizeof(*p_ramrod));
	p_ramrod->sb_id = cpu_to_le16(qed_int_get_sp_sb_id(p_hwfn));
	p_ramrod->sb_index = p_rx->rx_sb_index;
	p_ramrod->complete_event_flg = 1;

	p_ramrod->mtu = cpu_to_le16(p_ll2_conn->input.mtu);
	DMA_REGPAIR_LE(p_ramrod->bd_base, p_rx->rxq_chain.p_phys_addr);
	cqe_pbl_size = (u16)qed_chain_get_page_cnt(&p_rx->rcq_chain);
	p_ramrod->num_of_pbl_pages = cpu_to_le16(cqe_pbl_size);
	DMA_REGPAIR_LE(p_ramrod->cqe_pbl_addr,
		       qed_chain_get_pbl_phys(&p_rx->rcq_chain));

	p_ramrod->drop_ttl0_flg = p_ll2_conn->input.rx_drop_ttl0_flg;
	p_ramrod->inner_vlan_stripping_en =
		p_ll2_conn->input.rx_vlan_removal_en;

	if (test_bit(QED_MF_UFP_SPECIFIC, &p_hwfn->cdev->mf_bits) &&
	    p_ll2_conn->input.conn_type == QED_LL2_TYPE_FCOE)
		p_ramrod->report_outer_vlan = 1;
	p_ramrod->queue_id = p_ll2_conn->queue_id;
	p_ramrod->main_func_queue = p_ll2_conn->main_func_queue ? 1 : 0;

	if (test_bit(QED_MF_LL2_NON_UNICAST, &p_hwfn->cdev->mf_bits) &&
	    p_ramrod->main_func_queue && conn_type != QED_LL2_TYPE_ROCE &&
	    conn_type != QED_LL2_TYPE_IWARP &&
		(!QED_IS_NVMETCP_PERSONALITY(p_hwfn))) {
		p_ramrod->mf_si_bcast_accept_all = 1;
		p_ramrod->mf_si_mcast_accept_all = 1;
	} else {
		p_ramrod->mf_si_bcast_accept_all = 0;
		p_ramrod->mf_si_mcast_accept_all = 0;
	}

	p_ramrod->action_on_error.error_type = action_on_error;
	p_ramrod->gsi_offload_flag = p_ll2_conn->input.gsi_enable;
	p_ramrod->zero_prod_flg = 1;

	return qed_spq_post(p_hwfn, p_ent, NULL);
}

static int qed_sp_ll2_tx_queue_start(struct qed_hwfn *p_hwfn,
				     struct qed_ll2_info *p_ll2_conn)
{
	enum qed_ll2_conn_type conn_type = p_ll2_conn->input.conn_type;
	struct qed_ll2_tx_queue *p_tx = &p_ll2_conn->tx_queue;
	struct core_tx_start_ramrod_data *p_ramrod = NULL;
	struct qed_spq_entry *p_ent = NULL;
	struct qed_sp_init_data init_data;
	u16 pq_id = 0, pbl_size;
	int rc = -EINVAL;

	if (!QED_LL2_TX_REGISTERED(p_ll2_conn))
		return 0;

	if (likely(p_ll2_conn->input.conn_type == QED_LL2_TYPE_OOO))
		p_ll2_conn->tx_stats_en = 0;
	else
		p_ll2_conn->tx_stats_en = 1;

	/* Get SPQ entry */
	memset(&init_data, 0, sizeof(init_data));
	init_data.cid = p_ll2_conn->cid;
	init_data.opaque_fid = p_hwfn->hw_info.opaque_fid;
	init_data.comp_mode = QED_SPQ_MODE_EBLOCK;

	rc = qed_sp_init_request(p_hwfn, &p_ent,
				 CORE_RAMROD_TX_QUEUE_START,
				 PROTOCOLID_CORE, &init_data);
	if (rc)
		return rc;

	p_ramrod = &p_ent->ramrod.core_tx_queue_start;

	p_ramrod->sb_id = cpu_to_le16(qed_int_get_sp_sb_id(p_hwfn));
	p_ramrod->sb_index = p_tx->tx_sb_index;
	p_ramrod->mtu = cpu_to_le16(p_ll2_conn->input.mtu);
	p_ramrod->stats_en = p_ll2_conn->tx_stats_en;
	p_ramrod->stats_id = p_ll2_conn->tx_stats_id;

	DMA_REGPAIR_LE(p_ramrod->pbl_base_addr,
		       qed_chain_get_pbl_phys(&p_tx->txq_chain));
	pbl_size = qed_chain_get_page_cnt(&p_tx->txq_chain);
	p_ramrod->pbl_size = cpu_to_le16(pbl_size);

	switch (p_ll2_conn->input.tx_tc) {
	case PURE_LB_TC:
		pq_id = qed_get_cm_pq_idx(p_hwfn, PQ_FLAGS_LB);
		break;
	case PKT_LB_TC:
		pq_id = qed_get_cm_pq_idx(p_hwfn, PQ_FLAGS_OOO);
		break;
	default:
		pq_id = qed_get_cm_pq_idx(p_hwfn, PQ_FLAGS_OFLD);
		break;
	}

	p_ramrod->qm_pq_id = cpu_to_le16(pq_id);

	switch (conn_type) {
	case QED_LL2_TYPE_FCOE:
		p_ramrod->conn_type = PROTOCOLID_FCOE;
		break;
	case QED_LL2_TYPE_TCP_ULP:
		p_ramrod->conn_type = PROTOCOLID_TCP_ULP;
		break;
	case QED_LL2_TYPE_ROCE:
		p_ramrod->conn_type = PROTOCOLID_ROCE;
		break;
	case QED_LL2_TYPE_IWARP:
		p_ramrod->conn_type = PROTOCOLID_IWARP;
		break;
	case QED_LL2_TYPE_OOO:
		if (p_hwfn->hw_info.personality == QED_PCI_ISCSI ||
		    p_hwfn->hw_info.personality == QED_PCI_NVMETCP)
			p_ramrod->conn_type = PROTOCOLID_TCP_ULP;
		else
			p_ramrod->conn_type = PROTOCOLID_IWARP;
		break;
	default:
		p_ramrod->conn_type = PROTOCOLID_ETH;
		DP_NOTICE(p_hwfn, "Unknown connection type: %d\n", conn_type);
	}

	p_ramrod->gsi_offload_flag = p_ll2_conn->input.gsi_enable;

	rc = qed_spq_post(p_hwfn, p_ent, NULL);
	if (rc)
		return rc;

	rc = qed_db_recovery_add(p_hwfn->cdev, p_tx->doorbell_addr,
				 &p_tx->db_msg, DB_REC_WIDTH_32B,
				 DB_REC_KERNEL);
	return rc;
}

static int qed_sp_ll2_rx_queue_stop(struct qed_hwfn *p_hwfn,
				    struct qed_ll2_info *p_ll2_conn)
{
	struct core_rx_stop_ramrod_data *p_ramrod = NULL;
	struct qed_spq_entry *p_ent = NULL;
	struct qed_sp_init_data init_data;
	int rc = -EINVAL;

	/* Get SPQ entry */
	memset(&init_data, 0, sizeof(init_data));
	init_data.cid = p_ll2_conn->cid;
	init_data.opaque_fid = p_hwfn->hw_info.opaque_fid;
	init_data.comp_mode = QED_SPQ_MODE_EBLOCK;

	rc = qed_sp_init_request(p_hwfn, &p_ent,
				 CORE_RAMROD_RX_QUEUE_STOP,
				 PROTOCOLID_CORE, &init_data);
	if (rc)
		return rc;

	p_ramrod = &p_ent->ramrod.core_rx_queue_stop;

	p_ramrod->complete_event_flg = 1;
	p_ramrod->queue_id = p_ll2_conn->queue_id;

	return qed_spq_post(p_hwfn, p_ent, NULL);
}

static int qed_sp_ll2_tx_queue_stop(struct qed_hwfn *p_hwfn,
				    struct qed_ll2_info *p_ll2_conn)
{
	struct qed_ll2_tx_queue *p_tx = &p_ll2_conn->tx_queue;
	struct qed_spq_entry *p_ent = NULL;
	struct qed_sp_init_data init_data;
	int rc = -EINVAL;

	qed_db_recovery_del(p_hwfn->cdev, p_tx->doorbell_addr, &p_tx->db_msg);

	/* Get SPQ entry */
	memset(&init_data, 0, sizeof(init_data));
	init_data.cid = p_ll2_conn->cid;
	init_data.opaque_fid = p_hwfn->hw_info.opaque_fid;
	init_data.comp_mode = QED_SPQ_MODE_EBLOCK;

	rc = qed_sp_init_request(p_hwfn, &p_ent,
				 CORE_RAMROD_TX_QUEUE_STOP,
				 PROTOCOLID_CORE, &init_data);
	if (rc)
		return rc;

	return qed_spq_post(p_hwfn, p_ent, NULL);
}

static int
qed_ll2_acquire_connection_rx(struct qed_hwfn *p_hwfn,
			      struct qed_ll2_info *p_ll2_info)
{
	struct qed_chain_init_params params = {
		.intended_use	= QED_CHAIN_USE_TO_CONSUME_PRODUCE,
		.cnt_type	= QED_CHAIN_CNT_TYPE_U16,
		.num_elems	= p_ll2_info->input.rx_num_desc,
	};
	struct qed_dev *cdev = p_hwfn->cdev;
	struct qed_ll2_rx_packet *p_descq;
	u32 capacity;
	int rc = 0;

	if (!p_ll2_info->input.rx_num_desc)
		goto out;

	params.mode = QED_CHAIN_MODE_NEXT_PTR;
	params.elem_size = sizeof(struct core_rx_bd);

	rc = qed_chain_alloc(cdev, &p_ll2_info->rx_queue.rxq_chain, &params);
	if (rc) {
		DP_NOTICE(p_hwfn, "Failed to allocate ll2 rxq chain\n");
		goto out;
	}

	capacity = qed_chain_get_capacity(&p_ll2_info->rx_queue.rxq_chain);
	p_descq = kcalloc(capacity, sizeof(struct qed_ll2_rx_packet),
			  GFP_KERNEL);
	if (!p_descq) {
		rc = -ENOMEM;
		DP_NOTICE(p_hwfn, "Failed to allocate ll2 Rx desc\n");
		goto out;
	}
	p_ll2_info->rx_queue.descq_array = p_descq;

	params.mode = QED_CHAIN_MODE_PBL;
	params.elem_size = sizeof(struct core_rx_fast_path_cqe);

	rc = qed_chain_alloc(cdev, &p_ll2_info->rx_queue.rcq_chain, &params);
	if (rc) {
		DP_NOTICE(p_hwfn, "Failed to allocate ll2 rcq chain\n");
		goto out;
	}

	DP_VERBOSE(p_hwfn, QED_MSG_LL2,
		   "Allocated LL2 Rxq [Type %08x] with 0x%08x buffers\n",
		   p_ll2_info->input.conn_type, p_ll2_info->input.rx_num_desc);

out:
	return rc;
}

static int qed_ll2_acquire_connection_tx(struct qed_hwfn *p_hwfn,
					 struct qed_ll2_info *p_ll2_info)
{
	struct qed_chain_init_params params = {
		.mode		= QED_CHAIN_MODE_PBL,
		.intended_use	= QED_CHAIN_USE_TO_CONSUME_PRODUCE,
		.cnt_type	= QED_CHAIN_CNT_TYPE_U16,
		.num_elems	= p_ll2_info->input.tx_num_desc,
		.elem_size	= sizeof(struct core_tx_bd),
	};
	struct qed_ll2_tx_packet *p_descq;
	size_t desc_size;
	u32 capacity;
	int rc = 0;

	if (!p_ll2_info->input.tx_num_desc)
		goto out;

	rc = qed_chain_alloc(p_hwfn->cdev, &p_ll2_info->tx_queue.txq_chain,
			     &params);
	if (rc)
		goto out;

	capacity = qed_chain_get_capacity(&p_ll2_info->tx_queue.txq_chain);
	/* All bds_set elements are flexibily added. */
	desc_size = struct_size(p_descq, bds_set,
				p_ll2_info->input.tx_max_bds_per_packet);

	p_descq = kcalloc(capacity, desc_size, GFP_KERNEL);
	if (!p_descq) {
		rc = -ENOMEM;
		goto out;
	}
	p_ll2_info->tx_queue.descq_mem = p_descq;

	DP_VERBOSE(p_hwfn, QED_MSG_LL2,
		   "Allocated LL2 Txq [Type %08x] with 0x%08x buffers\n",
		   p_ll2_info->input.conn_type, p_ll2_info->input.tx_num_desc);

out:
	if (rc)
		DP_NOTICE(p_hwfn,
			  "Can't allocate memory for Tx LL2 with 0x%08x buffers\n",
			  p_ll2_info->input.tx_num_desc);
	return rc;
}

static int
qed_ll2_acquire_connection_ooo(struct qed_hwfn *p_hwfn,
			       struct qed_ll2_info *p_ll2_info, u16 mtu)
{
	struct qed_ooo_buffer *p_buf = NULL;
	void *p_virt;
	u16 buf_idx;
	int rc = 0;

	if (p_ll2_info->input.conn_type != QED_LL2_TYPE_OOO)
		return rc;

	/* Correct number of requested OOO buffers if needed */
	if (!p_ll2_info->input.rx_num_ooo_buffers) {
		u16 num_desc = p_ll2_info->input.rx_num_desc;

		if (!num_desc)
			return -EINVAL;
		p_ll2_info->input.rx_num_ooo_buffers = num_desc * 2;
	}

	for (buf_idx = 0; buf_idx < p_ll2_info->input.rx_num_ooo_buffers;
	     buf_idx++) {
		p_buf = kzalloc(sizeof(*p_buf), GFP_KERNEL);
		if (!p_buf) {
			rc = -ENOMEM;
			goto out;
		}

		p_buf->rx_buffer_size = mtu + 26 + ETH_CACHE_LINE_SIZE;
		p_buf->rx_buffer_size = (p_buf->rx_buffer_size +
					 ETH_CACHE_LINE_SIZE - 1) &
					~(ETH_CACHE_LINE_SIZE - 1);
		p_virt = dma_alloc_coherent(&p_hwfn->cdev->pdev->dev,
					    p_buf->rx_buffer_size,
					    &p_buf->rx_buffer_phys_addr,
					    GFP_KERNEL);
		if (!p_virt) {
			kfree(p_buf);
			rc = -ENOMEM;
			goto out;
		}

		p_buf->rx_buffer_virt_addr = p_virt;
		qed_ooo_put_free_buffer(p_hwfn, p_hwfn->p_ooo_info, p_buf);
	}

	DP_VERBOSE(p_hwfn, QED_MSG_LL2,
		   "Allocated [%04x] LL2 OOO buffers [each of size 0x%08x]\n",
		   p_ll2_info->input.rx_num_ooo_buffers, p_buf->rx_buffer_size);

out:
	return rc;
}

static int
qed_ll2_set_cbs(struct qed_ll2_info *p_ll2_info, const struct qed_ll2_cbs *cbs)
{
	if (!cbs || (!cbs->rx_comp_cb ||
		     !cbs->rx_release_cb ||
		     !cbs->tx_comp_cb || !cbs->tx_release_cb || !cbs->cookie))
		return -EINVAL;

	p_ll2_info->cbs.rx_comp_cb = cbs->rx_comp_cb;
	p_ll2_info->cbs.rx_release_cb = cbs->rx_release_cb;
	p_ll2_info->cbs.tx_comp_cb = cbs->tx_comp_cb;
	p_ll2_info->cbs.tx_release_cb = cbs->tx_release_cb;
	p_ll2_info->cbs.slowpath_cb = cbs->slowpath_cb;
	p_ll2_info->cbs.cookie = cbs->cookie;

	return 0;
}

static void _qed_ll2_calc_allowed_conns(struct qed_hwfn *p_hwfn,
					struct qed_ll2_acquire_data *data,
					u8 *start_idx, u8 *last_idx)
{
	/* LL2 queues handles will be split as follows:
	 * First will be the legacy queues, and then the ctx based.
	 */
	if (data->input.rx_conn_type == QED_LL2_RX_TYPE_LEGACY) {
		*start_idx = QED_LL2_LEGACY_CONN_BASE_PF;
		*last_idx = *start_idx +
			QED_MAX_NUM_OF_LEGACY_LL2_CONNS_PF;
	} else {
		/* QED_LL2_RX_TYPE_CTX */
		*start_idx = QED_LL2_CTX_CONN_BASE_PF;
		*last_idx = *start_idx +
			QED_MAX_NUM_OF_CTX_LL2_CONNS_PF;
	}
}

static enum core_error_handle
qed_ll2_get_error_choice(enum qed_ll2_error_handle err)
{
	switch (err) {
	case QED_LL2_DROP_PACKET:
		return LL2_DROP_PACKET;
	case QED_LL2_DO_NOTHING:
		return LL2_DO_NOTHING;
	case QED_LL2_ASSERT:
		return LL2_ASSERT;
	default:
		return LL2_DO_NOTHING;
	}
}

int qed_ll2_acquire_connection(void *cxt, struct qed_ll2_acquire_data *data)
{
	struct qed_hwfn *p_hwfn = cxt;
	qed_int_comp_cb_t comp_rx_cb, comp_tx_cb;
	struct qed_ll2_info *p_ll2_info = NULL;
	u8 i, first_idx, last_idx, *p_tx_max;
	int rc;

	if (!data->p_connection_handle || !p_hwfn->p_ll2_info)
		return -EINVAL;

	_qed_ll2_calc_allowed_conns(p_hwfn, data, &first_idx, &last_idx);

	/* Find a free connection to be used */
	for (i = first_idx; i < last_idx; i++) {
		mutex_lock(&p_hwfn->p_ll2_info[i].mutex);
		if (p_hwfn->p_ll2_info[i].b_active) {
			mutex_unlock(&p_hwfn->p_ll2_info[i].mutex);
			continue;
		}

		p_hwfn->p_ll2_info[i].b_active = true;
		p_ll2_info = &p_hwfn->p_ll2_info[i];
		mutex_unlock(&p_hwfn->p_ll2_info[i].mutex);
		break;
	}
	if (!p_ll2_info)
		return -EBUSY;

	memcpy(&p_ll2_info->input, &data->input, sizeof(p_ll2_info->input));

	switch (data->input.tx_dest) {
	case QED_LL2_TX_DEST_NW:
		p_ll2_info->tx_dest = CORE_TX_DEST_NW;
		break;
	case QED_LL2_TX_DEST_LB:
		p_ll2_info->tx_dest = CORE_TX_DEST_LB;
		break;
	case QED_LL2_TX_DEST_DROP:
		p_ll2_info->tx_dest = CORE_TX_DEST_DROP;
		break;
	default:
		return -EINVAL;
	}

	if (data->input.conn_type == QED_LL2_TYPE_OOO ||
	    data->input.secondary_queue)
		p_ll2_info->main_func_queue = false;
	else
		p_ll2_info->main_func_queue = true;

	/* Correct maximum number of Tx BDs */
	p_tx_max = &p_ll2_info->input.tx_max_bds_per_packet;
	if (*p_tx_max == 0)
		*p_tx_max = CORE_LL2_TX_MAX_BDS_PER_PACKET;
	else
		*p_tx_max = min_t(u8, *p_tx_max,
				  CORE_LL2_TX_MAX_BDS_PER_PACKET);

	rc = qed_ll2_set_cbs(p_ll2_info, data->cbs);
	if (rc) {
		DP_NOTICE(p_hwfn, "Invalid callback functions\n");
		goto q_allocate_fail;
	}

	rc = qed_ll2_acquire_connection_rx(p_hwfn, p_ll2_info);
	if (rc)
		goto q_allocate_fail;

	rc = qed_ll2_acquire_connection_tx(p_hwfn, p_ll2_info);
	if (rc)
		goto q_allocate_fail;

	rc = qed_ll2_acquire_connection_ooo(p_hwfn, p_ll2_info,
					    data->input.mtu);
	if (rc)
		goto q_allocate_fail;

	/* Register callbacks for the Rx/Tx queues */
	if (data->input.conn_type == QED_LL2_TYPE_OOO) {
		comp_rx_cb = qed_ll2_lb_rxq_completion;
		comp_tx_cb = qed_ll2_lb_txq_completion;
	} else {
		comp_rx_cb = qed_ll2_rxq_completion;
		comp_tx_cb = qed_ll2_txq_completion;
	}

	if (data->input.rx_num_desc) {
		qed_int_register_cb(p_hwfn, comp_rx_cb,
				    &p_hwfn->p_ll2_info[i],
				    &p_ll2_info->rx_queue.rx_sb_index,
				    &p_ll2_info->rx_queue.p_fw_cons);
		p_ll2_info->rx_queue.b_cb_registered = true;
	}

	if (data->input.tx_num_desc) {
		qed_int_register_cb(p_hwfn,
				    comp_tx_cb,
				    &p_hwfn->p_ll2_info[i],
				    &p_ll2_info->tx_queue.tx_sb_index,
				    &p_ll2_info->tx_queue.p_fw_cons);
		p_ll2_info->tx_queue.b_cb_registered = true;
	}

	*data->p_connection_handle = i;
	return rc;

q_allocate_fail:
	qed_ll2_release_connection(p_hwfn, i);
	return -ENOMEM;
}

static int qed_ll2_establish_connection_rx(struct qed_hwfn *p_hwfn,
					   struct qed_ll2_info *p_ll2_conn)
{
	enum qed_ll2_error_handle error_input;
	enum core_error_handle error_mode;
	u8 action_on_error = 0;
	int rc;

	if (!QED_LL2_RX_REGISTERED(p_ll2_conn))
		return 0;

	DIRECT_REG_WR(p_ll2_conn->rx_queue.set_prod_addr, 0x0);
	error_input = p_ll2_conn->input.ai_err_packet_too_big;
	error_mode = qed_ll2_get_error_choice(error_input);
	SET_FIELD(action_on_error,
		  CORE_RX_ACTION_ON_ERROR_PACKET_TOO_BIG, error_mode);
	error_input = p_ll2_conn->input.ai_err_no_buf;
	error_mode = qed_ll2_get_error_choice(error_input);
	SET_FIELD(action_on_error, CORE_RX_ACTION_ON_ERROR_NO_BUFF, error_mode);

	rc = qed_sp_ll2_rx_queue_start(p_hwfn, p_ll2_conn, action_on_error);
	if (rc)
		return rc;

	if (p_ll2_conn->rx_queue.ctx_based) {
		rc = qed_db_recovery_add(p_hwfn->cdev,
					 p_ll2_conn->rx_queue.set_prod_addr,
					 &p_ll2_conn->rx_queue.db_data,
					 DB_REC_WIDTH_64B, DB_REC_KERNEL);
	}

	return rc;
}

static void
qed_ll2_establish_connection_ooo(struct qed_hwfn *p_hwfn,
				 struct qed_ll2_info *p_ll2_conn)
{
	if (p_ll2_conn->input.conn_type != QED_LL2_TYPE_OOO)
		return;

	qed_ooo_release_all_isles(p_hwfn, p_hwfn->p_ooo_info);
	qed_ooo_submit_rx_buffers(p_hwfn, p_ll2_conn);
}

static inline u8 qed_ll2_handle_to_queue_id(struct qed_hwfn *p_hwfn,
					    u8 handle,
					    u8 ll2_queue_type)
{
	u8 qid;

	if (ll2_queue_type == QED_LL2_RX_TYPE_LEGACY)
		return p_hwfn->hw_info.resc_start[QED_LL2_RAM_QUEUE] + handle;

	/* QED_LL2_RX_TYPE_CTX
	 * FW distinguishes between the legacy queues (ram based) and the
	 * ctx based queues by the queue_id.
	 * The first MAX_NUM_LL2_RX_RAM_QUEUES queues are legacy
	 * and the queue ids above that are ctx base.
	 */
	qid = p_hwfn->hw_info.resc_start[QED_LL2_CTX_QUEUE] +
	      MAX_NUM_LL2_RX_RAM_QUEUES;

	/* See comment on the acquire connection for how the ll2
	 * queues handles are divided.
	 */
	qid += (handle - QED_MAX_NUM_OF_LEGACY_LL2_CONNS_PF);

	return qid;
}

int qed_ll2_establish_connection(void *cxt, u8 connection_handle)
{
	struct core_conn_context *p_cxt;
	struct qed_ll2_tx_packet *p_pkt;
	struct qed_ll2_info *p_ll2_conn;
	struct qed_hwfn *p_hwfn = cxt;
	struct qed_ll2_rx_queue *p_rx;
	struct qed_ll2_tx_queue *p_tx;
	struct qed_cxt_info cxt_info;
	struct qed_ptt *p_ptt;
	int rc = -EINVAL;
	u32 i, capacity;
	size_t desc_size;
	u8 qid, stats_id;

	p_ptt = qed_ptt_acquire(p_hwfn);
	if (!p_ptt)
		return -EAGAIN;

	p_ll2_conn = qed_ll2_handle_sanity_lock(p_hwfn, connection_handle);
	if (!p_ll2_conn) {
		rc = -EINVAL;
		goto out;
	}

	p_rx = &p_ll2_conn->rx_queue;
	p_tx = &p_ll2_conn->tx_queue;

	qed_chain_reset(&p_rx->rxq_chain);
	qed_chain_reset(&p_rx->rcq_chain);
	INIT_LIST_HEAD(&p_rx->active_descq);
	INIT_LIST_HEAD(&p_rx->free_descq);
	INIT_LIST_HEAD(&p_rx->posting_descq);
	spin_lock_init(&p_rx->lock);
	capacity = qed_chain_get_capacity(&p_rx->rxq_chain);
	for (i = 0; i < capacity; i++)
		list_add_tail(&p_rx->descq_array[i].list_entry,
			      &p_rx->free_descq);
	*p_rx->p_fw_cons = 0;

	qed_chain_reset(&p_tx->txq_chain);
	INIT_LIST_HEAD(&p_tx->active_descq);
	INIT_LIST_HEAD(&p_tx->free_descq);
	INIT_LIST_HEAD(&p_tx->sending_descq);
	spin_lock_init(&p_tx->lock);
	capacity = qed_chain_get_capacity(&p_tx->txq_chain);
	/* All bds_set elements are flexibily added. */
	desc_size = struct_size(p_pkt, bds_set,
				p_ll2_conn->input.tx_max_bds_per_packet);

	for (i = 0; i < capacity; i++) {
		p_pkt = p_tx->descq_mem + desc_size * i;
		list_add_tail(&p_pkt->list_entry, &p_tx->free_descq);
	}
	p_tx->cur_completing_bd_idx = 0;
	p_tx->bds_idx = 0;
	p_tx->b_completing_packet = false;
	p_tx->cur_send_packet = NULL;
	p_tx->cur_send_frag_num = 0;
	p_tx->cur_completing_frag_num = 0;
	*p_tx->p_fw_cons = 0;

	rc = qed_cxt_acquire_cid(p_hwfn, PROTOCOLID_CORE, &p_ll2_conn->cid);
	if (rc)
		goto out;
	cxt_info.iid = p_ll2_conn->cid;
	rc = qed_cxt_get_cid_info(p_hwfn, &cxt_info);
	if (rc) {
		DP_NOTICE(p_hwfn, "Cannot find context info for cid=%d\n",
			  p_ll2_conn->cid);
		goto out;
	}

	p_cxt = cxt_info.p_cxt;

	memset(p_cxt, 0, sizeof(*p_cxt));

	qid = qed_ll2_handle_to_queue_id(p_hwfn, connection_handle,
					 p_ll2_conn->input.rx_conn_type);
	stats_id = qed_ll2_handle_to_stats_id(p_hwfn,
					      p_ll2_conn->input.rx_conn_type,
					      qid);
	p_ll2_conn->queue_id = qid;
	p_ll2_conn->tx_stats_id = stats_id;

	/* If there is no valid stats id for this connection, disable stats */
	if (p_ll2_conn->tx_stats_id == QED_LL2_INVALID_STATS_ID) {
		p_ll2_conn->tx_stats_en = 0;
		DP_VERBOSE(p_hwfn,
			   QED_MSG_LL2,
			   "Disabling stats for queue %d - not enough counters\n",
			   qid);
	}

	DP_VERBOSE(p_hwfn,
		   QED_MSG_LL2,
		   "Establishing ll2 queue. PF %d ctx_based=%d abs qid=%d stats_id=%d\n",
		   p_hwfn->rel_pf_id,
		   p_ll2_conn->input.rx_conn_type, qid, stats_id);

	if (p_ll2_conn->input.rx_conn_type == QED_LL2_RX_TYPE_LEGACY) {
		p_rx->set_prod_addr =
		    (u8 __iomem *)p_hwfn->regview +
		    GET_GTT_REG_ADDR(GTT_BAR0_MAP_REG_TSDM_RAM,
				     TSTORM_LL2_RX_PRODS, qid);
	} else {
		/* QED_LL2_RX_TYPE_CTX - using doorbell */
		p_rx->ctx_based = 1;

		p_rx->set_prod_addr = p_hwfn->doorbells +
			p_hwfn->dpi_start_offset +
			DB_ADDR_SHIFT(DQ_PWM_OFFSET_TCM_LL2_PROD_UPDATE);

		/* prepare db data */
		p_rx->db_data.icid = cpu_to_le16((u16)p_ll2_conn->cid);
		SET_FIELD(p_rx->db_data.params,
			  CORE_PWM_PROD_UPDATE_DATA_AGG_CMD, DB_AGG_CMD_SET);
		SET_FIELD(p_rx->db_data.params,
			  CORE_PWM_PROD_UPDATE_DATA_RESERVED1, 0);
	}

	p_tx->doorbell_addr = (u8 __iomem *)p_hwfn->doorbells +
					    qed_db_addr(p_ll2_conn->cid,
							DQ_DEMS_LEGACY);
	/* prepare db data */
	SET_FIELD(p_tx->db_msg.params, CORE_DB_DATA_DEST, DB_DEST_XCM);
	SET_FIELD(p_tx->db_msg.params, CORE_DB_DATA_AGG_CMD, DB_AGG_CMD_SET);
	SET_FIELD(p_tx->db_msg.params, CORE_DB_DATA_AGG_VAL_SEL,
		  DQ_XCM_CORE_TX_BD_PROD_CMD);
	p_tx->db_msg.agg_flags = DQ_XCM_CORE_DQ_CF_CMD;

	rc = qed_ll2_establish_connection_rx(p_hwfn, p_ll2_conn);
	if (rc)
		goto out;

	rc = qed_sp_ll2_tx_queue_start(p_hwfn, p_ll2_conn);
	if (rc)
		goto out;

	if (!QED_IS_RDMA_PERSONALITY(p_hwfn) &&
	    !QED_IS_NVMETCP_PERSONALITY(p_hwfn))
		qed_wr(p_hwfn, p_ptt, PRS_REG_USE_LIGHT_L2, 1);

	qed_ll2_establish_connection_ooo(p_hwfn, p_ll2_conn);

	if (p_ll2_conn->input.conn_type == QED_LL2_TYPE_FCOE) {
		if (!test_bit(QED_MF_UFP_SPECIFIC, &p_hwfn->cdev->mf_bits))
			qed_llh_add_protocol_filter(p_hwfn->cdev, 0,
						    QED_LLH_FILTER_ETHERTYPE,
						    ETH_P_FCOE, 0);
		qed_llh_add_protocol_filter(p_hwfn->cdev, 0,
					    QED_LLH_FILTER_ETHERTYPE,
					    ETH_P_FIP, 0);
	}

out:
	qed_ptt_release(p_hwfn, p_ptt);
	return rc;
}

static void qed_ll2_post_rx_buffer_notify_fw(struct qed_hwfn *p_hwfn,
					     struct qed_ll2_rx_queue *p_rx,
					     struct qed_ll2_rx_packet *p_curp)
{
	struct qed_ll2_rx_packet *p_posting_packet = NULL;
	struct core_ll2_rx_prod rx_prod = { 0, 0 };
	bool b_notify_fw = false;
	u16 bd_prod, cq_prod;

	/* This handles the flushing of already posted buffers */
	while (!list_empty(&p_rx->posting_descq)) {
		p_posting_packet = list_first_entry(&p_rx->posting_descq,
						    struct qed_ll2_rx_packet,
						    list_entry);
		list_move_tail(&p_posting_packet->list_entry,
			       &p_rx->active_descq);
		b_notify_fw = true;
	}

	/* This handles the supplied packet [if there is one] */
	if (p_curp) {
		list_add_tail(&p_curp->list_entry, &p_rx->active_descq);
		b_notify_fw = true;
	}

	if (!b_notify_fw)
		return;

	bd_prod = qed_chain_get_prod_idx(&p_rx->rxq_chain);
	cq_prod = qed_chain_get_prod_idx(&p_rx->rcq_chain);
	if (p_rx->ctx_based) {
		/* update producer by giving a doorbell */
		p_rx->db_data.prod.bd_prod = cpu_to_le16(bd_prod);
		p_rx->db_data.prod.cqe_prod = cpu_to_le16(cq_prod);
		/* Make sure chain element is updated before ringing the
		 * doorbell
		 */
		dma_wmb();
		DIRECT_REG_WR64(p_rx->set_prod_addr,
				*((u64 *)&p_rx->db_data));
	} else {
		rx_prod.bd_prod = cpu_to_le16(bd_prod);
		rx_prod.cqe_prod = cpu_to_le16(cq_prod);

		/* Make sure chain element is updated before ringing the
		 * doorbell
		 */
		dma_wmb();

		DIRECT_REG_WR(p_rx->set_prod_addr, *((u32 *)&rx_prod));
	}
}

int qed_ll2_post_rx_buffer(void *cxt,
			   u8 connection_handle,
			   dma_addr_t addr,
			   u16 buf_len, void *cookie, u8 notify_fw)
{
	struct qed_hwfn *p_hwfn = cxt;
	struct core_rx_bd_with_buff_len *p_curb = NULL;
	struct qed_ll2_rx_packet *p_curp = NULL;
	struct qed_ll2_info *p_ll2_conn;
	struct qed_ll2_rx_queue *p_rx;
	unsigned long flags;
	void *p_data;
	int rc = 0;

	p_ll2_conn = qed_ll2_handle_sanity(p_hwfn, connection_handle);
	if (!p_ll2_conn)
		return -EINVAL;
	p_rx = &p_ll2_conn->rx_queue;
	if (!p_rx->set_prod_addr)
		return -EIO;

	spin_lock_irqsave(&p_rx->lock, flags);
	if (!list_empty(&p_rx->free_descq))
		p_curp = list_first_entry(&p_rx->free_descq,
					  struct qed_ll2_rx_packet, list_entry);
	if (p_curp) {
		if (qed_chain_get_elem_left(&p_rx->rxq_chain) &&
		    qed_chain_get_elem_left(&p_rx->rcq_chain)) {
			p_data = qed_chain_produce(&p_rx->rxq_chain);
			p_curb = (struct core_rx_bd_with_buff_len *)p_data;
			qed_chain_produce(&p_rx->rcq_chain);
		}
	}

	/* If we're lacking entries, let's try to flush buffers to FW */
	if (!p_curp || !p_curb) {
		rc = -EBUSY;
		p_curp = NULL;
		goto out_notify;
	}

	/* We have an Rx packet we can fill */
	DMA_REGPAIR_LE(p_curb->addr, addr);
	p_curb->buff_length = cpu_to_le16(buf_len);
	p_curp->rx_buf_addr = addr;
	p_curp->cookie = cookie;
	p_curp->rxq_bd = p_curb;
	p_curp->buf_length = buf_len;
	list_del(&p_curp->list_entry);

	/* Check if we only want to enqueue this packet without informing FW */
	if (!notify_fw) {
		list_add_tail(&p_curp->list_entry, &p_rx->posting_descq);
		goto out;
	}

out_notify:
	qed_ll2_post_rx_buffer_notify_fw(p_hwfn, p_rx, p_curp);
out:
	spin_unlock_irqrestore(&p_rx->lock, flags);
	return rc;
}

static void qed_ll2_prepare_tx_packet_set(struct qed_hwfn *p_hwfn,
					  struct qed_ll2_tx_queue *p_tx,
					  struct qed_ll2_tx_packet *p_curp,
					  struct qed_ll2_tx_pkt_info *pkt,
					  u8 notify_fw)
{
	list_del(&p_curp->list_entry);
	p_curp->cookie = pkt->cookie;
	p_curp->bd_used = pkt->num_of_bds;
	p_curp->notify_fw = notify_fw;
	p_tx->cur_send_packet = p_curp;
	p_tx->cur_send_frag_num = 0;

	p_curp->bds_set[p_tx->cur_send_frag_num].tx_frag = pkt->first_frag;
	p_curp->bds_set[p_tx->cur_send_frag_num].frag_len = pkt->first_frag_len;
	p_tx->cur_send_frag_num++;
}

static void
qed_ll2_prepare_tx_packet_set_bd(struct qed_hwfn *p_hwfn,
				 struct qed_ll2_info *p_ll2,
				 struct qed_ll2_tx_packet *p_curp,
				 struct qed_ll2_tx_pkt_info *pkt)
{
	struct qed_chain *p_tx_chain = &p_ll2->tx_queue.txq_chain;
	u16 prod_idx = qed_chain_get_prod_idx(p_tx_chain);
	struct core_tx_bd *start_bd = NULL;
	enum core_roce_flavor_type roce_flavor;
	enum core_tx_dest tx_dest;
	u16 bd_data = 0, frag_idx;
	u16 bitfield1;

	roce_flavor = (pkt->qed_roce_flavor == QED_LL2_ROCE) ? CORE_ROCE
							     : CORE_RROCE;

	switch (pkt->tx_dest) {
	case QED_LL2_TX_DEST_NW:
		tx_dest = CORE_TX_DEST_NW;
		break;
	case QED_LL2_TX_DEST_LB:
		tx_dest = CORE_TX_DEST_LB;
		break;
	case QED_LL2_TX_DEST_DROP:
		tx_dest = CORE_TX_DEST_DROP;
		break;
	default:
		tx_dest = CORE_TX_DEST_LB;
		break;
	}

	start_bd = (struct core_tx_bd *)qed_chain_produce(p_tx_chain);
	if (likely(QED_IS_IWARP_PERSONALITY(p_hwfn) &&
		   p_ll2->input.conn_type == QED_LL2_TYPE_OOO)) {
		start_bd->nw_vlan_or_lb_echo =
		    cpu_to_le16(IWARP_LL2_IN_ORDER_TX_QUEUE);
	} else {
		start_bd->nw_vlan_or_lb_echo = cpu_to_le16(pkt->vlan);
		if (test_bit(QED_MF_UFP_SPECIFIC, &p_hwfn->cdev->mf_bits) &&
		    p_ll2->input.conn_type == QED_LL2_TYPE_FCOE)
			pkt->remove_stag = true;
	}

	bitfield1 = le16_to_cpu(start_bd->bitfield1);
	SET_FIELD(bitfield1, CORE_TX_BD_L4_HDR_OFFSET_W, pkt->l4_hdr_offset_w);
	SET_FIELD(bitfield1, CORE_TX_BD_TX_DST, tx_dest);
	start_bd->bitfield1 = cpu_to_le16(bitfield1);

	bd_data |= pkt->bd_flags;
	SET_FIELD(bd_data, CORE_TX_BD_DATA_START_BD, 0x1);
	SET_FIELD(bd_data, CORE_TX_BD_DATA_NBDS, pkt->num_of_bds);
	SET_FIELD(bd_data, CORE_TX_BD_DATA_ROCE_FLAV, roce_flavor);
	SET_FIELD(bd_data, CORE_TX_BD_DATA_IP_CSUM, !!(pkt->enable_ip_cksum));
	SET_FIELD(bd_data, CORE_TX_BD_DATA_L4_CSUM, !!(pkt->enable_l4_cksum));
	SET_FIELD(bd_data, CORE_TX_BD_DATA_IP_LEN, !!(pkt->calc_ip_len));
	SET_FIELD(bd_data, CORE_TX_BD_DATA_DISABLE_STAG_INSERTION,
		  !!(pkt->remove_stag));

	start_bd->bd_data.as_bitfield = cpu_to_le16(bd_data);
	DMA_REGPAIR_LE(start_bd->addr, pkt->first_frag);
	start_bd->nbytes = cpu_to_le16(pkt->first_frag_len);

	DP_VERBOSE(p_hwfn,
		   (NETIF_MSG_TX_QUEUED | QED_MSG_LL2),
		   "LL2 [q 0x%02x cid 0x%08x type 0x%08x] Tx Producer at [0x%04x] - set with a %04x bytes %02x BDs buffer at %08x:%08x\n",
		   p_ll2->queue_id,
		   p_ll2->cid,
		   p_ll2->input.conn_type,
		   prod_idx,
		   pkt->first_frag_len,
		   pkt->num_of_bds,
		   le32_to_cpu(start_bd->addr.hi),
		   le32_to_cpu(start_bd->addr.lo));

	if (p_ll2->tx_queue.cur_send_frag_num == pkt->num_of_bds)
		return;

	/* Need to provide the packet with additional BDs for frags */
	for (frag_idx = p_ll2->tx_queue.cur_send_frag_num;
	     frag_idx < pkt->num_of_bds; frag_idx++) {
		struct core_tx_bd **p_bd = &p_curp->bds_set[frag_idx].txq_bd;

		*p_bd = (struct core_tx_bd *)qed_chain_produce(p_tx_chain);
		(*p_bd)->bd_data.as_bitfield = 0;
		(*p_bd)->bitfield1 = 0;
		p_curp->bds_set[frag_idx].tx_frag = 0;
		p_curp->bds_set[frag_idx].frag_len = 0;
	}
}

/* This should be called while the Txq spinlock is being held */
static void qed_ll2_tx_packet_notify(struct qed_hwfn *p_hwfn,
				     struct qed_ll2_info *p_ll2_conn)
{
	bool b_notify = p_ll2_conn->tx_queue.cur_send_packet->notify_fw;
	struct qed_ll2_tx_queue *p_tx = &p_ll2_conn->tx_queue;
	struct qed_ll2_tx_packet *p_pkt = NULL;
	u16 bd_prod;

	/* If there are missing BDs, don't do anything now */
	if (p_ll2_conn->tx_queue.cur_send_frag_num !=
	    p_ll2_conn->tx_queue.cur_send_packet->bd_used)
		return;

	/* Push the current packet to the list and clean after it */
	list_add_tail(&p_ll2_conn->tx_queue.cur_send_packet->list_entry,
		      &p_ll2_conn->tx_queue.sending_descq);
	p_ll2_conn->tx_queue.cur_send_packet = NULL;
	p_ll2_conn->tx_queue.cur_send_frag_num = 0;

	/* Notify FW of packet only if requested to */
	if (!b_notify)
		return;

	bd_prod = qed_chain_get_prod_idx(&p_ll2_conn->tx_queue.txq_chain);

	while (!list_empty(&p_tx->sending_descq)) {
		p_pkt = list_first_entry(&p_tx->sending_descq,
					 struct qed_ll2_tx_packet, list_entry);
		if (!p_pkt)
			break;

		list_move_tail(&p_pkt->list_entry, &p_tx->active_descq);
	}

	p_tx->db_msg.spq_prod = cpu_to_le16(bd_prod);

	/* Make sure the BDs data is updated before ringing the doorbell */
	wmb();

	DIRECT_REG_WR(p_tx->doorbell_addr, *((u32 *)&p_tx->db_msg));

	DP_VERBOSE(p_hwfn,
		   (NETIF_MSG_TX_QUEUED | QED_MSG_LL2),
		   "LL2 [q 0x%02x cid 0x%08x type 0x%08x] Doorbelled [producer 0x%04x]\n",
		   p_ll2_conn->queue_id,
		   p_ll2_conn->cid,
		   p_ll2_conn->input.conn_type, p_tx->db_msg.spq_prod);
}

int qed_ll2_prepare_tx_packet(void *cxt,
			      u8 connection_handle,
			      struct qed_ll2_tx_pkt_info *pkt,
			      bool notify_fw)
{
	struct qed_hwfn *p_hwfn = cxt;
	struct qed_ll2_tx_packet *p_curp = NULL;
	struct qed_ll2_info *p_ll2_conn = NULL;
	struct qed_ll2_tx_queue *p_tx;
	struct qed_chain *p_tx_chain;
	unsigned long flags;
	int rc = 0;

	p_ll2_conn = qed_ll2_handle_sanity(p_hwfn, connection_handle);
	if (unlikely(!p_ll2_conn))
		return -EINVAL;
	p_tx = &p_ll2_conn->tx_queue;
	p_tx_chain = &p_tx->txq_chain;

	if (unlikely(pkt->num_of_bds > p_ll2_conn->input.tx_max_bds_per_packet))
		return -EIO;

	spin_lock_irqsave(&p_tx->lock, flags);
	if (unlikely(p_tx->cur_send_packet)) {
		rc = -EEXIST;
		goto out;
	}

	/* Get entry, but only if we have tx elements for it */
	if (unlikely(!list_empty(&p_tx->free_descq)))
		p_curp = list_first_entry(&p_tx->free_descq,
					  struct qed_ll2_tx_packet, list_entry);
	if (unlikely(p_curp &&
		     qed_chain_get_elem_left(p_tx_chain) < pkt->num_of_bds))
		p_curp = NULL;

	if (unlikely(!p_curp)) {
		rc = -EBUSY;
		goto out;
	}

	/* Prepare packet and BD, and perhaps send a doorbell to FW */
	qed_ll2_prepare_tx_packet_set(p_hwfn, p_tx, p_curp, pkt, notify_fw);

	qed_ll2_prepare_tx_packet_set_bd(p_hwfn, p_ll2_conn, p_curp, pkt);

	qed_ll2_tx_packet_notify(p_hwfn, p_ll2_conn);

out:
	spin_unlock_irqrestore(&p_tx->lock, flags);
	return rc;
}

int qed_ll2_set_fragment_of_tx_packet(void *cxt,
				      u8 connection_handle,
				      dma_addr_t addr, u16 nbytes)
{
	struct qed_ll2_tx_packet *p_cur_send_packet = NULL;
	struct qed_hwfn *p_hwfn = cxt;
	struct qed_ll2_info *p_ll2_conn = NULL;
	u16 cur_send_frag_num = 0;
	struct core_tx_bd *p_bd;
	unsigned long flags;

	p_ll2_conn = qed_ll2_handle_sanity(p_hwfn, connection_handle);
	if (unlikely(!p_ll2_conn))
		return -EINVAL;

	if (unlikely(!p_ll2_conn->tx_queue.cur_send_packet))
		return -EINVAL;

	p_cur_send_packet = p_ll2_conn->tx_queue.cur_send_packet;
	cur_send_frag_num = p_ll2_conn->tx_queue.cur_send_frag_num;

	if (unlikely(cur_send_frag_num >= p_cur_send_packet->bd_used))
		return -EINVAL;

	/* Fill the BD information, and possibly notify FW */
	p_bd = p_cur_send_packet->bds_set[cur_send_frag_num].txq_bd;
	DMA_REGPAIR_LE(p_bd->addr, addr);
	p_bd->nbytes = cpu_to_le16(nbytes);
	p_cur_send_packet->bds_set[cur_send_frag_num].tx_frag = addr;
	p_cur_send_packet->bds_set[cur_send_frag_num].frag_len = nbytes;

	p_ll2_conn->tx_queue.cur_send_frag_num++;

	spin_lock_irqsave(&p_ll2_conn->tx_queue.lock, flags);
	qed_ll2_tx_packet_notify(p_hwfn, p_ll2_conn);
	spin_unlock_irqrestore(&p_ll2_conn->tx_queue.lock, flags);

	return 0;
}

int qed_ll2_terminate_connection(void *cxt, u8 connection_handle)
{
	struct qed_hwfn *p_hwfn = cxt;
	struct qed_ll2_info *p_ll2_conn = NULL;
	int rc = -EINVAL;
	struct qed_ptt *p_ptt;

	p_ptt = qed_ptt_acquire(p_hwfn);
	if (!p_ptt)
		return -EAGAIN;

	p_ll2_conn = qed_ll2_handle_sanity_lock(p_hwfn, connection_handle);
	if (!p_ll2_conn) {
		rc = -EINVAL;
		goto out;
	}

	/* Stop Tx & Rx of connection, if needed */
	if (QED_LL2_TX_REGISTERED(p_ll2_conn)) {
		p_ll2_conn->tx_queue.b_cb_registered = false;
		smp_wmb(); /* Make sure this is seen by ll2_lb_rxq_completion */
		rc = qed_sp_ll2_tx_queue_stop(p_hwfn, p_ll2_conn);
		if (rc)
			goto out;

		qed_ll2_txq_flush(p_hwfn, connection_handle);
		qed_int_unregister_cb(p_hwfn, p_ll2_conn->tx_queue.tx_sb_index);
	}

	if (QED_LL2_RX_REGISTERED(p_ll2_conn)) {
		p_ll2_conn->rx_queue.b_cb_registered = false;
		smp_wmb(); /* Make sure this is seen by ll2_lb_rxq_completion */

		if (p_ll2_conn->rx_queue.ctx_based)
			qed_db_recovery_del(p_hwfn->cdev,
					    p_ll2_conn->rx_queue.set_prod_addr,
					    &p_ll2_conn->rx_queue.db_data);

		rc = qed_sp_ll2_rx_queue_stop(p_hwfn, p_ll2_conn);
		if (rc)
			goto out;

		qed_ll2_rxq_flush(p_hwfn, connection_handle);
		qed_int_unregister_cb(p_hwfn, p_ll2_conn->rx_queue.rx_sb_index);
	}

	if (p_ll2_conn->input.conn_type == QED_LL2_TYPE_OOO)
		qed_ooo_release_all_isles(p_hwfn, p_hwfn->p_ooo_info);

	if (p_ll2_conn->input.conn_type == QED_LL2_TYPE_FCOE) {
		if (!test_bit(QED_MF_UFP_SPECIFIC, &p_hwfn->cdev->mf_bits))
			qed_llh_remove_protocol_filter(p_hwfn->cdev, 0,
						       QED_LLH_FILTER_ETHERTYPE,
						       ETH_P_FCOE, 0);
		qed_llh_remove_protocol_filter(p_hwfn->cdev, 0,
					       QED_LLH_FILTER_ETHERTYPE,
					       ETH_P_FIP, 0);
	}

out:
	qed_ptt_release(p_hwfn, p_ptt);
	return rc;
}

static void qed_ll2_release_connection_ooo(struct qed_hwfn *p_hwfn,
					   struct qed_ll2_info *p_ll2_conn)
{
	struct qed_ooo_buffer *p_buffer;

	if (p_ll2_conn->input.conn_type != QED_LL2_TYPE_OOO)
		return;

	qed_ooo_release_all_isles(p_hwfn, p_hwfn->p_ooo_info);
	while ((p_buffer = qed_ooo_get_free_buffer(p_hwfn,
						   p_hwfn->p_ooo_info))) {
		dma_free_coherent(&p_hwfn->cdev->pdev->dev,
				  p_buffer->rx_buffer_size,
				  p_buffer->rx_buffer_virt_addr,
				  p_buffer->rx_buffer_phys_addr);
		kfree(p_buffer);
	}
}

void qed_ll2_release_connection(void *cxt, u8 connection_handle)
{
	struct qed_hwfn *p_hwfn = cxt;
	struct qed_ll2_info *p_ll2_conn = NULL;

	p_ll2_conn = qed_ll2_handle_sanity(p_hwfn, connection_handle);
	if (!p_ll2_conn)
		return;

	kfree(p_ll2_conn->tx_queue.descq_mem);
	qed_chain_free(p_hwfn->cdev, &p_ll2_conn->tx_queue.txq_chain);

	kfree(p_ll2_conn->rx_queue.descq_array);
	qed_chain_free(p_hwfn->cdev, &p_ll2_conn->rx_queue.rxq_chain);
	qed_chain_free(p_hwfn->cdev, &p_ll2_conn->rx_queue.rcq_chain);

	qed_cxt_release_cid(p_hwfn, p_ll2_conn->cid);

	qed_ll2_release_connection_ooo(p_hwfn, p_ll2_conn);

	mutex_lock(&p_ll2_conn->mutex);
	p_ll2_conn->b_active = false;
	mutex_unlock(&p_ll2_conn->mutex);
}

int qed_ll2_alloc(struct qed_hwfn *p_hwfn)
{
	struct qed_ll2_info *p_ll2_connections;
	u8 i;

	/* Allocate LL2's set struct */
	p_ll2_connections = kcalloc(QED_MAX_NUM_OF_LL2_CONNECTIONS,
				    sizeof(struct qed_ll2_info), GFP_KERNEL);
	if (!p_ll2_connections) {
		DP_NOTICE(p_hwfn, "Failed to allocate `struct qed_ll2'\n");
		return -ENOMEM;
	}

	for (i = 0; i < QED_MAX_NUM_OF_LL2_CONNECTIONS; i++)
		p_ll2_connections[i].my_id = i;

	p_hwfn->p_ll2_info = p_ll2_connections;
	return 0;
}

void qed_ll2_setup(struct qed_hwfn *p_hwfn)
{
	int i;

	for (i = 0; i < QED_MAX_NUM_OF_LL2_CONNECTIONS; i++)
		mutex_init(&p_hwfn->p_ll2_info[i].mutex);
}

void qed_ll2_free(struct qed_hwfn *p_hwfn)
{
	if (!p_hwfn->p_ll2_info)
		return;

	kfree(p_hwfn->p_ll2_info);
	p_hwfn->p_ll2_info = NULL;
}

static void _qed_ll2_get_port_stats(struct qed_hwfn *p_hwfn,
				    struct qed_ptt *p_ptt,
				    struct qed_ll2_stats *p_stats)
{
	struct core_ll2_port_stats port_stats;

	memset(&port_stats, 0, sizeof(port_stats));
	qed_memcpy_from(p_hwfn, p_ptt, &port_stats,
			BAR0_MAP_REG_TSDM_RAM +
			TSTORM_LL2_PORT_STAT_OFFSET(MFW_PORT(p_hwfn)),
			sizeof(port_stats));

	p_stats->gsi_invalid_hdr += HILO_64_REGPAIR(port_stats.gsi_invalid_hdr);
	p_stats->gsi_invalid_pkt_length +=
	    HILO_64_REGPAIR(port_stats.gsi_invalid_pkt_length);
	p_stats->gsi_unsupported_pkt_typ +=
	    HILO_64_REGPAIR(port_stats.gsi_unsupported_pkt_typ);
	p_stats->gsi_crcchksm_error +=
	    HILO_64_REGPAIR(port_stats.gsi_crcchksm_error);
}

static void _qed_ll2_get_tstats(struct qed_hwfn *p_hwfn,
				struct qed_ptt *p_ptt,
				struct qed_ll2_info *p_ll2_conn,
				struct qed_ll2_stats *p_stats)
{
	struct core_ll2_tstorm_per_queue_stat tstats;
	u8 qid = p_ll2_conn->queue_id;
	u32 tstats_addr;

	memset(&tstats, 0, sizeof(tstats));
	tstats_addr = BAR0_MAP_REG_TSDM_RAM +
		      CORE_LL2_TSTORM_PER_QUEUE_STAT_OFFSET(qid);
	qed_memcpy_from(p_hwfn, p_ptt, &tstats, tstats_addr, sizeof(tstats));

	p_stats->packet_too_big_discard +=
			HILO_64_REGPAIR(tstats.packet_too_big_discard);
	p_stats->no_buff_discard += HILO_64_REGPAIR(tstats.no_buff_discard);
}

static void _qed_ll2_get_ustats(struct qed_hwfn *p_hwfn,
				struct qed_ptt *p_ptt,
				struct qed_ll2_info *p_ll2_conn,
				struct qed_ll2_stats *p_stats)
{
	struct core_ll2_ustorm_per_queue_stat ustats;
	u8 qid = p_ll2_conn->queue_id;
	u32 ustats_addr;

	memset(&ustats, 0, sizeof(ustats));
	ustats_addr = BAR0_MAP_REG_USDM_RAM +
		      CORE_LL2_USTORM_PER_QUEUE_STAT_OFFSET(qid);
	qed_memcpy_from(p_hwfn, p_ptt, &ustats, ustats_addr, sizeof(ustats));

	p_stats->rcv_ucast_bytes += HILO_64_REGPAIR(ustats.rcv_ucast_bytes);
	p_stats->rcv_mcast_bytes += HILO_64_REGPAIR(ustats.rcv_mcast_bytes);
	p_stats->rcv_bcast_bytes += HILO_64_REGPAIR(ustats.rcv_bcast_bytes);
	p_stats->rcv_ucast_pkts += HILO_64_REGPAIR(ustats.rcv_ucast_pkts);
	p_stats->rcv_mcast_pkts += HILO_64_REGPAIR(ustats.rcv_mcast_pkts);
	p_stats->rcv_bcast_pkts += HILO_64_REGPAIR(ustats.rcv_bcast_pkts);
}

static void _qed_ll2_get_pstats(struct qed_hwfn *p_hwfn,
				struct qed_ptt *p_ptt,
				struct qed_ll2_info *p_ll2_conn,
				struct qed_ll2_stats *p_stats)
{
	struct core_ll2_pstorm_per_queue_stat pstats;
	u8 stats_id = p_ll2_conn->tx_stats_id;
	u32 pstats_addr;

	memset(&pstats, 0, sizeof(pstats));
	pstats_addr = BAR0_MAP_REG_PSDM_RAM +
		      CORE_LL2_PSTORM_PER_QUEUE_STAT_OFFSET(stats_id);
	qed_memcpy_from(p_hwfn, p_ptt, &pstats, pstats_addr, sizeof(pstats));

	p_stats->sent_ucast_bytes += HILO_64_REGPAIR(pstats.sent_ucast_bytes);
	p_stats->sent_mcast_bytes += HILO_64_REGPAIR(pstats.sent_mcast_bytes);
	p_stats->sent_bcast_bytes += HILO_64_REGPAIR(pstats.sent_bcast_bytes);
	p_stats->sent_ucast_pkts += HILO_64_REGPAIR(pstats.sent_ucast_pkts);
	p_stats->sent_mcast_pkts += HILO_64_REGPAIR(pstats.sent_mcast_pkts);
	p_stats->sent_bcast_pkts += HILO_64_REGPAIR(pstats.sent_bcast_pkts);
}

static int __qed_ll2_get_stats(void *cxt, u8 connection_handle,
			       struct qed_ll2_stats *p_stats)
{
	struct qed_hwfn *p_hwfn = cxt;
	struct qed_ll2_info *p_ll2_conn = NULL;
	struct qed_ptt *p_ptt;

	if ((connection_handle >= QED_MAX_NUM_OF_LL2_CONNECTIONS) ||
	    !p_hwfn->p_ll2_info)
		return -EINVAL;

	p_ll2_conn = &p_hwfn->p_ll2_info[connection_handle];

	p_ptt = qed_ptt_acquire(p_hwfn);
	if (!p_ptt) {
		DP_ERR(p_hwfn, "Failed to acquire ptt\n");
		return -EINVAL;
	}

	if (p_ll2_conn->input.gsi_enable)
		_qed_ll2_get_port_stats(p_hwfn, p_ptt, p_stats);

	_qed_ll2_get_tstats(p_hwfn, p_ptt, p_ll2_conn, p_stats);

	_qed_ll2_get_ustats(p_hwfn, p_ptt, p_ll2_conn, p_stats);

	if (p_ll2_conn->tx_stats_en)
		_qed_ll2_get_pstats(p_hwfn, p_ptt, p_ll2_conn, p_stats);

	qed_ptt_release(p_hwfn, p_ptt);

	return 0;
}

int qed_ll2_get_stats(void *cxt,
		      u8 connection_handle, struct qed_ll2_stats *p_stats)
{
	memset(p_stats, 0, sizeof(*p_stats));
	return __qed_ll2_get_stats(cxt, connection_handle, p_stats);
}

static void qed_ll2b_release_rx_packet(void *cxt,
				       u8 connection_handle,
				       void *cookie,
				       dma_addr_t rx_buf_addr,
				       bool b_last_packet)
{
	struct qed_hwfn *p_hwfn = cxt;

	qed_ll2_dealloc_buffer(p_hwfn->cdev, cookie);
}

static void qed_ll2_register_cb_ops(struct qed_dev *cdev,
				    const struct qed_ll2_cb_ops *ops,
				    void *cookie)
{
	cdev->ll2->cbs = ops;
	cdev->ll2->cb_cookie = cookie;
}

static struct qed_ll2_cbs ll2_cbs = {
	.rx_comp_cb = &qed_ll2b_complete_rx_packet,
	.rx_release_cb = &qed_ll2b_release_rx_packet,
	.tx_comp_cb = &qed_ll2b_complete_tx_packet,
	.tx_release_cb = &qed_ll2b_complete_tx_packet,
};

static void qed_ll2_set_conn_data(struct qed_hwfn *p_hwfn,
				  struct qed_ll2_acquire_data *data,
				  struct qed_ll2_params *params,
				  enum qed_ll2_conn_type conn_type,
				  u8 *handle, bool lb)
{
	memset(data, 0, sizeof(*data));

	data->input.conn_type = conn_type;
	data->input.mtu = params->mtu;
	data->input.rx_num_desc = QED_LL2_RX_SIZE;
	data->input.rx_drop_ttl0_flg = params->drop_ttl0_packets;
	data->input.rx_vlan_removal_en = params->rx_vlan_stripping;
	data->input.tx_num_desc = QED_LL2_TX_SIZE;
	data->p_connection_handle = handle;
	data->cbs = &ll2_cbs;
	ll2_cbs.cookie = p_hwfn;

	if (lb) {
		data->input.tx_tc = PKT_LB_TC;
		data->input.tx_dest = QED_LL2_TX_DEST_LB;
	} else {
		data->input.tx_tc = 0;
		data->input.tx_dest = QED_LL2_TX_DEST_NW;
	}
}

static int qed_ll2_start_ooo(struct qed_hwfn *p_hwfn,
			     struct qed_ll2_params *params)
{
	u8 *handle = &p_hwfn->pf_params.iscsi_pf_params.ll2_ooo_queue_id;
	struct qed_ll2_acquire_data data;
	int rc;

	qed_ll2_set_conn_data(p_hwfn, &data, params,
			      QED_LL2_TYPE_OOO, handle, true);

	rc = qed_ll2_acquire_connection(p_hwfn, &data);
	if (rc) {
		DP_INFO(p_hwfn, "Failed to acquire LL2 OOO connection\n");
		goto out;
	}

	rc = qed_ll2_establish_connection(p_hwfn, *handle);
	if (rc) {
		DP_INFO(p_hwfn, "Failed to establish LL2 OOO connection\n");
		goto fail;
	}

	return 0;

fail:
	qed_ll2_release_connection(p_hwfn, *handle);
out:
	*handle = QED_LL2_UNUSED_HANDLE;
	return rc;
}

static bool qed_ll2_is_storage_eng1(struct qed_dev *cdev)
{
	return (QED_IS_FCOE_PERSONALITY(QED_LEADING_HWFN(cdev)) ||
		QED_IS_ISCSI_PERSONALITY(QED_LEADING_HWFN(cdev)) ||
		QED_IS_NVMETCP_PERSONALITY(QED_LEADING_HWFN(cdev))) &&
		(QED_AFFIN_HWFN(cdev) != QED_LEADING_HWFN(cdev));
}

static int __qed_ll2_stop(struct qed_hwfn *p_hwfn)
{
	struct qed_dev *cdev = p_hwfn->cdev;
	int rc;

	rc = qed_ll2_terminate_connection(p_hwfn, cdev->ll2->handle);
	if (rc)
		DP_INFO(cdev, "Failed to terminate LL2 connection\n");

	qed_ll2_release_connection(p_hwfn, cdev->ll2->handle);

	return rc;
}

static int qed_ll2_stop(struct qed_dev *cdev)
{
	bool b_is_storage_eng1 = qed_ll2_is_storage_eng1(cdev);
	struct qed_hwfn *p_hwfn = QED_AFFIN_HWFN(cdev);
	int rc = 0, rc2 = 0;

	if (cdev->ll2->handle == QED_LL2_UNUSED_HANDLE)
		return 0;
	if (!QED_IS_NVMETCP_PERSONALITY(p_hwfn))
		qed_llh_remove_mac_filter(cdev, 0, cdev->ll2_mac_address);

	qed_llh_remove_mac_filter(cdev, 0, cdev->ll2_mac_address);
	eth_zero_addr(cdev->ll2_mac_address);

	if (QED_IS_ISCSI_PERSONALITY(p_hwfn) || QED_IS_NVMETCP_PERSONALITY(p_hwfn))
		qed_ll2_stop_ooo(p_hwfn);

	/* In CMT mode, LL2 is always started on engine 0 for a storage PF */
	if (b_is_storage_eng1) {
		rc2 = __qed_ll2_stop(QED_LEADING_HWFN(cdev));
		if (rc2)
			DP_NOTICE(QED_LEADING_HWFN(cdev),
				  "Failed to stop LL2 on engine 0\n");
	}

	rc = __qed_ll2_stop(p_hwfn);
	if (rc)
		DP_NOTICE(p_hwfn, "Failed to stop LL2\n");

	qed_ll2_kill_buffers(cdev);

	cdev->ll2->handle = QED_LL2_UNUSED_HANDLE;

	return rc | rc2;
}

static int __qed_ll2_start(struct qed_hwfn *p_hwfn,
			   struct qed_ll2_params *params)
{
	struct qed_ll2_buffer *buffer, *tmp_buffer;
	struct qed_dev *cdev = p_hwfn->cdev;
	enum qed_ll2_conn_type conn_type;
	struct qed_ll2_acquire_data data;
	int rc, rx_cnt;

	switch (p_hwfn->hw_info.personality) {
	case QED_PCI_FCOE:
		conn_type = QED_LL2_TYPE_FCOE;
		break;
	case QED_PCI_ISCSI:
	case QED_PCI_NVMETCP:
		conn_type = QED_LL2_TYPE_TCP_ULP;
		break;
	case QED_PCI_ETH_ROCE:
		conn_type = QED_LL2_TYPE_ROCE;
		break;
	default:

		conn_type = QED_LL2_TYPE_TEST;
	}

	qed_ll2_set_conn_data(p_hwfn, &data, params, conn_type,
			      &cdev->ll2->handle, false);

	rc = qed_ll2_acquire_connection(p_hwfn, &data);
	if (rc) {
		DP_INFO(p_hwfn, "Failed to acquire LL2 connection\n");
		return rc;
	}

	rc = qed_ll2_establish_connection(p_hwfn, cdev->ll2->handle);
	if (rc) {
		DP_INFO(p_hwfn, "Failed to establish LL2 connection\n");
		goto release_conn;
	}

	/* Post all Rx buffers to FW */
	spin_lock_bh(&cdev->ll2->lock);
	rx_cnt = cdev->ll2->rx_cnt;
	list_for_each_entry_safe(buffer, tmp_buffer, &cdev->ll2->list, list) {
		rc = qed_ll2_post_rx_buffer(p_hwfn,
					    cdev->ll2->handle,
					    buffer->phys_addr, 0, buffer, 1);
		if (rc) {
			DP_INFO(p_hwfn,
				"Failed to post an Rx buffer; Deleting it\n");
			dma_unmap_single(&cdev->pdev->dev, buffer->phys_addr,
					 cdev->ll2->rx_size, DMA_FROM_DEVICE);
			kfree(buffer->data);
			list_del(&buffer->list);
			kfree(buffer);
		} else {
			rx_cnt++;
		}
	}
	spin_unlock_bh(&cdev->ll2->lock);

	if (rx_cnt == cdev->ll2->rx_cnt) {
		DP_NOTICE(p_hwfn, "Failed passing even a single Rx buffer\n");
		goto terminate_conn;
	}
	cdev->ll2->rx_cnt = rx_cnt;

	return 0;

terminate_conn:
	qed_ll2_terminate_connection(p_hwfn, cdev->ll2->handle);
release_conn:
	qed_ll2_release_connection(p_hwfn, cdev->ll2->handle);
	return rc;
}

static int qed_ll2_start(struct qed_dev *cdev, struct qed_ll2_params *params)
{
	bool b_is_storage_eng1 = qed_ll2_is_storage_eng1(cdev);
	struct qed_hwfn *p_hwfn = QED_AFFIN_HWFN(cdev);
	struct qed_ll2_buffer *buffer;
	int rx_num_desc, i, rc;

	if (!is_valid_ether_addr(params->ll2_mac_address)) {
		DP_NOTICE(cdev, "Invalid Ethernet address\n");
		return -EINVAL;
	}

	WARN_ON(!cdev->ll2->cbs);

	/* Initialize LL2 locks & lists */
	INIT_LIST_HEAD(&cdev->ll2->list);
	spin_lock_init(&cdev->ll2->lock);

	cdev->ll2->rx_size = NET_SKB_PAD + ETH_HLEN +
			     L1_CACHE_BYTES + params->mtu;

	/* Allocate memory for LL2.
	 * In CMT mode, in case of a storage PF which is affintized to engine 1,
	 * LL2 is started also on engine 0 and thus we need twofold buffers.
	 */
	rx_num_desc = QED_LL2_RX_SIZE * (b_is_storage_eng1 ? 2 : 1);
	DP_INFO(cdev, "Allocating %d LL2 buffers of size %08x bytes\n",
		rx_num_desc, cdev->ll2->rx_size);
	for (i = 0; i < rx_num_desc; i++) {
		buffer = kzalloc(sizeof(*buffer), GFP_KERNEL);
		if (!buffer) {
			DP_INFO(cdev, "Failed to allocate LL2 buffers\n");
			rc = -ENOMEM;
			goto err0;
		}

		rc = qed_ll2_alloc_buffer(cdev, (u8 **)&buffer->data,
					  &buffer->phys_addr);
		if (rc) {
			kfree(buffer);
			goto err0;
		}

		list_add_tail(&buffer->list, &cdev->ll2->list);
	}

	rc = __qed_ll2_start(p_hwfn, params);
	if (rc) {
		DP_NOTICE(cdev, "Failed to start LL2\n");
		goto err0;
	}

	/* In CMT mode, always need to start LL2 on engine 0 for a storage PF,
	 * since broadcast/mutlicast packets are routed to engine 0.
	 */
	if (b_is_storage_eng1) {
		rc = __qed_ll2_start(QED_LEADING_HWFN(cdev), params);
		if (rc) {
			DP_NOTICE(QED_LEADING_HWFN(cdev),
				  "Failed to start LL2 on engine 0\n");
			goto err1;
		}
	}

	if (QED_IS_ISCSI_PERSONALITY(p_hwfn) || QED_IS_NVMETCP_PERSONALITY(p_hwfn)) {
		DP_VERBOSE(cdev, QED_MSG_STORAGE, "Starting OOO LL2 queue\n");
		rc = qed_ll2_start_ooo(p_hwfn, params);
		if (rc) {
			DP_NOTICE(cdev, "Failed to start OOO LL2\n");
			goto err2;
		}
	}

	if (!QED_IS_NVMETCP_PERSONALITY(p_hwfn)) {
		rc = qed_llh_add_mac_filter(cdev, 0, params->ll2_mac_address);
		if (rc) {
			DP_NOTICE(cdev, "Failed to add an LLH filter\n");
			goto err3;
		}
<<<<<<< HEAD

=======
>>>>>>> df0cc57e
	}

	ether_addr_copy(cdev->ll2_mac_address, params->ll2_mac_address);

	return 0;

err3:
	if (QED_IS_ISCSI_PERSONALITY(p_hwfn) || QED_IS_NVMETCP_PERSONALITY(p_hwfn))
		qed_ll2_stop_ooo(p_hwfn);
err2:
	if (b_is_storage_eng1)
		__qed_ll2_stop(QED_LEADING_HWFN(cdev));
err1:
	__qed_ll2_stop(p_hwfn);
err0:
	qed_ll2_kill_buffers(cdev);
	cdev->ll2->handle = QED_LL2_UNUSED_HANDLE;
	return rc;
}

static int qed_ll2_start_xmit(struct qed_dev *cdev, struct sk_buff *skb,
			      unsigned long xmit_flags)
{
	struct qed_hwfn *p_hwfn = QED_AFFIN_HWFN(cdev);
	struct qed_ll2_tx_pkt_info pkt;
	const skb_frag_t *frag;
	u8 flags = 0, nr_frags;
	int rc = -EINVAL, i;
	dma_addr_t mapping;
	u16 vlan = 0;

	if (unlikely(skb->ip_summed != CHECKSUM_NONE)) {
		DP_INFO(cdev, "Cannot transmit a checksummed packet\n");
		return -EINVAL;
	}

	/* Cache number of fragments from SKB since SKB may be freed by
	 * the completion routine after calling qed_ll2_prepare_tx_packet()
	 */
	nr_frags = skb_shinfo(skb)->nr_frags;

	if (unlikely(1 + nr_frags > CORE_LL2_TX_MAX_BDS_PER_PACKET)) {
		DP_ERR(cdev, "Cannot transmit a packet with %d fragments\n",
		       1 + nr_frags);
		return -EINVAL;
	}

	mapping = dma_map_single(&cdev->pdev->dev, skb->data,
				 skb->len, DMA_TO_DEVICE);
	if (unlikely(dma_mapping_error(&cdev->pdev->dev, mapping))) {
		DP_NOTICE(cdev, "SKB mapping failed\n");
		return -EINVAL;
	}

	/* Request HW to calculate IP csum */
	if (!((vlan_get_protocol(skb) == htons(ETH_P_IPV6)) &&
	      ipv6_hdr(skb)->nexthdr == NEXTHDR_IPV6))
		flags |= BIT(CORE_TX_BD_DATA_IP_CSUM_SHIFT);

	if (skb_vlan_tag_present(skb)) {
		vlan = skb_vlan_tag_get(skb);
		flags |= BIT(CORE_TX_BD_DATA_VLAN_INSERTION_SHIFT);
	}

	memset(&pkt, 0, sizeof(pkt));
	pkt.num_of_bds = 1 + nr_frags;
	pkt.vlan = vlan;
	pkt.bd_flags = flags;
	pkt.tx_dest = QED_LL2_TX_DEST_NW;
	pkt.first_frag = mapping;
	pkt.first_frag_len = skb->len;
	pkt.cookie = skb;
	if (test_bit(QED_MF_UFP_SPECIFIC, &cdev->mf_bits) &&
	    test_bit(QED_LL2_XMIT_FLAGS_FIP_DISCOVERY, &xmit_flags))
		pkt.remove_stag = true;

	/* qed_ll2_prepare_tx_packet() may actually send the packet if
	 * there are no fragments in the skb and subsequently the completion
	 * routine may run and free the SKB, so no dereferencing the SKB
	 * beyond this point unless skb has any fragments.
	 */
	rc = qed_ll2_prepare_tx_packet(p_hwfn, cdev->ll2->handle,
				       &pkt, 1);
	if (unlikely(rc))
		goto err;

	for (i = 0; i < nr_frags; i++) {
		frag = &skb_shinfo(skb)->frags[i];

		mapping = skb_frag_dma_map(&cdev->pdev->dev, frag, 0,
					   skb_frag_size(frag), DMA_TO_DEVICE);

		if (unlikely(dma_mapping_error(&cdev->pdev->dev, mapping))) {
			DP_NOTICE(cdev,
				  "Unable to map frag - dropping packet\n");
			rc = -ENOMEM;
			goto err;
		}

		rc = qed_ll2_set_fragment_of_tx_packet(p_hwfn,
						       cdev->ll2->handle,
						       mapping,
						       skb_frag_size(frag));

		/* if failed not much to do here, partial packet has been posted
		 * we can't free memory, will need to wait for completion
		 */
		if (unlikely(rc))
			goto err2;
	}

	return 0;

err:
	dma_unmap_single(&cdev->pdev->dev, mapping, skb->len, DMA_TO_DEVICE);
err2:
	return rc;
}

static int qed_ll2_stats(struct qed_dev *cdev, struct qed_ll2_stats *stats)
{
	bool b_is_storage_eng1 = qed_ll2_is_storage_eng1(cdev);
	struct qed_hwfn *p_hwfn = QED_AFFIN_HWFN(cdev);
	int rc;

	if (!cdev->ll2)
		return -EINVAL;

	rc = qed_ll2_get_stats(p_hwfn, cdev->ll2->handle, stats);
	if (rc) {
		DP_NOTICE(p_hwfn, "Failed to get LL2 stats\n");
		return rc;
	}

	/* In CMT mode, LL2 is always started on engine 0 for a storage PF */
	if (b_is_storage_eng1) {
		rc = __qed_ll2_get_stats(QED_LEADING_HWFN(cdev),
					 cdev->ll2->handle, stats);
		if (rc) {
			DP_NOTICE(QED_LEADING_HWFN(cdev),
				  "Failed to get LL2 stats on engine 0\n");
			return rc;
		}
	}

	return 0;
}

const struct qed_ll2_ops qed_ll2_ops_pass = {
	.start = &qed_ll2_start,
	.stop = &qed_ll2_stop,
	.start_xmit = &qed_ll2_start_xmit,
	.register_cb_ops = &qed_ll2_register_cb_ops,
	.get_stats = &qed_ll2_stats,
};

int qed_ll2_alloc_if(struct qed_dev *cdev)
{
	cdev->ll2 = kzalloc(sizeof(*cdev->ll2), GFP_KERNEL);
	return cdev->ll2 ? 0 : -ENOMEM;
}

void qed_ll2_dealloc_if(struct qed_dev *cdev)
{
	kfree(cdev->ll2);
	cdev->ll2 = NULL;
}<|MERGE_RESOLUTION|>--- conflicted
+++ resolved
@@ -883,17 +883,10 @@
 	u16 new_idx = 0, num_bds = 0;
 	int rc;
 
-<<<<<<< HEAD
-	if (!p_ll2_conn)
-		return 0;
-
-	if (!QED_LL2_TX_REGISTERED(p_ll2_conn))
-=======
 	if (unlikely(!p_ll2_conn))
 		return 0;
 
 	if (unlikely(!QED_LL2_TX_REGISTERED(p_ll2_conn)))
->>>>>>> df0cc57e
 		return 0;
 
 	new_idx = le16_to_cpu(*p_tx->p_fw_cons);
@@ -2658,10 +2651,6 @@
 			DP_NOTICE(cdev, "Failed to add an LLH filter\n");
 			goto err3;
 		}
-<<<<<<< HEAD
-
-=======
->>>>>>> df0cc57e
 	}
 
 	ether_addr_copy(cdev->ll2_mac_address, params->ll2_mac_address);
