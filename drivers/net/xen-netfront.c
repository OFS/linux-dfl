/*
 * Virtual network driver for conversing with remote driver backends.
 *
 * Copyright (c) 2002-2005, K A Fraser
 * Copyright (c) 2005, XenSource Ltd
 *
 * This program is free software; you can redistribute it and/or
 * modify it under the terms of the GNU General Public License version 2
 * as published by the Free Software Foundation; or, when distributed
 * separately from the Linux kernel or incorporated into other
 * software packages, subject to the following license:
 *
 * Permission is hereby granted, free of charge, to any person obtaining a copy
 * of this source file (the "Software"), to deal in the Software without
 * restriction, including without limitation the rights to use, copy, modify,
 * merge, publish, distribute, sublicense, and/or sell copies of the Software,
 * and to permit persons to whom the Software is furnished to do so, subject to
 * the following conditions:
 *
 * The above copyright notice and this permission notice shall be included in
 * all copies or substantial portions of the Software.
 *
 * THE SOFTWARE IS PROVIDED "AS IS", WITHOUT WARRANTY OF ANY KIND, EXPRESS OR
 * IMPLIED, INCLUDING BUT NOT LIMITED TO THE WARRANTIES OF MERCHANTABILITY,
 * FITNESS FOR A PARTICULAR PURPOSE AND NONINFRINGEMENT. IN NO EVENT SHALL THE
 * AUTHORS OR COPYRIGHT HOLDERS BE LIABLE FOR ANY CLAIM, DAMAGES OR OTHER
 * LIABILITY, WHETHER IN AN ACTION OF CONTRACT, TORT OR OTHERWISE, ARISING
 * FROM, OUT OF OR IN CONNECTION WITH THE SOFTWARE OR THE USE OR OTHER DEALINGS
 * IN THE SOFTWARE.
 */

#define pr_fmt(fmt) KBUILD_MODNAME ": " fmt

#include <linux/module.h>
#include <linux/kernel.h>
#include <linux/netdevice.h>
#include <linux/etherdevice.h>
#include <linux/skbuff.h>
#include <linux/ethtool.h>
#include <linux/if_ether.h>
#include <net/tcp.h>
#include <linux/udp.h>
#include <linux/moduleparam.h>
#include <linux/mm.h>
#include <linux/slab.h>
#include <net/ip.h>
#include <linux/bpf.h>
#include <net/page_pool.h>
#include <linux/bpf_trace.h>

#include <xen/xen.h>
#include <xen/xenbus.h>
#include <xen/events.h>
#include <xen/page.h>
#include <xen/platform_pci.h>
#include <xen/grant_table.h>

#include <xen/interface/io/netif.h>
#include <xen/interface/memory.h>
#include <xen/interface/grant_table.h>

/* Module parameters */
#define MAX_QUEUES_DEFAULT 8
static unsigned int xennet_max_queues;
module_param_named(max_queues, xennet_max_queues, uint, 0644);
MODULE_PARM_DESC(max_queues,
		 "Maximum number of queues per virtual interface");

#define XENNET_TIMEOUT  (5 * HZ)

static const struct ethtool_ops xennet_ethtool_ops;

struct netfront_cb {
	int pull_to;
};

#define NETFRONT_SKB_CB(skb)	((struct netfront_cb *)((skb)->cb))

#define RX_COPY_THRESHOLD 256

#define GRANT_INVALID_REF	0

#define NET_TX_RING_SIZE __CONST_RING_SIZE(xen_netif_tx, XEN_PAGE_SIZE)
#define NET_RX_RING_SIZE __CONST_RING_SIZE(xen_netif_rx, XEN_PAGE_SIZE)

/* Minimum number of Rx slots (includes slot for GSO metadata). */
#define NET_RX_SLOTS_MIN (XEN_NETIF_NR_SLOTS_MIN + 1)

/* Queue name is interface name with "-qNNN" appended */
#define QUEUE_NAME_SIZE (IFNAMSIZ + 6)

/* IRQ name is queue name with "-tx" or "-rx" appended */
#define IRQ_NAME_SIZE (QUEUE_NAME_SIZE + 3)

static DECLARE_WAIT_QUEUE_HEAD(module_wq);

struct netfront_stats {
	u64			packets;
	u64			bytes;
	struct u64_stats_sync	syncp;
};

struct netfront_info;

struct netfront_queue {
	unsigned int id; /* Queue ID, 0-based */
	char name[QUEUE_NAME_SIZE]; /* DEVNAME-qN */
	struct netfront_info *info;

	struct bpf_prog __rcu *xdp_prog;

	struct napi_struct napi;

	/* Split event channels support, tx_* == rx_* when using
	 * single event channel.
	 */
	unsigned int tx_evtchn, rx_evtchn;
	unsigned int tx_irq, rx_irq;
	/* Only used when split event channels support is enabled */
	char tx_irq_name[IRQ_NAME_SIZE]; /* DEVNAME-qN-tx */
	char rx_irq_name[IRQ_NAME_SIZE]; /* DEVNAME-qN-rx */

	spinlock_t   tx_lock;
	struct xen_netif_tx_front_ring tx;
	int tx_ring_ref;

	/*
	 * {tx,rx}_skbs store outstanding skbuffs. Free tx_skb entries
	 * are linked from tx_skb_freelist through tx_link.
	 */
	struct sk_buff *tx_skbs[NET_TX_RING_SIZE];
	unsigned short tx_link[NET_TX_RING_SIZE];
#define TX_LINK_NONE 0xffff
#define TX_PENDING   0xfffe
	grant_ref_t gref_tx_head;
	grant_ref_t grant_tx_ref[NET_TX_RING_SIZE];
	struct page *grant_tx_page[NET_TX_RING_SIZE];
	unsigned tx_skb_freelist;
	unsigned int tx_pend_queue;

	spinlock_t   rx_lock ____cacheline_aligned_in_smp;
	struct xen_netif_rx_front_ring rx;
	int rx_ring_ref;

	struct timer_list rx_refill_timer;

	struct sk_buff *rx_skbs[NET_RX_RING_SIZE];
	grant_ref_t gref_rx_head;
	grant_ref_t grant_rx_ref[NET_RX_RING_SIZE];

	unsigned int rx_rsp_unconsumed;
	spinlock_t rx_cons_lock;

	struct page_pool *page_pool;
	struct xdp_rxq_info xdp_rxq;
};

struct netfront_info {
	struct list_head list;
	struct net_device *netdev;

	struct xenbus_device *xbdev;

	/* Multi-queue support */
	struct netfront_queue *queues;

	/* Statistics */
	struct netfront_stats __percpu *rx_stats;
	struct netfront_stats __percpu *tx_stats;

	/* XDP state */
	bool netback_has_xdp_headroom;
	bool netfront_xdp_enabled;

	/* Is device behaving sane? */
	bool broken;

	atomic_t rx_gso_checksum_fixup;
};

struct netfront_rx_info {
	struct xen_netif_rx_response rx;
	struct xen_netif_extra_info extras[XEN_NETIF_EXTRA_TYPE_MAX - 1];
};

/*
 * Access macros for acquiring freeing slots in tx_skbs[].
 */

static void add_id_to_list(unsigned *head, unsigned short *list,
			   unsigned short id)
{
	list[id] = *head;
	*head = id;
}

static unsigned short get_id_from_list(unsigned *head, unsigned short *list)
{
	unsigned int id = *head;

	if (id != TX_LINK_NONE) {
		*head = list[id];
		list[id] = TX_LINK_NONE;
	}
	return id;
}

static int xennet_rxidx(RING_IDX idx)
{
	return idx & (NET_RX_RING_SIZE - 1);
}

static struct sk_buff *xennet_get_rx_skb(struct netfront_queue *queue,
					 RING_IDX ri)
{
	int i = xennet_rxidx(ri);
	struct sk_buff *skb = queue->rx_skbs[i];
	queue->rx_skbs[i] = NULL;
	return skb;
}

static grant_ref_t xennet_get_rx_ref(struct netfront_queue *queue,
					    RING_IDX ri)
{
	int i = xennet_rxidx(ri);
	grant_ref_t ref = queue->grant_rx_ref[i];
	queue->grant_rx_ref[i] = GRANT_INVALID_REF;
	return ref;
}

#ifdef CONFIG_SYSFS
static const struct attribute_group xennet_dev_group;
#endif

static bool xennet_can_sg(struct net_device *dev)
{
	return dev->features & NETIF_F_SG;
}


static void rx_refill_timeout(struct timer_list *t)
{
	struct netfront_queue *queue = from_timer(queue, t, rx_refill_timer);
	napi_schedule(&queue->napi);
}

static int netfront_tx_slot_available(struct netfront_queue *queue)
{
	return (queue->tx.req_prod_pvt - queue->tx.rsp_cons) <
		(NET_TX_RING_SIZE - XEN_NETIF_NR_SLOTS_MIN - 1);
}

static void xennet_maybe_wake_tx(struct netfront_queue *queue)
{
	struct net_device *dev = queue->info->netdev;
	struct netdev_queue *dev_queue = netdev_get_tx_queue(dev, queue->id);

	if (unlikely(netif_tx_queue_stopped(dev_queue)) &&
	    netfront_tx_slot_available(queue) &&
	    likely(netif_running(dev)))
		netif_tx_wake_queue(netdev_get_tx_queue(dev, queue->id));
}


static struct sk_buff *xennet_alloc_one_rx_buffer(struct netfront_queue *queue)
{
	struct sk_buff *skb;
	struct page *page;

	skb = __netdev_alloc_skb(queue->info->netdev,
				 RX_COPY_THRESHOLD + NET_IP_ALIGN,
				 GFP_ATOMIC | __GFP_NOWARN);
	if (unlikely(!skb))
		return NULL;

	page = page_pool_dev_alloc_pages(queue->page_pool);
	if (unlikely(!page)) {
		kfree_skb(skb);
		return NULL;
	}
	skb_add_rx_frag(skb, 0, page, 0, 0, PAGE_SIZE);

	/* Align ip header to a 16 bytes boundary */
	skb_reserve(skb, NET_IP_ALIGN);
	skb->dev = queue->info->netdev;

	return skb;
}


static void xennet_alloc_rx_buffers(struct netfront_queue *queue)
{
	RING_IDX req_prod = queue->rx.req_prod_pvt;
	int notify;
	int err = 0;

	if (unlikely(!netif_carrier_ok(queue->info->netdev)))
		return;

	for (req_prod = queue->rx.req_prod_pvt;
	     req_prod - queue->rx.rsp_cons < NET_RX_RING_SIZE;
	     req_prod++) {
		struct sk_buff *skb;
		unsigned short id;
		grant_ref_t ref;
		struct page *page;
		struct xen_netif_rx_request *req;

		skb = xennet_alloc_one_rx_buffer(queue);
		if (!skb) {
			err = -ENOMEM;
			break;
		}

		id = xennet_rxidx(req_prod);

		BUG_ON(queue->rx_skbs[id]);
		queue->rx_skbs[id] = skb;

		ref = gnttab_claim_grant_reference(&queue->gref_rx_head);
		WARN_ON_ONCE(IS_ERR_VALUE((unsigned long)(int)ref));
		queue->grant_rx_ref[id] = ref;

		page = skb_frag_page(&skb_shinfo(skb)->frags[0]);

		req = RING_GET_REQUEST(&queue->rx, req_prod);
		gnttab_page_grant_foreign_access_ref_one(ref,
							 queue->info->xbdev->otherend_id,
							 page,
							 0);
		req->id = id;
		req->gref = ref;
	}

	queue->rx.req_prod_pvt = req_prod;

	/* Try again later if there are not enough requests or skb allocation
	 * failed.
	 * Enough requests is quantified as the sum of newly created slots and
	 * the unconsumed slots at the backend.
	 */
	if (req_prod - queue->rx.rsp_cons < NET_RX_SLOTS_MIN ||
	    unlikely(err)) {
		mod_timer(&queue->rx_refill_timer, jiffies + (HZ/10));
		return;
	}

	RING_PUSH_REQUESTS_AND_CHECK_NOTIFY(&queue->rx, notify);
	if (notify)
		notify_remote_via_irq(queue->rx_irq);
}

static int xennet_open(struct net_device *dev)
{
	struct netfront_info *np = netdev_priv(dev);
	unsigned int num_queues = dev->real_num_tx_queues;
	unsigned int i = 0;
	struct netfront_queue *queue = NULL;

	if (!np->queues || np->broken)
		return -ENODEV;

	for (i = 0; i < num_queues; ++i) {
		queue = &np->queues[i];
		napi_enable(&queue->napi);

		spin_lock_bh(&queue->rx_lock);
		if (netif_carrier_ok(dev)) {
			xennet_alloc_rx_buffers(queue);
			queue->rx.sring->rsp_event = queue->rx.rsp_cons + 1;
			if (RING_HAS_UNCONSUMED_RESPONSES(&queue->rx))
				napi_schedule(&queue->napi);
		}
		spin_unlock_bh(&queue->rx_lock);
	}

	netif_tx_start_all_queues(dev);

	return 0;
}

static bool xennet_tx_buf_gc(struct netfront_queue *queue)
{
	RING_IDX cons, prod;
	unsigned short id;
	struct sk_buff *skb;
	bool more_to_do;
<<<<<<< HEAD
=======
	bool work_done = false;
>>>>>>> df0cc57e
	const struct device *dev = &queue->info->netdev->dev;

	BUG_ON(!netif_carrier_ok(queue->info->netdev));

	do {
		prod = queue->tx.sring->rsp_prod;
		if (RING_RESPONSE_PROD_OVERFLOW(&queue->tx, prod)) {
			dev_alert(dev, "Illegal number of responses %u\n",
				  prod - queue->tx.rsp_cons);
			goto err;
		}
		rmb(); /* Ensure we see responses up to 'rp'. */

		for (cons = queue->tx.rsp_cons; cons != prod; cons++) {
			struct xen_netif_tx_response txrsp;
<<<<<<< HEAD
=======

			work_done = true;
>>>>>>> df0cc57e

			RING_COPY_RESPONSE(&queue->tx, cons, &txrsp);
			if (txrsp.status == XEN_NETIF_RSP_NULL)
				continue;

			id = txrsp.id;
			if (id >= RING_SIZE(&queue->tx)) {
				dev_alert(dev,
					  "Response has incorrect id (%u)\n",
					  id);
				goto err;
			}
			if (queue->tx_link[id] != TX_PENDING) {
				dev_alert(dev,
					  "Response for inactive request\n");
				goto err;
			}

			queue->tx_link[id] = TX_LINK_NONE;
			skb = queue->tx_skbs[id];
			queue->tx_skbs[id] = NULL;
			if (unlikely(gnttab_query_foreign_access(
				queue->grant_tx_ref[id]) != 0)) {
				dev_alert(dev,
					  "Grant still in use by backend domain\n");
				goto err;
			}
			gnttab_end_foreign_access_ref(
				queue->grant_tx_ref[id], GNTMAP_readonly);
			gnttab_release_grant_reference(
				&queue->gref_tx_head, queue->grant_tx_ref[id]);
			queue->grant_tx_ref[id] = GRANT_INVALID_REF;
			queue->grant_tx_page[id] = NULL;
			add_id_to_list(&queue->tx_skb_freelist, queue->tx_link, id);
			dev_kfree_skb_irq(skb);
		}

		queue->tx.rsp_cons = prod;

		RING_FINAL_CHECK_FOR_RESPONSES(&queue->tx, more_to_do);
	} while (more_to_do);

	xennet_maybe_wake_tx(queue);

<<<<<<< HEAD
	return;
=======
	return work_done;
>>>>>>> df0cc57e

 err:
	queue->info->broken = true;
	dev_alert(dev, "Disabled for further use\n");
<<<<<<< HEAD
=======

	return work_done;
>>>>>>> df0cc57e
}

struct xennet_gnttab_make_txreq {
	struct netfront_queue *queue;
	struct sk_buff *skb;
	struct page *page;
	struct xen_netif_tx_request *tx;      /* Last request on ring page */
	struct xen_netif_tx_request tx_local; /* Last request local copy*/
	unsigned int size;
};

static void xennet_tx_setup_grant(unsigned long gfn, unsigned int offset,
				  unsigned int len, void *data)
{
	struct xennet_gnttab_make_txreq *info = data;
	unsigned int id;
	struct xen_netif_tx_request *tx;
	grant_ref_t ref;
	/* convenient aliases */
	struct page *page = info->page;
	struct netfront_queue *queue = info->queue;
	struct sk_buff *skb = info->skb;

	id = get_id_from_list(&queue->tx_skb_freelist, queue->tx_link);
	tx = RING_GET_REQUEST(&queue->tx, queue->tx.req_prod_pvt++);
	ref = gnttab_claim_grant_reference(&queue->gref_tx_head);
	WARN_ON_ONCE(IS_ERR_VALUE((unsigned long)(int)ref));

	gnttab_grant_foreign_access_ref(ref, queue->info->xbdev->otherend_id,
					gfn, GNTMAP_readonly);

	queue->tx_skbs[id] = skb;
	queue->grant_tx_page[id] = page;
	queue->grant_tx_ref[id] = ref;

	info->tx_local.id = id;
	info->tx_local.gref = ref;
	info->tx_local.offset = offset;
	info->tx_local.size = len;
	info->tx_local.flags = 0;

	*tx = info->tx_local;

	/*
	 * Put the request in the pending queue, it will be set to be pending
	 * when the producer index is about to be raised.
	 */
	add_id_to_list(&queue->tx_pend_queue, queue->tx_link, id);

	info->tx = tx;
	info->size += info->tx_local.size;
}

static struct xen_netif_tx_request *xennet_make_first_txreq(
	struct xennet_gnttab_make_txreq *info,
	unsigned int offset, unsigned int len)
{
	info->size = 0;

	gnttab_for_one_grant(info->page, offset, len, xennet_tx_setup_grant, info);

	return info->tx;
}

static void xennet_make_one_txreq(unsigned long gfn, unsigned int offset,
				  unsigned int len, void *data)
{
	struct xennet_gnttab_make_txreq *info = data;

	info->tx->flags |= XEN_NETTXF_more_data;
	skb_get(info->skb);
	xennet_tx_setup_grant(gfn, offset, len, data);
}

static void xennet_make_txreqs(
	struct xennet_gnttab_make_txreq *info,
	struct page *page,
	unsigned int offset, unsigned int len)
{
	/* Skip unused frames from start of page */
	page += offset >> PAGE_SHIFT;
	offset &= ~PAGE_MASK;

	while (len) {
		info->page = page;
		info->size = 0;

		gnttab_foreach_grant_in_range(page, offset, len,
					      xennet_make_one_txreq,
					      info);

		page++;
		offset = 0;
		len -= info->size;
	}
}

/*
 * Count how many ring slots are required to send this skb. Each frag
 * might be a compound page.
 */
static int xennet_count_skb_slots(struct sk_buff *skb)
{
	int i, frags = skb_shinfo(skb)->nr_frags;
	int slots;

	slots = gnttab_count_grant(offset_in_page(skb->data),
				   skb_headlen(skb));

	for (i = 0; i < frags; i++) {
		skb_frag_t *frag = skb_shinfo(skb)->frags + i;
		unsigned long size = skb_frag_size(frag);
		unsigned long offset = skb_frag_off(frag);

		/* Skip unused frames from start of page */
		offset &= ~PAGE_MASK;

		slots += gnttab_count_grant(offset, size);
	}

	return slots;
}

static u16 xennet_select_queue(struct net_device *dev, struct sk_buff *skb,
			       struct net_device *sb_dev)
{
	unsigned int num_queues = dev->real_num_tx_queues;
	u32 hash;
	u16 queue_idx;

	/* First, check if there is only one queue */
	if (num_queues == 1) {
		queue_idx = 0;
	} else {
		hash = skb_get_hash(skb);
		queue_idx = hash % num_queues;
	}

	return queue_idx;
}

static void xennet_mark_tx_pending(struct netfront_queue *queue)
{
	unsigned int i;

	while ((i = get_id_from_list(&queue->tx_pend_queue, queue->tx_link)) !=
	       TX_LINK_NONE)
		queue->tx_link[i] = TX_PENDING;
}

static int xennet_xdp_xmit_one(struct net_device *dev,
			       struct netfront_queue *queue,
			       struct xdp_frame *xdpf)
{
	struct netfront_info *np = netdev_priv(dev);
	struct netfront_stats *tx_stats = this_cpu_ptr(np->tx_stats);
	struct xennet_gnttab_make_txreq info = {
		.queue = queue,
		.skb = NULL,
		.page = virt_to_page(xdpf->data),
	};
	int notify;

	xennet_make_first_txreq(&info,
				offset_in_page(xdpf->data),
				xdpf->len);

	xennet_mark_tx_pending(queue);

	RING_PUSH_REQUESTS_AND_CHECK_NOTIFY(&queue->tx, notify);
	if (notify)
		notify_remote_via_irq(queue->tx_irq);

	u64_stats_update_begin(&tx_stats->syncp);
	tx_stats->bytes += xdpf->len;
	tx_stats->packets++;
	u64_stats_update_end(&tx_stats->syncp);

	xennet_tx_buf_gc(queue);

	return 0;
}

static int xennet_xdp_xmit(struct net_device *dev, int n,
			   struct xdp_frame **frames, u32 flags)
{
	unsigned int num_queues = dev->real_num_tx_queues;
	struct netfront_info *np = netdev_priv(dev);
	struct netfront_queue *queue = NULL;
	unsigned long irq_flags;
	int nxmit = 0;
	int i;

	if (unlikely(np->broken))
		return -ENODEV;
	if (unlikely(flags & ~XDP_XMIT_FLAGS_MASK))
		return -EINVAL;

	queue = &np->queues[smp_processor_id() % num_queues];

	spin_lock_irqsave(&queue->tx_lock, irq_flags);
	for (i = 0; i < n; i++) {
		struct xdp_frame *xdpf = frames[i];

		if (!xdpf)
			continue;
		if (xennet_xdp_xmit_one(dev, queue, xdpf))
			break;
		nxmit++;
	}
	spin_unlock_irqrestore(&queue->tx_lock, irq_flags);

	return nxmit;
}


#define MAX_XEN_SKB_FRAGS (65536 / XEN_PAGE_SIZE + 1)

static netdev_tx_t xennet_start_xmit(struct sk_buff *skb, struct net_device *dev)
{
	struct netfront_info *np = netdev_priv(dev);
	struct netfront_stats *tx_stats = this_cpu_ptr(np->tx_stats);
	struct xen_netif_tx_request *first_tx;
	unsigned int i;
	int notify;
	int slots;
	struct page *page;
	unsigned int offset;
	unsigned int len;
	unsigned long flags;
	struct netfront_queue *queue = NULL;
	struct xennet_gnttab_make_txreq info = { };
	unsigned int num_queues = dev->real_num_tx_queues;
	u16 queue_index;
	struct sk_buff *nskb;

	/* Drop the packet if no queues are set up */
	if (num_queues < 1)
		goto drop;
	if (unlikely(np->broken))
		goto drop;
	/* Determine which queue to transmit this SKB on */
	queue_index = skb_get_queue_mapping(skb);
	queue = &np->queues[queue_index];

	/* If skb->len is too big for wire format, drop skb and alert
	 * user about misconfiguration.
	 */
	if (unlikely(skb->len > XEN_NETIF_MAX_TX_SIZE)) {
		net_alert_ratelimited(
			"xennet: skb->len = %u, too big for wire format\n",
			skb->len);
		goto drop;
	}

	slots = xennet_count_skb_slots(skb);
	if (unlikely(slots > MAX_XEN_SKB_FRAGS + 1)) {
		net_dbg_ratelimited("xennet: skb rides the rocket: %d slots, %d bytes\n",
				    slots, skb->len);
		if (skb_linearize(skb))
			goto drop;
	}

	page = virt_to_page(skb->data);
	offset = offset_in_page(skb->data);

	/* The first req should be at least ETH_HLEN size or the packet will be
	 * dropped by netback.
	 */
	if (unlikely(PAGE_SIZE - offset < ETH_HLEN)) {
		nskb = skb_copy(skb, GFP_ATOMIC);
		if (!nskb)
			goto drop;
		dev_consume_skb_any(skb);
		skb = nskb;
		page = virt_to_page(skb->data);
		offset = offset_in_page(skb->data);
	}

	len = skb_headlen(skb);

	spin_lock_irqsave(&queue->tx_lock, flags);

	if (unlikely(!netif_carrier_ok(dev) ||
		     (slots > 1 && !xennet_can_sg(dev)) ||
		     netif_needs_gso(skb, netif_skb_features(skb)))) {
		spin_unlock_irqrestore(&queue->tx_lock, flags);
		goto drop;
	}

	/* First request for the linear area. */
	info.queue = queue;
	info.skb = skb;
	info.page = page;
	first_tx = xennet_make_first_txreq(&info, offset, len);
	offset += info.tx_local.size;
	if (offset == PAGE_SIZE) {
		page++;
		offset = 0;
	}
	len -= info.tx_local.size;

	if (skb->ip_summed == CHECKSUM_PARTIAL)
		/* local packet? */
		first_tx->flags |= XEN_NETTXF_csum_blank |
				   XEN_NETTXF_data_validated;
	else if (skb->ip_summed == CHECKSUM_UNNECESSARY)
		/* remote but checksummed. */
		first_tx->flags |= XEN_NETTXF_data_validated;

	/* Optional extra info after the first request. */
	if (skb_shinfo(skb)->gso_size) {
		struct xen_netif_extra_info *gso;

		gso = (struct xen_netif_extra_info *)
			RING_GET_REQUEST(&queue->tx, queue->tx.req_prod_pvt++);

		first_tx->flags |= XEN_NETTXF_extra_info;

		gso->u.gso.size = skb_shinfo(skb)->gso_size;
		gso->u.gso.type = (skb_shinfo(skb)->gso_type & SKB_GSO_TCPV6) ?
			XEN_NETIF_GSO_TYPE_TCPV6 :
			XEN_NETIF_GSO_TYPE_TCPV4;
		gso->u.gso.pad = 0;
		gso->u.gso.features = 0;

		gso->type = XEN_NETIF_EXTRA_TYPE_GSO;
		gso->flags = 0;
	}

	/* Requests for the rest of the linear area. */
	xennet_make_txreqs(&info, page, offset, len);

	/* Requests for all the frags. */
	for (i = 0; i < skb_shinfo(skb)->nr_frags; i++) {
		skb_frag_t *frag = &skb_shinfo(skb)->frags[i];
		xennet_make_txreqs(&info, skb_frag_page(frag),
					skb_frag_off(frag),
					skb_frag_size(frag));
	}

	/* First request has the packet length. */
	first_tx->size = skb->len;

	/* timestamp packet in software */
	skb_tx_timestamp(skb);

	xennet_mark_tx_pending(queue);

	RING_PUSH_REQUESTS_AND_CHECK_NOTIFY(&queue->tx, notify);
	if (notify)
		notify_remote_via_irq(queue->tx_irq);

	u64_stats_update_begin(&tx_stats->syncp);
	tx_stats->bytes += skb->len;
	tx_stats->packets++;
	u64_stats_update_end(&tx_stats->syncp);

	/* Note: It is not safe to access skb after xennet_tx_buf_gc()! */
	xennet_tx_buf_gc(queue);

	if (!netfront_tx_slot_available(queue))
		netif_tx_stop_queue(netdev_get_tx_queue(dev, queue->id));

	spin_unlock_irqrestore(&queue->tx_lock, flags);

	return NETDEV_TX_OK;

 drop:
	dev->stats.tx_dropped++;
	dev_kfree_skb_any(skb);
	return NETDEV_TX_OK;
}

static int xennet_close(struct net_device *dev)
{
	struct netfront_info *np = netdev_priv(dev);
	unsigned int num_queues = dev->real_num_tx_queues;
	unsigned int i;
	struct netfront_queue *queue;
	netif_tx_stop_all_queues(np->netdev);
	for (i = 0; i < num_queues; ++i) {
		queue = &np->queues[i];
		napi_disable(&queue->napi);
	}
	return 0;
}

static void xennet_set_rx_rsp_cons(struct netfront_queue *queue, RING_IDX val)
{
	unsigned long flags;

	spin_lock_irqsave(&queue->rx_cons_lock, flags);
	queue->rx.rsp_cons = val;
	queue->rx_rsp_unconsumed = RING_HAS_UNCONSUMED_RESPONSES(&queue->rx);
	spin_unlock_irqrestore(&queue->rx_cons_lock, flags);
}

static void xennet_move_rx_slot(struct netfront_queue *queue, struct sk_buff *skb,
				grant_ref_t ref)
{
	int new = xennet_rxidx(queue->rx.req_prod_pvt);

	BUG_ON(queue->rx_skbs[new]);
	queue->rx_skbs[new] = skb;
	queue->grant_rx_ref[new] = ref;
	RING_GET_REQUEST(&queue->rx, queue->rx.req_prod_pvt)->id = new;
	RING_GET_REQUEST(&queue->rx, queue->rx.req_prod_pvt)->gref = ref;
	queue->rx.req_prod_pvt++;
}

static int xennet_get_extras(struct netfront_queue *queue,
			     struct xen_netif_extra_info *extras,
			     RING_IDX rp)

{
	struct xen_netif_extra_info extra;
	struct device *dev = &queue->info->netdev->dev;
	RING_IDX cons = queue->rx.rsp_cons;
	int err = 0;

	do {
		struct sk_buff *skb;
		grant_ref_t ref;

		if (unlikely(cons + 1 == rp)) {
			if (net_ratelimit())
				dev_warn(dev, "Missing extra info\n");
			err = -EBADR;
			break;
		}

		RING_COPY_RESPONSE(&queue->rx, ++cons, &extra);

		if (unlikely(!extra.type ||
			     extra.type >= XEN_NETIF_EXTRA_TYPE_MAX)) {
			if (net_ratelimit())
				dev_warn(dev, "Invalid extra type: %d\n",
					 extra.type);
			err = -EINVAL;
		} else {
			extras[extra.type - 1] = extra;
		}

		skb = xennet_get_rx_skb(queue, cons);
		ref = xennet_get_rx_ref(queue, cons);
		xennet_move_rx_slot(queue, skb, ref);
	} while (extra.flags & XEN_NETIF_EXTRA_FLAG_MORE);

	xennet_set_rx_rsp_cons(queue, cons);
	return err;
}

static u32 xennet_run_xdp(struct netfront_queue *queue, struct page *pdata,
		   struct xen_netif_rx_response *rx, struct bpf_prog *prog,
		   struct xdp_buff *xdp, bool *need_xdp_flush)
{
	struct xdp_frame *xdpf;
	u32 len = rx->status;
	u32 act;
	int err;

	xdp_init_buff(xdp, XEN_PAGE_SIZE - XDP_PACKET_HEADROOM,
		      &queue->xdp_rxq);
	xdp_prepare_buff(xdp, page_address(pdata), XDP_PACKET_HEADROOM,
			 len, false);

	act = bpf_prog_run_xdp(prog, xdp);
	switch (act) {
	case XDP_TX:
		get_page(pdata);
		xdpf = xdp_convert_buff_to_frame(xdp);
		err = xennet_xdp_xmit(queue->info->netdev, 1, &xdpf, 0);
		if (unlikely(!err))
			xdp_return_frame_rx_napi(xdpf);
		else if (unlikely(err < 0))
			trace_xdp_exception(queue->info->netdev, prog, act);
		break;
	case XDP_REDIRECT:
		get_page(pdata);
		err = xdp_do_redirect(queue->info->netdev, xdp, prog);
		*need_xdp_flush = true;
		if (unlikely(err))
			trace_xdp_exception(queue->info->netdev, prog, act);
		break;
	case XDP_PASS:
	case XDP_DROP:
		break;

	case XDP_ABORTED:
		trace_xdp_exception(queue->info->netdev, prog, act);
		break;

	default:
		bpf_warn_invalid_xdp_action(act);
	}

	return act;
}

static int xennet_get_responses(struct netfront_queue *queue,
				struct netfront_rx_info *rinfo, RING_IDX rp,
				struct sk_buff_head *list,
				bool *need_xdp_flush)
{
	struct xen_netif_rx_response *rx = &rinfo->rx, rx_local;
	int max = XEN_NETIF_NR_SLOTS_MIN + (rx->status <= RX_COPY_THRESHOLD);
	RING_IDX cons = queue->rx.rsp_cons;
	struct sk_buff *skb = xennet_get_rx_skb(queue, cons);
	struct xen_netif_extra_info *extras = rinfo->extras;
	grant_ref_t ref = xennet_get_rx_ref(queue, cons);
	struct device *dev = &queue->info->netdev->dev;
	struct bpf_prog *xdp_prog;
	struct xdp_buff xdp;
	unsigned long ret;
	int slots = 1;
	int err = 0;
	u32 verdict;

	if (rx->flags & XEN_NETRXF_extra_info) {
		err = xennet_get_extras(queue, extras, rp);
		if (!err) {
			if (extras[XEN_NETIF_EXTRA_TYPE_XDP - 1].type) {
				struct xen_netif_extra_info *xdp;

				xdp = &extras[XEN_NETIF_EXTRA_TYPE_XDP - 1];
				rx->offset = xdp->u.xdp.headroom;
			}
		}
		cons = queue->rx.rsp_cons;
	}

	for (;;) {
		if (unlikely(rx->status < 0 ||
			     rx->offset + rx->status > XEN_PAGE_SIZE)) {
			if (net_ratelimit())
				dev_warn(dev, "rx->offset: %u, size: %d\n",
					 rx->offset, rx->status);
			xennet_move_rx_slot(queue, skb, ref);
			err = -EINVAL;
			goto next;
		}

		/*
		 * This definitely indicates a bug, either in this driver or in
		 * the backend driver. In future this should flag the bad
		 * situation to the system controller to reboot the backend.
		 */
		if (ref == GRANT_INVALID_REF) {
			if (net_ratelimit())
				dev_warn(dev, "Bad rx response id %d.\n",
					 rx->id);
			err = -EINVAL;
			goto next;
		}

		ret = gnttab_end_foreign_access_ref(ref, 0);
		BUG_ON(!ret);

		gnttab_release_grant_reference(&queue->gref_rx_head, ref);

		rcu_read_lock();
		xdp_prog = rcu_dereference(queue->xdp_prog);
		if (xdp_prog) {
			if (!(rx->flags & XEN_NETRXF_more_data)) {
				/* currently only a single page contains data */
				verdict = xennet_run_xdp(queue,
							 skb_frag_page(&skb_shinfo(skb)->frags[0]),
							 rx, xdp_prog, &xdp, need_xdp_flush);
				if (verdict != XDP_PASS)
					err = -EINVAL;
			} else {
				/* drop the frame */
				err = -EINVAL;
			}
		}
		rcu_read_unlock();
next:
		__skb_queue_tail(list, skb);
		if (!(rx->flags & XEN_NETRXF_more_data))
			break;

		if (cons + slots == rp) {
			if (net_ratelimit())
				dev_warn(dev, "Need more slots\n");
			err = -ENOENT;
			break;
		}

		RING_COPY_RESPONSE(&queue->rx, cons + slots, &rx_local);
		rx = &rx_local;
		skb = xennet_get_rx_skb(queue, cons + slots);
		ref = xennet_get_rx_ref(queue, cons + slots);
		slots++;
	}

	if (unlikely(slots > max)) {
		if (net_ratelimit())
			dev_warn(dev, "Too many slots\n");
		err = -E2BIG;
	}

	if (unlikely(err))
		xennet_set_rx_rsp_cons(queue, cons + slots);

	return err;
}

static int xennet_set_skb_gso(struct sk_buff *skb,
			      struct xen_netif_extra_info *gso)
{
	if (!gso->u.gso.size) {
		if (net_ratelimit())
			pr_warn("GSO size must not be zero\n");
		return -EINVAL;
	}

	if (gso->u.gso.type != XEN_NETIF_GSO_TYPE_TCPV4 &&
	    gso->u.gso.type != XEN_NETIF_GSO_TYPE_TCPV6) {
		if (net_ratelimit())
			pr_warn("Bad GSO type %d\n", gso->u.gso.type);
		return -EINVAL;
	}

	skb_shinfo(skb)->gso_size = gso->u.gso.size;
	skb_shinfo(skb)->gso_type =
		(gso->u.gso.type == XEN_NETIF_GSO_TYPE_TCPV4) ?
		SKB_GSO_TCPV4 :
		SKB_GSO_TCPV6;

	/* Header must be checked, and gso_segs computed. */
	skb_shinfo(skb)->gso_type |= SKB_GSO_DODGY;
	skb_shinfo(skb)->gso_segs = 0;

	return 0;
}

static int xennet_fill_frags(struct netfront_queue *queue,
			     struct sk_buff *skb,
			     struct sk_buff_head *list)
{
	RING_IDX cons = queue->rx.rsp_cons;
	struct sk_buff *nskb;

	while ((nskb = __skb_dequeue(list))) {
		struct xen_netif_rx_response rx;
		skb_frag_t *nfrag = &skb_shinfo(nskb)->frags[0];

		RING_COPY_RESPONSE(&queue->rx, ++cons, &rx);

		if (skb_shinfo(skb)->nr_frags == MAX_SKB_FRAGS) {
			unsigned int pull_to = NETFRONT_SKB_CB(skb)->pull_to;

			BUG_ON(pull_to < skb_headlen(skb));
			__pskb_pull_tail(skb, pull_to - skb_headlen(skb));
		}
		if (unlikely(skb_shinfo(skb)->nr_frags >= MAX_SKB_FRAGS)) {
			xennet_set_rx_rsp_cons(queue,
					       ++cons + skb_queue_len(list));
			kfree_skb(nskb);
			return -ENOENT;
		}

		skb_add_rx_frag(skb, skb_shinfo(skb)->nr_frags,
				skb_frag_page(nfrag),
				rx.offset, rx.status, PAGE_SIZE);

		skb_shinfo(nskb)->nr_frags = 0;
		kfree_skb(nskb);
	}

	xennet_set_rx_rsp_cons(queue, cons);

	return 0;
}

static int checksum_setup(struct net_device *dev, struct sk_buff *skb)
{
	bool recalculate_partial_csum = false;

	/*
	 * A GSO SKB must be CHECKSUM_PARTIAL. However some buggy
	 * peers can fail to set NETRXF_csum_blank when sending a GSO
	 * frame. In this case force the SKB to CHECKSUM_PARTIAL and
	 * recalculate the partial checksum.
	 */
	if (skb->ip_summed != CHECKSUM_PARTIAL && skb_is_gso(skb)) {
		struct netfront_info *np = netdev_priv(dev);
		atomic_inc(&np->rx_gso_checksum_fixup);
		skb->ip_summed = CHECKSUM_PARTIAL;
		recalculate_partial_csum = true;
	}

	/* A non-CHECKSUM_PARTIAL SKB does not require setup. */
	if (skb->ip_summed != CHECKSUM_PARTIAL)
		return 0;

	return skb_checksum_setup(skb, recalculate_partial_csum);
}

static int handle_incoming_queue(struct netfront_queue *queue,
				 struct sk_buff_head *rxq)
{
	struct netfront_stats *rx_stats = this_cpu_ptr(queue->info->rx_stats);
	int packets_dropped = 0;
	struct sk_buff *skb;

	while ((skb = __skb_dequeue(rxq)) != NULL) {
		int pull_to = NETFRONT_SKB_CB(skb)->pull_to;

		if (pull_to > skb_headlen(skb))
			__pskb_pull_tail(skb, pull_to - skb_headlen(skb));

		/* Ethernet work: Delayed to here as it peeks the header. */
		skb->protocol = eth_type_trans(skb, queue->info->netdev);
		skb_reset_network_header(skb);

		if (checksum_setup(queue->info->netdev, skb)) {
			kfree_skb(skb);
			packets_dropped++;
			queue->info->netdev->stats.rx_errors++;
			continue;
		}

		u64_stats_update_begin(&rx_stats->syncp);
		rx_stats->packets++;
		rx_stats->bytes += skb->len;
		u64_stats_update_end(&rx_stats->syncp);

		/* Pass it up. */
		napi_gro_receive(&queue->napi, skb);
	}

	return packets_dropped;
}

static int xennet_poll(struct napi_struct *napi, int budget)
{
	struct netfront_queue *queue = container_of(napi, struct netfront_queue, napi);
	struct net_device *dev = queue->info->netdev;
	struct sk_buff *skb;
	struct netfront_rx_info rinfo;
	struct xen_netif_rx_response *rx = &rinfo.rx;
	struct xen_netif_extra_info *extras = rinfo.extras;
	RING_IDX i, rp;
	int work_done;
	struct sk_buff_head rxq;
	struct sk_buff_head errq;
	struct sk_buff_head tmpq;
	int err;
	bool need_xdp_flush = false;

	spin_lock(&queue->rx_lock);

	skb_queue_head_init(&rxq);
	skb_queue_head_init(&errq);
	skb_queue_head_init(&tmpq);

	rp = queue->rx.sring->rsp_prod;
	if (RING_RESPONSE_PROD_OVERFLOW(&queue->rx, rp)) {
		dev_alert(&dev->dev, "Illegal number of responses %u\n",
			  rp - queue->rx.rsp_cons);
		queue->info->broken = true;
		spin_unlock(&queue->rx_lock);
		return 0;
	}
	rmb(); /* Ensure we see queued responses up to 'rp'. */

	i = queue->rx.rsp_cons;
	work_done = 0;
	while ((i != rp) && (work_done < budget)) {
		RING_COPY_RESPONSE(&queue->rx, i, rx);
		memset(extras, 0, sizeof(rinfo.extras));

		err = xennet_get_responses(queue, &rinfo, rp, &tmpq,
					   &need_xdp_flush);

		if (unlikely(err)) {
err:
			while ((skb = __skb_dequeue(&tmpq)))
				__skb_queue_tail(&errq, skb);
			dev->stats.rx_errors++;
			i = queue->rx.rsp_cons;
			continue;
		}

		skb = __skb_dequeue(&tmpq);

		if (extras[XEN_NETIF_EXTRA_TYPE_GSO - 1].type) {
			struct xen_netif_extra_info *gso;
			gso = &extras[XEN_NETIF_EXTRA_TYPE_GSO - 1];

			if (unlikely(xennet_set_skb_gso(skb, gso))) {
				__skb_queue_head(&tmpq, skb);
				xennet_set_rx_rsp_cons(queue,
						       queue->rx.rsp_cons +
						       skb_queue_len(&tmpq));
				goto err;
			}
		}

		NETFRONT_SKB_CB(skb)->pull_to = rx->status;
		if (NETFRONT_SKB_CB(skb)->pull_to > RX_COPY_THRESHOLD)
			NETFRONT_SKB_CB(skb)->pull_to = RX_COPY_THRESHOLD;

		skb_frag_off_set(&skb_shinfo(skb)->frags[0], rx->offset);
		skb_frag_size_set(&skb_shinfo(skb)->frags[0], rx->status);
		skb->data_len = rx->status;
		skb->len += rx->status;

		if (unlikely(xennet_fill_frags(queue, skb, &tmpq)))
			goto err;

		if (rx->flags & XEN_NETRXF_csum_blank)
			skb->ip_summed = CHECKSUM_PARTIAL;
		else if (rx->flags & XEN_NETRXF_data_validated)
			skb->ip_summed = CHECKSUM_UNNECESSARY;

		__skb_queue_tail(&rxq, skb);

		i = queue->rx.rsp_cons + 1;
		xennet_set_rx_rsp_cons(queue, i);
		work_done++;
	}
	if (need_xdp_flush)
		xdp_do_flush();

	__skb_queue_purge(&errq);

	work_done -= handle_incoming_queue(queue, &rxq);

	xennet_alloc_rx_buffers(queue);

	if (work_done < budget) {
		int more_to_do = 0;

		napi_complete_done(napi, work_done);

		RING_FINAL_CHECK_FOR_RESPONSES(&queue->rx, more_to_do);
		if (more_to_do)
			napi_schedule(napi);
	}

	spin_unlock(&queue->rx_lock);

	return work_done;
}

static int xennet_change_mtu(struct net_device *dev, int mtu)
{
	int max = xennet_can_sg(dev) ? XEN_NETIF_MAX_TX_SIZE : ETH_DATA_LEN;

	if (mtu > max)
		return -EINVAL;
	dev->mtu = mtu;
	return 0;
}

static void xennet_get_stats64(struct net_device *dev,
			       struct rtnl_link_stats64 *tot)
{
	struct netfront_info *np = netdev_priv(dev);
	int cpu;

	for_each_possible_cpu(cpu) {
		struct netfront_stats *rx_stats = per_cpu_ptr(np->rx_stats, cpu);
		struct netfront_stats *tx_stats = per_cpu_ptr(np->tx_stats, cpu);
		u64 rx_packets, rx_bytes, tx_packets, tx_bytes;
		unsigned int start;

		do {
			start = u64_stats_fetch_begin_irq(&tx_stats->syncp);
			tx_packets = tx_stats->packets;
			tx_bytes = tx_stats->bytes;
		} while (u64_stats_fetch_retry_irq(&tx_stats->syncp, start));

		do {
			start = u64_stats_fetch_begin_irq(&rx_stats->syncp);
			rx_packets = rx_stats->packets;
			rx_bytes = rx_stats->bytes;
		} while (u64_stats_fetch_retry_irq(&rx_stats->syncp, start));

		tot->rx_packets += rx_packets;
		tot->tx_packets += tx_packets;
		tot->rx_bytes   += rx_bytes;
		tot->tx_bytes   += tx_bytes;
	}

	tot->rx_errors  = dev->stats.rx_errors;
	tot->tx_dropped = dev->stats.tx_dropped;
}

static void xennet_release_tx_bufs(struct netfront_queue *queue)
{
	struct sk_buff *skb;
	int i;

	for (i = 0; i < NET_TX_RING_SIZE; i++) {
		/* Skip over entries which are actually freelist references */
		if (!queue->tx_skbs[i])
			continue;

		skb = queue->tx_skbs[i];
		queue->tx_skbs[i] = NULL;
		get_page(queue->grant_tx_page[i]);
		gnttab_end_foreign_access(queue->grant_tx_ref[i],
					  GNTMAP_readonly,
					  (unsigned long)page_address(queue->grant_tx_page[i]));
		queue->grant_tx_page[i] = NULL;
		queue->grant_tx_ref[i] = GRANT_INVALID_REF;
		add_id_to_list(&queue->tx_skb_freelist, queue->tx_link, i);
		dev_kfree_skb_irq(skb);
	}
}

static void xennet_release_rx_bufs(struct netfront_queue *queue)
{
	int id, ref;

	spin_lock_bh(&queue->rx_lock);

	for (id = 0; id < NET_RX_RING_SIZE; id++) {
		struct sk_buff *skb;
		struct page *page;

		skb = queue->rx_skbs[id];
		if (!skb)
			continue;

		ref = queue->grant_rx_ref[id];
		if (ref == GRANT_INVALID_REF)
			continue;

		page = skb_frag_page(&skb_shinfo(skb)->frags[0]);

		/* gnttab_end_foreign_access() needs a page ref until
		 * foreign access is ended (which may be deferred).
		 */
		get_page(page);
		gnttab_end_foreign_access(ref, 0,
					  (unsigned long)page_address(page));
		queue->grant_rx_ref[id] = GRANT_INVALID_REF;

		kfree_skb(skb);
	}

	spin_unlock_bh(&queue->rx_lock);
}

static netdev_features_t xennet_fix_features(struct net_device *dev,
	netdev_features_t features)
{
	struct netfront_info *np = netdev_priv(dev);

	if (features & NETIF_F_SG &&
	    !xenbus_read_unsigned(np->xbdev->otherend, "feature-sg", 0))
		features &= ~NETIF_F_SG;

	if (features & NETIF_F_IPV6_CSUM &&
	    !xenbus_read_unsigned(np->xbdev->otherend,
				  "feature-ipv6-csum-offload", 0))
		features &= ~NETIF_F_IPV6_CSUM;

	if (features & NETIF_F_TSO &&
	    !xenbus_read_unsigned(np->xbdev->otherend, "feature-gso-tcpv4", 0))
		features &= ~NETIF_F_TSO;

	if (features & NETIF_F_TSO6 &&
	    !xenbus_read_unsigned(np->xbdev->otherend, "feature-gso-tcpv6", 0))
		features &= ~NETIF_F_TSO6;

	return features;
}

static int xennet_set_features(struct net_device *dev,
	netdev_features_t features)
{
	if (!(features & NETIF_F_SG) && dev->mtu > ETH_DATA_LEN) {
		netdev_info(dev, "Reducing MTU because no SG offload");
		dev->mtu = ETH_DATA_LEN;
	}

	return 0;
}

static bool xennet_handle_tx(struct netfront_queue *queue, unsigned int *eoi)
{
	unsigned long flags;

<<<<<<< HEAD
	if (queue->info->broken)
		return IRQ_HANDLED;
=======
	if (unlikely(queue->info->broken))
		return false;
>>>>>>> df0cc57e

	spin_lock_irqsave(&queue->tx_lock, flags);
	if (xennet_tx_buf_gc(queue))
		*eoi = 0;
	spin_unlock_irqrestore(&queue->tx_lock, flags);

	return true;
}

static irqreturn_t xennet_tx_interrupt(int irq, void *dev_id)
{
	unsigned int eoiflag = XEN_EOI_FLAG_SPURIOUS;

	if (likely(xennet_handle_tx(dev_id, &eoiflag)))
		xen_irq_lateeoi(irq, eoiflag);

	return IRQ_HANDLED;
}

static bool xennet_handle_rx(struct netfront_queue *queue, unsigned int *eoi)
{
	unsigned int work_queued;
	unsigned long flags;

	if (unlikely(queue->info->broken))
		return false;

	spin_lock_irqsave(&queue->rx_cons_lock, flags);
	work_queued = RING_HAS_UNCONSUMED_RESPONSES(&queue->rx);
	if (work_queued > queue->rx_rsp_unconsumed) {
		queue->rx_rsp_unconsumed = work_queued;
		*eoi = 0;
	} else if (unlikely(work_queued < queue->rx_rsp_unconsumed)) {
		const struct device *dev = &queue->info->netdev->dev;

<<<<<<< HEAD
	if (queue->info->broken)
		return IRQ_HANDLED;

	if (likely(netif_carrier_ok(dev) &&
		   RING_HAS_UNCONSUMED_RESPONSES(&queue->rx)))
=======
		spin_unlock_irqrestore(&queue->rx_cons_lock, flags);
		dev_alert(dev, "RX producer index going backwards\n");
		dev_alert(dev, "Disabled for further use\n");
		queue->info->broken = true;
		return false;
	}
	spin_unlock_irqrestore(&queue->rx_cons_lock, flags);

	if (likely(netif_carrier_ok(queue->info->netdev) && work_queued))
>>>>>>> df0cc57e
		napi_schedule(&queue->napi);

	return true;
}

static irqreturn_t xennet_rx_interrupt(int irq, void *dev_id)
{
	unsigned int eoiflag = XEN_EOI_FLAG_SPURIOUS;

	if (likely(xennet_handle_rx(dev_id, &eoiflag)))
		xen_irq_lateeoi(irq, eoiflag);

	return IRQ_HANDLED;
}

static irqreturn_t xennet_interrupt(int irq, void *dev_id)
{
	unsigned int eoiflag = XEN_EOI_FLAG_SPURIOUS;

	if (xennet_handle_tx(dev_id, &eoiflag) &&
	    xennet_handle_rx(dev_id, &eoiflag))
		xen_irq_lateeoi(irq, eoiflag);

	return IRQ_HANDLED;
}

#ifdef CONFIG_NET_POLL_CONTROLLER
static void xennet_poll_controller(struct net_device *dev)
{
	/* Poll each queue */
	struct netfront_info *info = netdev_priv(dev);
	unsigned int num_queues = dev->real_num_tx_queues;
	unsigned int i;

	if (info->broken)
		return;

	for (i = 0; i < num_queues; ++i)
		xennet_interrupt(0, &info->queues[i]);
}
#endif

#define NETBACK_XDP_HEADROOM_DISABLE	0
#define NETBACK_XDP_HEADROOM_ENABLE	1

static int talk_to_netback_xdp(struct netfront_info *np, int xdp)
{
	int err;
	unsigned short headroom;

	headroom = xdp ? XDP_PACKET_HEADROOM : 0;
	err = xenbus_printf(XBT_NIL, np->xbdev->nodename,
			    "xdp-headroom", "%hu",
			    headroom);
	if (err)
		pr_warn("Error writing xdp-headroom\n");

	return err;
}

static int xennet_xdp_set(struct net_device *dev, struct bpf_prog *prog,
			  struct netlink_ext_ack *extack)
{
	unsigned long max_mtu = XEN_PAGE_SIZE - XDP_PACKET_HEADROOM;
	struct netfront_info *np = netdev_priv(dev);
	struct bpf_prog *old_prog;
	unsigned int i, err;

	if (dev->mtu > max_mtu) {
		netdev_warn(dev, "XDP requires MTU less than %lu\n", max_mtu);
		return -EINVAL;
	}

	if (!np->netback_has_xdp_headroom)
		return 0;

	xenbus_switch_state(np->xbdev, XenbusStateReconfiguring);

	err = talk_to_netback_xdp(np, prog ? NETBACK_XDP_HEADROOM_ENABLE :
				  NETBACK_XDP_HEADROOM_DISABLE);
	if (err)
		return err;

	/* avoid the race with XDP headroom adjustment */
	wait_event(module_wq,
		   xenbus_read_driver_state(np->xbdev->otherend) ==
		   XenbusStateReconfigured);
	np->netfront_xdp_enabled = true;

	old_prog = rtnl_dereference(np->queues[0].xdp_prog);

	if (prog)
		bpf_prog_add(prog, dev->real_num_tx_queues);

	for (i = 0; i < dev->real_num_tx_queues; ++i)
		rcu_assign_pointer(np->queues[i].xdp_prog, prog);

	if (old_prog)
		for (i = 0; i < dev->real_num_tx_queues; ++i)
			bpf_prog_put(old_prog);

	xenbus_switch_state(np->xbdev, XenbusStateConnected);

	return 0;
}

static int xennet_xdp(struct net_device *dev, struct netdev_bpf *xdp)
{
	struct netfront_info *np = netdev_priv(dev);

	if (np->broken)
		return -ENODEV;

	switch (xdp->command) {
	case XDP_SETUP_PROG:
		return xennet_xdp_set(dev, xdp->prog, xdp->extack);
	default:
		return -EINVAL;
	}
}

static const struct net_device_ops xennet_netdev_ops = {
	.ndo_open            = xennet_open,
	.ndo_stop            = xennet_close,
	.ndo_start_xmit      = xennet_start_xmit,
	.ndo_change_mtu	     = xennet_change_mtu,
	.ndo_get_stats64     = xennet_get_stats64,
	.ndo_set_mac_address = eth_mac_addr,
	.ndo_validate_addr   = eth_validate_addr,
	.ndo_fix_features    = xennet_fix_features,
	.ndo_set_features    = xennet_set_features,
	.ndo_select_queue    = xennet_select_queue,
	.ndo_bpf            = xennet_xdp,
	.ndo_xdp_xmit	    = xennet_xdp_xmit,
#ifdef CONFIG_NET_POLL_CONTROLLER
	.ndo_poll_controller = xennet_poll_controller,
#endif
};

static void xennet_free_netdev(struct net_device *netdev)
{
	struct netfront_info *np = netdev_priv(netdev);

	free_percpu(np->rx_stats);
	free_percpu(np->tx_stats);
	free_netdev(netdev);
}

static struct net_device *xennet_create_dev(struct xenbus_device *dev)
{
	int err;
	struct net_device *netdev;
	struct netfront_info *np;

	netdev = alloc_etherdev_mq(sizeof(struct netfront_info), xennet_max_queues);
	if (!netdev)
		return ERR_PTR(-ENOMEM);

	np                   = netdev_priv(netdev);
	np->xbdev            = dev;

	np->queues = NULL;

	err = -ENOMEM;
	np->rx_stats = netdev_alloc_pcpu_stats(struct netfront_stats);
	if (np->rx_stats == NULL)
		goto exit;
	np->tx_stats = netdev_alloc_pcpu_stats(struct netfront_stats);
	if (np->tx_stats == NULL)
		goto exit;

	netdev->netdev_ops	= &xennet_netdev_ops;

	netdev->features        = NETIF_F_IP_CSUM | NETIF_F_RXCSUM |
				  NETIF_F_GSO_ROBUST;
	netdev->hw_features	= NETIF_F_SG |
				  NETIF_F_IPV6_CSUM |
				  NETIF_F_TSO | NETIF_F_TSO6;

	/*
         * Assume that all hw features are available for now. This set
         * will be adjusted by the call to netdev_update_features() in
         * xennet_connect() which is the earliest point where we can
         * negotiate with the backend regarding supported features.
         */
	netdev->features |= netdev->hw_features;

	netdev->ethtool_ops = &xennet_ethtool_ops;
	netdev->min_mtu = ETH_MIN_MTU;
	netdev->max_mtu = XEN_NETIF_MAX_TX_SIZE;
	SET_NETDEV_DEV(netdev, &dev->dev);

	np->netdev = netdev;
	np->netfront_xdp_enabled = false;

	netif_carrier_off(netdev);

	do {
		xenbus_switch_state(dev, XenbusStateInitialising);
		err = wait_event_timeout(module_wq,
				 xenbus_read_driver_state(dev->otherend) !=
				 XenbusStateClosed &&
				 xenbus_read_driver_state(dev->otherend) !=
				 XenbusStateUnknown, XENNET_TIMEOUT);
	} while (!err);

	return netdev;

 exit:
	xennet_free_netdev(netdev);
	return ERR_PTR(err);
}

/*
 * Entry point to this code when a new device is created.  Allocate the basic
 * structures and the ring buffers for communication with the backend, and
 * inform the backend of the appropriate details for those.
 */
static int netfront_probe(struct xenbus_device *dev,
			  const struct xenbus_device_id *id)
{
	int err;
	struct net_device *netdev;
	struct netfront_info *info;

	netdev = xennet_create_dev(dev);
	if (IS_ERR(netdev)) {
		err = PTR_ERR(netdev);
		xenbus_dev_fatal(dev, err, "creating netdev");
		return err;
	}

	info = netdev_priv(netdev);
	dev_set_drvdata(&dev->dev, info);
#ifdef CONFIG_SYSFS
	info->netdev->sysfs_groups[0] = &xennet_dev_group;
#endif

	return 0;
}

static void xennet_end_access(int ref, void *page)
{
	/* This frees the page as a side-effect */
	if (ref != GRANT_INVALID_REF)
		gnttab_end_foreign_access(ref, 0, (unsigned long)page);
}

static void xennet_disconnect_backend(struct netfront_info *info)
{
	unsigned int i = 0;
	unsigned int num_queues = info->netdev->real_num_tx_queues;

	netif_carrier_off(info->netdev);

	for (i = 0; i < num_queues && info->queues; ++i) {
		struct netfront_queue *queue = &info->queues[i];

		del_timer_sync(&queue->rx_refill_timer);

		if (queue->tx_irq && (queue->tx_irq == queue->rx_irq))
			unbind_from_irqhandler(queue->tx_irq, queue);
		if (queue->tx_irq && (queue->tx_irq != queue->rx_irq)) {
			unbind_from_irqhandler(queue->tx_irq, queue);
			unbind_from_irqhandler(queue->rx_irq, queue);
		}
		queue->tx_evtchn = queue->rx_evtchn = 0;
		queue->tx_irq = queue->rx_irq = 0;

		if (netif_running(info->netdev))
			napi_synchronize(&queue->napi);

		xennet_release_tx_bufs(queue);
		xennet_release_rx_bufs(queue);
		gnttab_free_grant_references(queue->gref_tx_head);
		gnttab_free_grant_references(queue->gref_rx_head);

		/* End access and free the pages */
		xennet_end_access(queue->tx_ring_ref, queue->tx.sring);
		xennet_end_access(queue->rx_ring_ref, queue->rx.sring);

		queue->tx_ring_ref = GRANT_INVALID_REF;
		queue->rx_ring_ref = GRANT_INVALID_REF;
		queue->tx.sring = NULL;
		queue->rx.sring = NULL;

		page_pool_destroy(queue->page_pool);
	}
}

/*
 * We are reconnecting to the backend, due to a suspend/resume, or a backend
 * driver restart.  We tear down our netif structure and recreate it, but
 * leave the device-layer structures intact so that this is transparent to the
 * rest of the kernel.
 */
static int netfront_resume(struct xenbus_device *dev)
{
	struct netfront_info *info = dev_get_drvdata(&dev->dev);

	dev_dbg(&dev->dev, "%s\n", dev->nodename);

	netif_tx_lock_bh(info->netdev);
	netif_device_detach(info->netdev);
	netif_tx_unlock_bh(info->netdev);

	xennet_disconnect_backend(info);
	return 0;
}

static int xen_net_read_mac(struct xenbus_device *dev, u8 mac[])
{
	char *s, *e, *macstr;
	int i;

	macstr = s = xenbus_read(XBT_NIL, dev->nodename, "mac", NULL);
	if (IS_ERR(macstr))
		return PTR_ERR(macstr);

	for (i = 0; i < ETH_ALEN; i++) {
		mac[i] = simple_strtoul(s, &e, 16);
		if ((s == e) || (*e != ((i == ETH_ALEN-1) ? '\0' : ':'))) {
			kfree(macstr);
			return -ENOENT;
		}
		s = e+1;
	}

	kfree(macstr);
	return 0;
}

static int setup_netfront_single(struct netfront_queue *queue)
{
	int err;

	err = xenbus_alloc_evtchn(queue->info->xbdev, &queue->tx_evtchn);
	if (err < 0)
		goto fail;

	err = bind_evtchn_to_irqhandler_lateeoi(queue->tx_evtchn,
						xennet_interrupt, 0,
						queue->info->netdev->name,
						queue);
	if (err < 0)
		goto bind_fail;
	queue->rx_evtchn = queue->tx_evtchn;
	queue->rx_irq = queue->tx_irq = err;

	return 0;

bind_fail:
	xenbus_free_evtchn(queue->info->xbdev, queue->tx_evtchn);
	queue->tx_evtchn = 0;
fail:
	return err;
}

static int setup_netfront_split(struct netfront_queue *queue)
{
	int err;

	err = xenbus_alloc_evtchn(queue->info->xbdev, &queue->tx_evtchn);
	if (err < 0)
		goto fail;
	err = xenbus_alloc_evtchn(queue->info->xbdev, &queue->rx_evtchn);
	if (err < 0)
		goto alloc_rx_evtchn_fail;

	snprintf(queue->tx_irq_name, sizeof(queue->tx_irq_name),
		 "%s-tx", queue->name);
	err = bind_evtchn_to_irqhandler_lateeoi(queue->tx_evtchn,
						xennet_tx_interrupt, 0,
						queue->tx_irq_name, queue);
	if (err < 0)
		goto bind_tx_fail;
	queue->tx_irq = err;

	snprintf(queue->rx_irq_name, sizeof(queue->rx_irq_name),
		 "%s-rx", queue->name);
	err = bind_evtchn_to_irqhandler_lateeoi(queue->rx_evtchn,
						xennet_rx_interrupt, 0,
						queue->rx_irq_name, queue);
	if (err < 0)
		goto bind_rx_fail;
	queue->rx_irq = err;

	return 0;

bind_rx_fail:
	unbind_from_irqhandler(queue->tx_irq, queue);
	queue->tx_irq = 0;
bind_tx_fail:
	xenbus_free_evtchn(queue->info->xbdev, queue->rx_evtchn);
	queue->rx_evtchn = 0;
alloc_rx_evtchn_fail:
	xenbus_free_evtchn(queue->info->xbdev, queue->tx_evtchn);
	queue->tx_evtchn = 0;
fail:
	return err;
}

static int setup_netfront(struct xenbus_device *dev,
			struct netfront_queue *queue, unsigned int feature_split_evtchn)
{
	struct xen_netif_tx_sring *txs;
	struct xen_netif_rx_sring *rxs;
	grant_ref_t gref;
	int err;

	queue->tx_ring_ref = GRANT_INVALID_REF;
	queue->rx_ring_ref = GRANT_INVALID_REF;
	queue->rx.sring = NULL;
	queue->tx.sring = NULL;

	txs = (struct xen_netif_tx_sring *)get_zeroed_page(GFP_NOIO | __GFP_HIGH);
	if (!txs) {
		err = -ENOMEM;
		xenbus_dev_fatal(dev, err, "allocating tx ring page");
		goto fail;
	}
	SHARED_RING_INIT(txs);
	FRONT_RING_INIT(&queue->tx, txs, XEN_PAGE_SIZE);

	err = xenbus_grant_ring(dev, txs, 1, &gref);
	if (err < 0)
		goto grant_tx_ring_fail;
	queue->tx_ring_ref = gref;

	rxs = (struct xen_netif_rx_sring *)get_zeroed_page(GFP_NOIO | __GFP_HIGH);
	if (!rxs) {
		err = -ENOMEM;
		xenbus_dev_fatal(dev, err, "allocating rx ring page");
		goto alloc_rx_ring_fail;
	}
	SHARED_RING_INIT(rxs);
	FRONT_RING_INIT(&queue->rx, rxs, XEN_PAGE_SIZE);

	err = xenbus_grant_ring(dev, rxs, 1, &gref);
	if (err < 0)
		goto grant_rx_ring_fail;
	queue->rx_ring_ref = gref;

	if (feature_split_evtchn)
		err = setup_netfront_split(queue);
	/* setup single event channel if
	 *  a) feature-split-event-channels == 0
	 *  b) feature-split-event-channels == 1 but failed to setup
	 */
	if (!feature_split_evtchn || err)
		err = setup_netfront_single(queue);

	if (err)
		goto alloc_evtchn_fail;

	return 0;

	/* If we fail to setup netfront, it is safe to just revoke access to
	 * granted pages because backend is not accessing it at this point.
	 */
alloc_evtchn_fail:
	gnttab_end_foreign_access_ref(queue->rx_ring_ref, 0);
grant_rx_ring_fail:
	free_page((unsigned long)rxs);
alloc_rx_ring_fail:
	gnttab_end_foreign_access_ref(queue->tx_ring_ref, 0);
grant_tx_ring_fail:
	free_page((unsigned long)txs);
fail:
	return err;
}

/* Queue-specific initialisation
 * This used to be done in xennet_create_dev() but must now
 * be run per-queue.
 */
static int xennet_init_queue(struct netfront_queue *queue)
{
	unsigned short i;
	int err = 0;
	char *devid;

	spin_lock_init(&queue->tx_lock);
	spin_lock_init(&queue->rx_lock);
	spin_lock_init(&queue->rx_cons_lock);

	timer_setup(&queue->rx_refill_timer, rx_refill_timeout, 0);

	devid = strrchr(queue->info->xbdev->nodename, '/') + 1;
	snprintf(queue->name, sizeof(queue->name), "vif%s-q%u",
		 devid, queue->id);

	/* Initialise tx_skb_freelist as a free chain containing every entry. */
	queue->tx_skb_freelist = 0;
	queue->tx_pend_queue = TX_LINK_NONE;
	for (i = 0; i < NET_TX_RING_SIZE; i++) {
		queue->tx_link[i] = i + 1;
		queue->grant_tx_ref[i] = GRANT_INVALID_REF;
		queue->grant_tx_page[i] = NULL;
	}
	queue->tx_link[NET_TX_RING_SIZE - 1] = TX_LINK_NONE;

	/* Clear out rx_skbs */
	for (i = 0; i < NET_RX_RING_SIZE; i++) {
		queue->rx_skbs[i] = NULL;
		queue->grant_rx_ref[i] = GRANT_INVALID_REF;
	}

	/* A grant for every tx ring slot */
	if (gnttab_alloc_grant_references(NET_TX_RING_SIZE,
					  &queue->gref_tx_head) < 0) {
		pr_alert("can't alloc tx grant refs\n");
		err = -ENOMEM;
		goto exit;
	}

	/* A grant for every rx ring slot */
	if (gnttab_alloc_grant_references(NET_RX_RING_SIZE,
					  &queue->gref_rx_head) < 0) {
		pr_alert("can't alloc rx grant refs\n");
		err = -ENOMEM;
		goto exit_free_tx;
	}

	return 0;

 exit_free_tx:
	gnttab_free_grant_references(queue->gref_tx_head);
 exit:
	return err;
}

static int write_queue_xenstore_keys(struct netfront_queue *queue,
			   struct xenbus_transaction *xbt, int write_hierarchical)
{
	/* Write the queue-specific keys into XenStore in the traditional
	 * way for a single queue, or in a queue subkeys for multiple
	 * queues.
	 */
	struct xenbus_device *dev = queue->info->xbdev;
	int err;
	const char *message;
	char *path;
	size_t pathsize;

	/* Choose the correct place to write the keys */
	if (write_hierarchical) {
		pathsize = strlen(dev->nodename) + 10;
		path = kzalloc(pathsize, GFP_KERNEL);
		if (!path) {
			err = -ENOMEM;
			message = "out of memory while writing ring references";
			goto error;
		}
		snprintf(path, pathsize, "%s/queue-%u",
				dev->nodename, queue->id);
	} else {
		path = (char *)dev->nodename;
	}

	/* Write ring references */
	err = xenbus_printf(*xbt, path, "tx-ring-ref", "%u",
			queue->tx_ring_ref);
	if (err) {
		message = "writing tx-ring-ref";
		goto error;
	}

	err = xenbus_printf(*xbt, path, "rx-ring-ref", "%u",
			queue->rx_ring_ref);
	if (err) {
		message = "writing rx-ring-ref";
		goto error;
	}

	/* Write event channels; taking into account both shared
	 * and split event channel scenarios.
	 */
	if (queue->tx_evtchn == queue->rx_evtchn) {
		/* Shared event channel */
		err = xenbus_printf(*xbt, path,
				"event-channel", "%u", queue->tx_evtchn);
		if (err) {
			message = "writing event-channel";
			goto error;
		}
	} else {
		/* Split event channels */
		err = xenbus_printf(*xbt, path,
				"event-channel-tx", "%u", queue->tx_evtchn);
		if (err) {
			message = "writing event-channel-tx";
			goto error;
		}

		err = xenbus_printf(*xbt, path,
				"event-channel-rx", "%u", queue->rx_evtchn);
		if (err) {
			message = "writing event-channel-rx";
			goto error;
		}
	}

	if (write_hierarchical)
		kfree(path);
	return 0;

error:
	if (write_hierarchical)
		kfree(path);
	xenbus_dev_fatal(dev, err, "%s", message);
	return err;
}

static void xennet_destroy_queues(struct netfront_info *info)
{
	unsigned int i;

	for (i = 0; i < info->netdev->real_num_tx_queues; i++) {
		struct netfront_queue *queue = &info->queues[i];

		if (netif_running(info->netdev))
			napi_disable(&queue->napi);
		netif_napi_del(&queue->napi);
	}

	kfree(info->queues);
	info->queues = NULL;
}



static int xennet_create_page_pool(struct netfront_queue *queue)
{
	int err;
	struct page_pool_params pp_params = {
		.order = 0,
		.flags = 0,
		.pool_size = NET_RX_RING_SIZE,
		.nid = NUMA_NO_NODE,
		.dev = &queue->info->netdev->dev,
		.offset = XDP_PACKET_HEADROOM,
		.max_len = XEN_PAGE_SIZE - XDP_PACKET_HEADROOM,
	};

	queue->page_pool = page_pool_create(&pp_params);
	if (IS_ERR(queue->page_pool)) {
		err = PTR_ERR(queue->page_pool);
		queue->page_pool = NULL;
		return err;
	}

	err = xdp_rxq_info_reg(&queue->xdp_rxq, queue->info->netdev,
			       queue->id, 0);
	if (err) {
		netdev_err(queue->info->netdev, "xdp_rxq_info_reg failed\n");
		goto err_free_pp;
	}

	err = xdp_rxq_info_reg_mem_model(&queue->xdp_rxq,
					 MEM_TYPE_PAGE_POOL, queue->page_pool);
	if (err) {
		netdev_err(queue->info->netdev, "xdp_rxq_info_reg_mem_model failed\n");
		goto err_unregister_rxq;
	}
	return 0;

err_unregister_rxq:
	xdp_rxq_info_unreg(&queue->xdp_rxq);
err_free_pp:
	page_pool_destroy(queue->page_pool);
	queue->page_pool = NULL;
	return err;
}

static int xennet_create_queues(struct netfront_info *info,
				unsigned int *num_queues)
{
	unsigned int i;
	int ret;

	info->queues = kcalloc(*num_queues, sizeof(struct netfront_queue),
			       GFP_KERNEL);
	if (!info->queues)
		return -ENOMEM;

	for (i = 0; i < *num_queues; i++) {
		struct netfront_queue *queue = &info->queues[i];

		queue->id = i;
		queue->info = info;

		ret = xennet_init_queue(queue);
		if (ret < 0) {
			dev_warn(&info->xbdev->dev,
				 "only created %d queues\n", i);
			*num_queues = i;
			break;
		}

		/* use page pool recycling instead of buddy allocator */
		ret = xennet_create_page_pool(queue);
		if (ret < 0) {
			dev_err(&info->xbdev->dev, "can't allocate page pool\n");
			*num_queues = i;
			return ret;
		}

		netif_napi_add(queue->info->netdev, &queue->napi,
			       xennet_poll, 64);
		if (netif_running(info->netdev))
			napi_enable(&queue->napi);
	}

	netif_set_real_num_tx_queues(info->netdev, *num_queues);

	if (*num_queues == 0) {
		dev_err(&info->xbdev->dev, "no queues\n");
		return -EINVAL;
	}
	return 0;
}

/* Common code used when first setting up, and when resuming. */
static int talk_to_netback(struct xenbus_device *dev,
			   struct netfront_info *info)
{
	const char *message;
	struct xenbus_transaction xbt;
	int err;
	unsigned int feature_split_evtchn;
	unsigned int i = 0;
	unsigned int max_queues = 0;
	struct netfront_queue *queue = NULL;
	unsigned int num_queues = 1;
	u8 addr[ETH_ALEN];

	info->netdev->irq = 0;

	/* Check if backend supports multiple queues */
	max_queues = xenbus_read_unsigned(info->xbdev->otherend,
					  "multi-queue-max-queues", 1);
	num_queues = min(max_queues, xennet_max_queues);

	/* Check feature-split-event-channels */
	feature_split_evtchn = xenbus_read_unsigned(info->xbdev->otherend,
					"feature-split-event-channels", 0);

	/* Read mac addr. */
	err = xen_net_read_mac(dev, addr);
	if (err) {
		xenbus_dev_fatal(dev, err, "parsing %s/mac", dev->nodename);
		goto out_unlocked;
	}
	eth_hw_addr_set(info->netdev, addr);

	info->netback_has_xdp_headroom = xenbus_read_unsigned(info->xbdev->otherend,
							      "feature-xdp-headroom", 0);
	if (info->netback_has_xdp_headroom) {
		/* set the current xen-netfront xdp state */
		err = talk_to_netback_xdp(info, info->netfront_xdp_enabled ?
					  NETBACK_XDP_HEADROOM_ENABLE :
					  NETBACK_XDP_HEADROOM_DISABLE);
		if (err)
			goto out_unlocked;
	}

	rtnl_lock();
	if (info->queues)
		xennet_destroy_queues(info);

	/* For the case of a reconnect reset the "broken" indicator. */
	info->broken = false;

	err = xennet_create_queues(info, &num_queues);
	if (err < 0) {
		xenbus_dev_fatal(dev, err, "creating queues");
		kfree(info->queues);
		info->queues = NULL;
		goto out;
	}
	rtnl_unlock();

	/* Create shared ring, alloc event channel -- for each queue */
	for (i = 0; i < num_queues; ++i) {
		queue = &info->queues[i];
		err = setup_netfront(dev, queue, feature_split_evtchn);
		if (err)
			goto destroy_ring;
	}

again:
	err = xenbus_transaction_start(&xbt);
	if (err) {
		xenbus_dev_fatal(dev, err, "starting transaction");
		goto destroy_ring;
	}

	if (xenbus_exists(XBT_NIL,
			  info->xbdev->otherend, "multi-queue-max-queues")) {
		/* Write the number of queues */
		err = xenbus_printf(xbt, dev->nodename,
				    "multi-queue-num-queues", "%u", num_queues);
		if (err) {
			message = "writing multi-queue-num-queues";
			goto abort_transaction_no_dev_fatal;
		}
	}

	if (num_queues == 1) {
		err = write_queue_xenstore_keys(&info->queues[0], &xbt, 0); /* flat */
		if (err)
			goto abort_transaction_no_dev_fatal;
	} else {
		/* Write the keys for each queue */
		for (i = 0; i < num_queues; ++i) {
			queue = &info->queues[i];
			err = write_queue_xenstore_keys(queue, &xbt, 1); /* hierarchical */
			if (err)
				goto abort_transaction_no_dev_fatal;
		}
	}

	/* The remaining keys are not queue-specific */
	err = xenbus_printf(xbt, dev->nodename, "request-rx-copy", "%u",
			    1);
	if (err) {
		message = "writing request-rx-copy";
		goto abort_transaction;
	}

	err = xenbus_printf(xbt, dev->nodename, "feature-rx-notify", "%d", 1);
	if (err) {
		message = "writing feature-rx-notify";
		goto abort_transaction;
	}

	err = xenbus_printf(xbt, dev->nodename, "feature-sg", "%d", 1);
	if (err) {
		message = "writing feature-sg";
		goto abort_transaction;
	}

	err = xenbus_printf(xbt, dev->nodename, "feature-gso-tcpv4", "%d", 1);
	if (err) {
		message = "writing feature-gso-tcpv4";
		goto abort_transaction;
	}

	err = xenbus_write(xbt, dev->nodename, "feature-gso-tcpv6", "1");
	if (err) {
		message = "writing feature-gso-tcpv6";
		goto abort_transaction;
	}

	err = xenbus_write(xbt, dev->nodename, "feature-ipv6-csum-offload",
			   "1");
	if (err) {
		message = "writing feature-ipv6-csum-offload";
		goto abort_transaction;
	}

	err = xenbus_transaction_end(xbt, 0);
	if (err) {
		if (err == -EAGAIN)
			goto again;
		xenbus_dev_fatal(dev, err, "completing transaction");
		goto destroy_ring;
	}

	return 0;

 abort_transaction:
	xenbus_dev_fatal(dev, err, "%s", message);
abort_transaction_no_dev_fatal:
	xenbus_transaction_end(xbt, 1);
 destroy_ring:
	xennet_disconnect_backend(info);
	rtnl_lock();
	xennet_destroy_queues(info);
 out:
	rtnl_unlock();
out_unlocked:
	device_unregister(&dev->dev);
	return err;
}

static int xennet_connect(struct net_device *dev)
{
	struct netfront_info *np = netdev_priv(dev);
	unsigned int num_queues = 0;
	int err;
	unsigned int j = 0;
	struct netfront_queue *queue = NULL;

	if (!xenbus_read_unsigned(np->xbdev->otherend, "feature-rx-copy", 0)) {
		dev_info(&dev->dev,
			 "backend does not support copying receive path\n");
		return -ENODEV;
	}

	err = talk_to_netback(np->xbdev, np);
	if (err)
		return err;
	if (np->netback_has_xdp_headroom)
		pr_info("backend supports XDP headroom\n");

	/* talk_to_netback() sets the correct number of queues */
	num_queues = dev->real_num_tx_queues;

	if (dev->reg_state == NETREG_UNINITIALIZED) {
		err = register_netdev(dev);
		if (err) {
			pr_warn("%s: register_netdev err=%d\n", __func__, err);
			device_unregister(&np->xbdev->dev);
			return err;
		}
	}

	rtnl_lock();
	netdev_update_features(dev);
	rtnl_unlock();

	/*
	 * All public and private state should now be sane.  Get
	 * ready to start sending and receiving packets and give the driver
	 * domain a kick because we've probably just requeued some
	 * packets.
	 */
	netif_tx_lock_bh(np->netdev);
	netif_device_attach(np->netdev);
	netif_tx_unlock_bh(np->netdev);

	netif_carrier_on(np->netdev);
	for (j = 0; j < num_queues; ++j) {
		queue = &np->queues[j];

		notify_remote_via_irq(queue->tx_irq);
		if (queue->tx_irq != queue->rx_irq)
			notify_remote_via_irq(queue->rx_irq);

		spin_lock_irq(&queue->tx_lock);
		xennet_tx_buf_gc(queue);
		spin_unlock_irq(&queue->tx_lock);

		spin_lock_bh(&queue->rx_lock);
		xennet_alloc_rx_buffers(queue);
		spin_unlock_bh(&queue->rx_lock);
	}

	return 0;
}

/*
 * Callback received when the backend's state changes.
 */
static void netback_changed(struct xenbus_device *dev,
			    enum xenbus_state backend_state)
{
	struct netfront_info *np = dev_get_drvdata(&dev->dev);
	struct net_device *netdev = np->netdev;

	dev_dbg(&dev->dev, "%s\n", xenbus_strstate(backend_state));

	wake_up_all(&module_wq);

	switch (backend_state) {
	case XenbusStateInitialising:
	case XenbusStateInitialised:
	case XenbusStateReconfiguring:
	case XenbusStateReconfigured:
	case XenbusStateUnknown:
		break;

	case XenbusStateInitWait:
		if (dev->state != XenbusStateInitialising)
			break;
		if (xennet_connect(netdev) != 0)
			break;
		xenbus_switch_state(dev, XenbusStateConnected);
		break;

	case XenbusStateConnected:
		netdev_notify_peers(netdev);
		break;

	case XenbusStateClosed:
		if (dev->state == XenbusStateClosed)
			break;
		fallthrough;	/* Missed the backend's CLOSING state */
	case XenbusStateClosing:
		xenbus_frontend_closed(dev);
		break;
	}
}

static const struct xennet_stat {
	char name[ETH_GSTRING_LEN];
	u16 offset;
} xennet_stats[] = {
	{
		"rx_gso_checksum_fixup",
		offsetof(struct netfront_info, rx_gso_checksum_fixup)
	},
};

static int xennet_get_sset_count(struct net_device *dev, int string_set)
{
	switch (string_set) {
	case ETH_SS_STATS:
		return ARRAY_SIZE(xennet_stats);
	default:
		return -EINVAL;
	}
}

static void xennet_get_ethtool_stats(struct net_device *dev,
				     struct ethtool_stats *stats, u64 * data)
{
	void *np = netdev_priv(dev);
	int i;

	for (i = 0; i < ARRAY_SIZE(xennet_stats); i++)
		data[i] = atomic_read((atomic_t *)(np + xennet_stats[i].offset));
}

static void xennet_get_strings(struct net_device *dev, u32 stringset, u8 * data)
{
	int i;

	switch (stringset) {
	case ETH_SS_STATS:
		for (i = 0; i < ARRAY_SIZE(xennet_stats); i++)
			memcpy(data + i * ETH_GSTRING_LEN,
			       xennet_stats[i].name, ETH_GSTRING_LEN);
		break;
	}
}

static const struct ethtool_ops xennet_ethtool_ops =
{
	.get_link = ethtool_op_get_link,

	.get_sset_count = xennet_get_sset_count,
	.get_ethtool_stats = xennet_get_ethtool_stats,
	.get_strings = xennet_get_strings,
	.get_ts_info = ethtool_op_get_ts_info,
};

#ifdef CONFIG_SYSFS
static ssize_t show_rxbuf(struct device *dev,
			  struct device_attribute *attr, char *buf)
{
	return sprintf(buf, "%lu\n", NET_RX_RING_SIZE);
}

static ssize_t store_rxbuf(struct device *dev,
			   struct device_attribute *attr,
			   const char *buf, size_t len)
{
	char *endp;

	if (!capable(CAP_NET_ADMIN))
		return -EPERM;

	simple_strtoul(buf, &endp, 0);
	if (endp == buf)
		return -EBADMSG;

	/* rxbuf_min and rxbuf_max are no longer configurable. */

	return len;
}

static DEVICE_ATTR(rxbuf_min, 0644, show_rxbuf, store_rxbuf);
static DEVICE_ATTR(rxbuf_max, 0644, show_rxbuf, store_rxbuf);
static DEVICE_ATTR(rxbuf_cur, 0444, show_rxbuf, NULL);

static struct attribute *xennet_dev_attrs[] = {
	&dev_attr_rxbuf_min.attr,
	&dev_attr_rxbuf_max.attr,
	&dev_attr_rxbuf_cur.attr,
	NULL
};

static const struct attribute_group xennet_dev_group = {
	.attrs = xennet_dev_attrs
};
#endif /* CONFIG_SYSFS */

static void xennet_bus_close(struct xenbus_device *dev)
{
	int ret;

	if (xenbus_read_driver_state(dev->otherend) == XenbusStateClosed)
		return;
	do {
		xenbus_switch_state(dev, XenbusStateClosing);
		ret = wait_event_timeout(module_wq,
				   xenbus_read_driver_state(dev->otherend) ==
				   XenbusStateClosing ||
				   xenbus_read_driver_state(dev->otherend) ==
				   XenbusStateClosed ||
				   xenbus_read_driver_state(dev->otherend) ==
				   XenbusStateUnknown,
				   XENNET_TIMEOUT);
	} while (!ret);

	if (xenbus_read_driver_state(dev->otherend) == XenbusStateClosed)
		return;

	do {
		xenbus_switch_state(dev, XenbusStateClosed);
		ret = wait_event_timeout(module_wq,
				   xenbus_read_driver_state(dev->otherend) ==
				   XenbusStateClosed ||
				   xenbus_read_driver_state(dev->otherend) ==
				   XenbusStateUnknown,
				   XENNET_TIMEOUT);
	} while (!ret);
}

static int xennet_remove(struct xenbus_device *dev)
{
	struct netfront_info *info = dev_get_drvdata(&dev->dev);

	xennet_bus_close(dev);
	xennet_disconnect_backend(info);

	if (info->netdev->reg_state == NETREG_REGISTERED)
		unregister_netdev(info->netdev);

	if (info->queues) {
		rtnl_lock();
		xennet_destroy_queues(info);
		rtnl_unlock();
	}
	xennet_free_netdev(info->netdev);

	return 0;
}

static const struct xenbus_device_id netfront_ids[] = {
	{ "vif" },
	{ "" }
};

static struct xenbus_driver netfront_driver = {
	.ids = netfront_ids,
	.probe = netfront_probe,
	.remove = xennet_remove,
	.resume = netfront_resume,
	.otherend_changed = netback_changed,
};

static int __init netif_init(void)
{
	if (!xen_domain())
		return -ENODEV;

	if (!xen_has_pv_nic_devices())
		return -ENODEV;

	pr_info("Initialising Xen virtual ethernet driver\n");

	/* Allow as many queues as there are CPUs inut max. 8 if user has not
	 * specified a value.
	 */
	if (xennet_max_queues == 0)
		xennet_max_queues = min_t(unsigned int, MAX_QUEUES_DEFAULT,
					  num_online_cpus());

	return xenbus_register_frontend(&netfront_driver);
}
module_init(netif_init);


static void __exit netif_exit(void)
{
	xenbus_unregister_driver(&netfront_driver);
}
module_exit(netif_exit);

MODULE_DESCRIPTION("Xen virtual network device frontend");
MODULE_LICENSE("GPL");
MODULE_ALIAS("xen:vif");
MODULE_ALIAS("xennet");<|MERGE_RESOLUTION|>--- conflicted
+++ resolved
@@ -385,10 +385,7 @@
 	unsigned short id;
 	struct sk_buff *skb;
 	bool more_to_do;
-<<<<<<< HEAD
-=======
 	bool work_done = false;
->>>>>>> df0cc57e
 	const struct device *dev = &queue->info->netdev->dev;
 
 	BUG_ON(!netif_carrier_ok(queue->info->netdev));
@@ -404,11 +401,8 @@
 
 		for (cons = queue->tx.rsp_cons; cons != prod; cons++) {
 			struct xen_netif_tx_response txrsp;
-<<<<<<< HEAD
-=======
 
 			work_done = true;
->>>>>>> df0cc57e
 
 			RING_COPY_RESPONSE(&queue->tx, cons, &txrsp);
 			if (txrsp.status == XEN_NETIF_RSP_NULL)
@@ -453,20 +447,13 @@
 
 	xennet_maybe_wake_tx(queue);
 
-<<<<<<< HEAD
-	return;
-=======
 	return work_done;
->>>>>>> df0cc57e
 
  err:
 	queue->info->broken = true;
 	dev_alert(dev, "Disabled for further use\n");
-<<<<<<< HEAD
-=======
 
 	return work_done;
->>>>>>> df0cc57e
 }
 
 struct xennet_gnttab_make_txreq {
@@ -1456,13 +1443,8 @@
 {
 	unsigned long flags;
 
-<<<<<<< HEAD
-	if (queue->info->broken)
-		return IRQ_HANDLED;
-=======
 	if (unlikely(queue->info->broken))
 		return false;
->>>>>>> df0cc57e
 
 	spin_lock_irqsave(&queue->tx_lock, flags);
 	if (xennet_tx_buf_gc(queue))
@@ -1498,13 +1480,6 @@
 	} else if (unlikely(work_queued < queue->rx_rsp_unconsumed)) {
 		const struct device *dev = &queue->info->netdev->dev;
 
-<<<<<<< HEAD
-	if (queue->info->broken)
-		return IRQ_HANDLED;
-
-	if (likely(netif_carrier_ok(dev) &&
-		   RING_HAS_UNCONSUMED_RESPONSES(&queue->rx)))
-=======
 		spin_unlock_irqrestore(&queue->rx_cons_lock, flags);
 		dev_alert(dev, "RX producer index going backwards\n");
 		dev_alert(dev, "Disabled for further use\n");
@@ -1514,7 +1489,6 @@
 	spin_unlock_irqrestore(&queue->rx_cons_lock, flags);
 
 	if (likely(netif_carrier_ok(queue->info->netdev) && work_queued))
->>>>>>> df0cc57e
 		napi_schedule(&queue->napi);
 
 	return true;
