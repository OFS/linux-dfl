--- conflicted
+++ resolved
@@ -185,14 +185,11 @@
 	struct pmic_glink_ucsi *ucsi = ucsi_get_drvdata(con->ucsi);
 	int orientation;
 
-<<<<<<< HEAD
-=======
 	if (!UCSI_CONSTAT(con, CONNECTED)) {
 		typec_set_orientation(con->port, TYPEC_ORIENTATION_NONE);
 		return;
 	}
 
->>>>>>> 2737dee1
 	if (con->num > PMIC_GLINK_MAX_PORTS ||
 	    !ucsi->port_orientation[con->num - 1])
 		return;
