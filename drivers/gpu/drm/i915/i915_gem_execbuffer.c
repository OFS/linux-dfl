/*
 * Copyright © 2008,2010 Intel Corporation
 *
 * Permission is hereby granted, free of charge, to any person obtaining a
 * copy of this software and associated documentation files (the "Software"),
 * to deal in the Software without restriction, including without limitation
 * the rights to use, copy, modify, merge, publish, distribute, sublicense,
 * and/or sell copies of the Software, and to permit persons to whom the
 * Software is furnished to do so, subject to the following conditions:
 *
 * The above copyright notice and this permission notice (including the next
 * paragraph) shall be included in all copies or substantial portions of the
 * Software.
 *
 * THE SOFTWARE IS PROVIDED "AS IS", WITHOUT WARRANTY OF ANY KIND, EXPRESS OR
 * IMPLIED, INCLUDING BUT NOT LIMITED TO THE WARRANTIES OF MERCHANTABILITY,
 * FITNESS FOR A PARTICULAR PURPOSE AND NONINFRINGEMENT.  IN NO EVENT SHALL
 * THE AUTHORS OR COPYRIGHT HOLDERS BE LIABLE FOR ANY CLAIM, DAMAGES OR OTHER
 * LIABILITY, WHETHER IN AN ACTION OF CONTRACT, TORT OR OTHERWISE, ARISING
 * FROM, OUT OF OR IN CONNECTION WITH THE SOFTWARE OR THE USE OR OTHER DEALINGS
 * IN THE SOFTWARE.
 *
 * Authors:
 *    Eric Anholt <eric@anholt.net>
 *    Chris Wilson <chris@chris-wilson.co.uk>
 *
 */

#include <linux/dma_remapping.h>
#include <linux/reservation.h>
#include <linux/sync_file.h>
#include <linux/uaccess.h>

#include <drm/drmP.h>
#include <drm/i915_drm.h>

#include "i915_drv.h"
#include "i915_gem_clflush.h"
#include "i915_trace.h"
#include "intel_drv.h"
#include "intel_frontbuffer.h"

enum {
	FORCE_CPU_RELOC = 1,
	FORCE_GTT_RELOC,
	FORCE_GPU_RELOC,
#define DBG_FORCE_RELOC 0 /* choose one of the above! */
};

#define __EXEC_OBJECT_HAS_REF		BIT(31)
#define __EXEC_OBJECT_HAS_PIN		BIT(30)
#define __EXEC_OBJECT_HAS_FENCE		BIT(29)
#define __EXEC_OBJECT_NEEDS_MAP		BIT(28)
#define __EXEC_OBJECT_NEEDS_BIAS	BIT(27)
#define __EXEC_OBJECT_INTERNAL_FLAGS	(~0u << 27) /* all of the above */
#define __EXEC_OBJECT_RESERVED (__EXEC_OBJECT_HAS_PIN | __EXEC_OBJECT_HAS_FENCE)

#define __EXEC_HAS_RELOC	BIT(31)
#define __EXEC_VALIDATED	BIT(30)
#define UPDATE			PIN_OFFSET_FIXED

#define BATCH_OFFSET_BIAS (256*1024)

#define __I915_EXEC_ILLEGAL_FLAGS \
	(__I915_EXEC_UNKNOWN_FLAGS | I915_EXEC_CONSTANTS_MASK)

/**
 * DOC: User command execution
 *
 * Userspace submits commands to be executed on the GPU as an instruction
 * stream within a GEM object we call a batchbuffer. This instructions may
 * refer to other GEM objects containing auxiliary state such as kernels,
 * samplers, render targets and even secondary batchbuffers. Userspace does
 * not know where in the GPU memory these objects reside and so before the
 * batchbuffer is passed to the GPU for execution, those addresses in the
 * batchbuffer and auxiliary objects are updated. This is known as relocation,
 * or patching. To try and avoid having to relocate each object on the next
 * execution, userspace is told the location of those objects in this pass,
 * but this remains just a hint as the kernel may choose a new location for
 * any object in the future.
 *
 * Processing an execbuf ioctl is conceptually split up into a few phases.
 *
 * 1. Validation - Ensure all the pointers, handles and flags are valid.
 * 2. Reservation - Assign GPU address space for every object
 * 3. Relocation - Update any addresses to point to the final locations
 * 4. Serialisation - Order the request with respect to its dependencies
 * 5. Construction - Construct a request to execute the batchbuffer
 * 6. Submission (at some point in the future execution)
 *
 * Reserving resources for the execbuf is the most complicated phase. We
 * neither want to have to migrate the object in the address space, nor do
 * we want to have to update any relocations pointing to this object. Ideally,
 * we want to leave the object where it is and for all the existing relocations
 * to match. If the object is given a new address, or if userspace thinks the
 * object is elsewhere, we have to parse all the relocation entries and update
 * the addresses. Userspace can set the I915_EXEC_NORELOC flag to hint that
 * all the target addresses in all of its objects match the value in the
 * relocation entries and that they all match the presumed offsets given by the
 * list of execbuffer objects. Using this knowledge, we know that if we haven't
 * moved any buffers, all the relocation entries are valid and we can skip
 * the update. (If userspace is wrong, the likely outcome is an impromptu GPU
 * hang.) The requirement for using I915_EXEC_NO_RELOC are:
 *
 *      The addresses written in the objects must match the corresponding
 *      reloc.presumed_offset which in turn must match the corresponding
 *      execobject.offset.
 *
 *      Any render targets written to in the batch must be flagged with
 *      EXEC_OBJECT_WRITE.
 *
 *      To avoid stalling, execobject.offset should match the current
 *      address of that object within the active context.
 *
 * The reservation is done is multiple phases. First we try and keep any
 * object already bound in its current location - so as long as meets the
 * constraints imposed by the new execbuffer. Any object left unbound after the
 * first pass is then fitted into any available idle space. If an object does
 * not fit, all objects are removed from the reservation and the process rerun
 * after sorting the objects into a priority order (more difficult to fit
 * objects are tried first). Failing that, the entire VM is cleared and we try
 * to fit the execbuf once last time before concluding that it simply will not
 * fit.
 *
 * A small complication to all of this is that we allow userspace not only to
 * specify an alignment and a size for the object in the address space, but
 * we also allow userspace to specify the exact offset. This objects are
 * simpler to place (the location is known a priori) all we have to do is make
 * sure the space is available.
 *
 * Once all the objects are in place, patching up the buried pointers to point
 * to the final locations is a fairly simple job of walking over the relocation
 * entry arrays, looking up the right address and rewriting the value into
 * the object. Simple! ... The relocation entries are stored in user memory
 * and so to access them we have to copy them into a local buffer. That copy
 * has to avoid taking any pagefaults as they may lead back to a GEM object
 * requiring the struct_mutex (i.e. recursive deadlock). So once again we split
 * the relocation into multiple passes. First we try to do everything within an
 * atomic context (avoid the pagefaults) which requires that we never wait. If
 * we detect that we may wait, or if we need to fault, then we have to fallback
 * to a slower path. The slowpath has to drop the mutex. (Can you hear alarm
 * bells yet?) Dropping the mutex means that we lose all the state we have
 * built up so far for the execbuf and we must reset any global data. However,
 * we do leave the objects pinned in their final locations - which is a
 * potential issue for concurrent execbufs. Once we have left the mutex, we can
 * allocate and copy all the relocation entries into a large array at our
 * leisure, reacquire the mutex, reclaim all the objects and other state and
 * then proceed to update any incorrect addresses with the objects.
 *
 * As we process the relocation entries, we maintain a record of whether the
 * object is being written to. Using NORELOC, we expect userspace to provide
 * this information instead. We also check whether we can skip the relocation
 * by comparing the expected value inside the relocation entry with the target's
 * final address. If they differ, we have to map the current object and rewrite
 * the 4 or 8 byte pointer within.
 *
 * Serialising an execbuf is quite simple according to the rules of the GEM
 * ABI. Execution within each context is ordered by the order of submission.
 * Writes to any GEM object are in order of submission and are exclusive. Reads
 * from a GEM object are unordered with respect to other reads, but ordered by
 * writes. A write submitted after a read cannot occur before the read, and
 * similarly any read submitted after a write cannot occur before the write.
 * Writes are ordered between engines such that only one write occurs at any
 * time (completing any reads beforehand) - using semaphores where available
 * and CPU serialisation otherwise. Other GEM access obey the same rules, any
 * write (either via mmaps using set-domain, or via pwrite) must flush all GPU
 * reads before starting, and any read (either using set-domain or pread) must
 * flush all GPU writes before starting. (Note we only employ a barrier before,
 * we currently rely on userspace not concurrently starting a new execution
 * whilst reading or writing to an object. This may be an advantage or not
 * depending on how much you trust userspace not to shoot themselves in the
 * foot.) Serialisation may just result in the request being inserted into
 * a DAG awaiting its turn, but most simple is to wait on the CPU until
 * all dependencies are resolved.
 *
 * After all of that, is just a matter of closing the request and handing it to
 * the hardware (well, leaving it in a queue to be executed). However, we also
 * offer the ability for batchbuffers to be run with elevated privileges so
 * that they access otherwise hidden registers. (Used to adjust L3 cache etc.)
 * Before any batch is given extra privileges we first must check that it
 * contains no nefarious instructions, we check that each instruction is from
 * our whitelist and all registers are also from an allowed list. We first
 * copy the user's batchbuffer to a shadow (so that the user doesn't have
 * access to it, either by the CPU or GPU as we scan it) and then parse each
 * instruction. If everything is ok, we set a flag telling the hardware to run
 * the batchbuffer in trusted mode, otherwise the ioctl is rejected.
 */

struct i915_execbuffer {
	struct drm_i915_private *i915; /** i915 backpointer */
	struct drm_file *file; /** per-file lookup tables and limits */
	struct drm_i915_gem_execbuffer2 *args; /** ioctl parameters */
	struct drm_i915_gem_exec_object2 *exec; /** ioctl execobj[] */

	struct intel_engine_cs *engine; /** engine to queue the request to */
	struct i915_gem_context *ctx; /** context for building the request */
	struct i915_address_space *vm; /** GTT and vma for the request */

	struct drm_i915_gem_request *request; /** our request to build */
	struct i915_vma *batch; /** identity of the batch obj/vma */

	/** actual size of execobj[] as we may extend it for the cmdparser */
	unsigned int buffer_count;

	/** list of vma not yet bound during reservation phase */
	struct list_head unbound;

	/** list of vma that have execobj.relocation_count */
	struct list_head relocs;

	/**
	 * Track the most recently used object for relocations, as we
	 * frequently have to perform multiple relocations within the same
	 * obj/page
	 */
	struct reloc_cache {
		struct drm_mm_node node; /** temporary GTT binding */
		unsigned long vaddr; /** Current kmap address */
		unsigned long page; /** Currently mapped page index */
		unsigned int gen; /** Cached value of INTEL_GEN */
		bool use_64bit_reloc : 1;
		bool has_llc : 1;
		bool has_fence : 1;
		bool needs_unfenced : 1;

		struct drm_i915_gem_request *rq;
		u32 *rq_cmd;
		unsigned int rq_size;
	} reloc_cache;

	u64 invalid_flags; /** Set of execobj.flags that are invalid */
	u32 context_flags; /** Set of execobj.flags to insert from the ctx */

	u32 batch_start_offset; /** Location within object of batch */
	u32 batch_len; /** Length of batch within object */
	u32 batch_flags; /** Flags composed for emit_bb_start() */

	/**
	 * Indicate either the size of the hastable used to resolve
	 * relocation handles, or if negative that we are using a direct
	 * index into the execobj[].
	 */
	int lut_size;
	struct hlist_head *buckets; /** ht for relocation handles */
};

/*
 * As an alternative to creating a hashtable of handle-to-vma for a batch,
 * we used the last available reserved field in the execobject[] and stash
 * a link from the execobj to its vma.
 */
#define __exec_to_vma(ee) (ee)->rsvd2
#define exec_to_vma(ee) u64_to_ptr(struct i915_vma, __exec_to_vma(ee))

/*
 * Used to convert any address to canonical form.
 * Starting from gen8, some commands (e.g. STATE_BASE_ADDRESS,
 * MI_LOAD_REGISTER_MEM and others, see Broadwell PRM Vol2a) require the
 * addresses to be in a canonical form:
 * "GraphicsAddress[63:48] are ignored by the HW and assumed to be in correct
 * canonical form [63:48] == [47]."
 */
#define GEN8_HIGH_ADDRESS_BIT 47
static inline u64 gen8_canonical_addr(u64 address)
{
	return sign_extend64(address, GEN8_HIGH_ADDRESS_BIT);
}

static inline u64 gen8_noncanonical_addr(u64 address)
{
	return address & GENMASK_ULL(GEN8_HIGH_ADDRESS_BIT, 0);
}

static int eb_create(struct i915_execbuffer *eb)
{
	if (!(eb->args->flags & I915_EXEC_HANDLE_LUT)) {
		unsigned int size = 1 + ilog2(eb->buffer_count);

		/*
		 * Without a 1:1 association between relocation handles and
		 * the execobject[] index, we instead create a hashtable.
		 * We size it dynamically based on available memory, starting
		 * first with 1:1 assocative hash and scaling back until
		 * the allocation succeeds.
		 *
		 * Later on we use a positive lut_size to indicate we are
		 * using this hashtable, and a negative value to indicate a
		 * direct lookup.
		 */
		do {
			unsigned int flags;

			/* While we can still reduce the allocation size, don't
			 * raise a warning and allow the allocation to fail.
			 * On the last pass though, we want to try as hard
			 * as possible to perform the allocation and warn
			 * if it fails.
			 */
			flags = GFP_TEMPORARY;
			if (size > 1)
				flags |= __GFP_NORETRY | __GFP_NOWARN;

			eb->buckets = kzalloc(sizeof(struct hlist_head) << size,
					      flags);
			if (eb->buckets)
				break;
		} while (--size);

		if (unlikely(!size))
			return -ENOMEM;

		eb->lut_size = size;
	} else {
		eb->lut_size = -eb->buffer_count;
	}

	return 0;
}

static bool
eb_vma_misplaced(const struct drm_i915_gem_exec_object2 *entry,
		 const struct i915_vma *vma)
{
	if (!(entry->flags & __EXEC_OBJECT_HAS_PIN))
		return true;

	if (vma->node.size < entry->pad_to_size)
		return true;

	if (entry->alignment && !IS_ALIGNED(vma->node.start, entry->alignment))
		return true;

	if (entry->flags & EXEC_OBJECT_PINNED &&
	    vma->node.start != entry->offset)
		return true;

	if (entry->flags & __EXEC_OBJECT_NEEDS_BIAS &&
	    vma->node.start < BATCH_OFFSET_BIAS)
		return true;

	if (!(entry->flags & EXEC_OBJECT_SUPPORTS_48B_ADDRESS) &&
	    (vma->node.start + vma->node.size - 1) >> 32)
		return true;

	return false;
}

static inline void
eb_pin_vma(struct i915_execbuffer *eb,
	   struct drm_i915_gem_exec_object2 *entry,
	   struct i915_vma *vma)
{
	u64 flags;

	if (vma->node.size)
		flags = vma->node.start;
	else
		flags = entry->offset & PIN_OFFSET_MASK;

	flags |= PIN_USER | PIN_NOEVICT | PIN_OFFSET_FIXED;
	if (unlikely(entry->flags & EXEC_OBJECT_NEEDS_GTT))
		flags |= PIN_GLOBAL;

	if (unlikely(i915_vma_pin(vma, 0, 0, flags)))
		return;

	if (unlikely(entry->flags & EXEC_OBJECT_NEEDS_FENCE)) {
		if (unlikely(i915_vma_get_fence(vma))) {
			i915_vma_unpin(vma);
			return;
		}

		if (i915_vma_pin_fence(vma))
			entry->flags |= __EXEC_OBJECT_HAS_FENCE;
	}

	entry->flags |= __EXEC_OBJECT_HAS_PIN;
}

static inline void
__eb_unreserve_vma(struct i915_vma *vma,
		   const struct drm_i915_gem_exec_object2 *entry)
{
	GEM_BUG_ON(!(entry->flags & __EXEC_OBJECT_HAS_PIN));

	if (unlikely(entry->flags & __EXEC_OBJECT_HAS_FENCE))
		i915_vma_unpin_fence(vma);

	__i915_vma_unpin(vma);
}

static inline void
eb_unreserve_vma(struct i915_vma *vma,
		 struct drm_i915_gem_exec_object2 *entry)
{
	if (!(entry->flags & __EXEC_OBJECT_HAS_PIN))
		return;

	__eb_unreserve_vma(vma, entry);
	entry->flags &= ~__EXEC_OBJECT_RESERVED;
}

static int
eb_validate_vma(struct i915_execbuffer *eb,
		struct drm_i915_gem_exec_object2 *entry,
		struct i915_vma *vma)
{
	if (unlikely(entry->flags & eb->invalid_flags))
		return -EINVAL;

	if (unlikely(entry->alignment && !is_power_of_2(entry->alignment)))
		return -EINVAL;

	/*
	 * Offset can be used as input (EXEC_OBJECT_PINNED), reject
	 * any non-page-aligned or non-canonical addresses.
	 */
	if (unlikely(entry->flags & EXEC_OBJECT_PINNED &&
		     entry->offset != gen8_canonical_addr(entry->offset & PAGE_MASK)))
		return -EINVAL;

	/* pad_to_size was once a reserved field, so sanitize it */
	if (entry->flags & EXEC_OBJECT_PAD_TO_SIZE) {
		if (unlikely(offset_in_page(entry->pad_to_size)))
			return -EINVAL;
	} else {
		entry->pad_to_size = 0;
	}

	if (unlikely(vma->exec_entry)) {
		DRM_DEBUG("Object [handle %d, index %d] appears more than once in object list\n",
			  entry->handle, (int)(entry - eb->exec));
		return -EINVAL;
	}

	/*
	 * From drm_mm perspective address space is continuous,
	 * so from this point we're always using non-canonical
	 * form internally.
	 */
	entry->offset = gen8_noncanonical_addr(entry->offset);

	return 0;
}

static int
eb_add_vma(struct i915_execbuffer *eb,
	   struct drm_i915_gem_exec_object2 *entry,
	   struct i915_vma *vma)
{
	int err;

	GEM_BUG_ON(i915_vma_is_closed(vma));

	if (!(eb->args->flags & __EXEC_VALIDATED)) {
		err = eb_validate_vma(eb, entry, vma);
		if (unlikely(err))
			return err;
	}

	if (eb->lut_size > 0) {
		vma->exec_handle = entry->handle;
		hlist_add_head(&vma->exec_node,
			       &eb->buckets[hash_32(entry->handle,
						    eb->lut_size)]);
	}

	if (entry->relocation_count)
		list_add_tail(&vma->reloc_link, &eb->relocs);

	if (!eb->reloc_cache.has_fence) {
		entry->flags &= ~EXEC_OBJECT_NEEDS_FENCE;
	} else {
		if ((entry->flags & EXEC_OBJECT_NEEDS_FENCE ||
		     eb->reloc_cache.needs_unfenced) &&
		    i915_gem_object_is_tiled(vma->obj))
			entry->flags |= EXEC_OBJECT_NEEDS_GTT | __EXEC_OBJECT_NEEDS_MAP;
	}

	if (!(entry->flags & EXEC_OBJECT_PINNED))
		entry->flags |= eb->context_flags;

	/*
	 * Stash a pointer from the vma to execobj, so we can query its flags,
	 * size, alignment etc as provided by the user. Also we stash a pointer
	 * to the vma inside the execobj so that we can use a direct lookup
	 * to find the right target VMA when doing relocations.
	 */
	vma->exec_entry = entry;
	__exec_to_vma(entry) = (uintptr_t)vma;

	err = 0;
	eb_pin_vma(eb, entry, vma);
	if (eb_vma_misplaced(entry, vma)) {
		eb_unreserve_vma(vma, entry);

		list_add_tail(&vma->exec_link, &eb->unbound);
		if (drm_mm_node_allocated(&vma->node))
			err = i915_vma_unbind(vma);
	} else {
		if (entry->offset != vma->node.start) {
			entry->offset = vma->node.start | UPDATE;
			eb->args->flags |= __EXEC_HAS_RELOC;
		}
	}
	return err;
}

static inline int use_cpu_reloc(const struct reloc_cache *cache,
				const struct drm_i915_gem_object *obj)
{
	if (!i915_gem_object_has_struct_page(obj))
		return false;

	if (DBG_FORCE_RELOC == FORCE_CPU_RELOC)
		return true;

	if (DBG_FORCE_RELOC == FORCE_GTT_RELOC)
		return false;

	return (cache->has_llc ||
		obj->cache_dirty ||
		obj->cache_level != I915_CACHE_NONE);
}

static int eb_reserve_vma(const struct i915_execbuffer *eb,
			  struct i915_vma *vma)
{
	struct drm_i915_gem_exec_object2 *entry = vma->exec_entry;
	u64 flags;
	int err;

	flags = PIN_USER | PIN_NONBLOCK;
	if (entry->flags & EXEC_OBJECT_NEEDS_GTT)
		flags |= PIN_GLOBAL;

	/*
	 * Wa32bitGeneralStateOffset & Wa32bitInstructionBaseOffset,
	 * limit address to the first 4GBs for unflagged objects.
	 */
	if (!(entry->flags & EXEC_OBJECT_SUPPORTS_48B_ADDRESS))
		flags |= PIN_ZONE_4G;

	if (entry->flags & __EXEC_OBJECT_NEEDS_MAP)
		flags |= PIN_MAPPABLE;

	if (entry->flags & EXEC_OBJECT_PINNED) {
		flags |= entry->offset | PIN_OFFSET_FIXED;
		flags &= ~PIN_NONBLOCK; /* force overlapping PINNED checks */
	} else if (entry->flags & __EXEC_OBJECT_NEEDS_BIAS) {
		flags |= BATCH_OFFSET_BIAS | PIN_OFFSET_BIAS;
	}

	err = i915_vma_pin(vma, entry->pad_to_size, entry->alignment, flags);
	if (err)
		return err;

	if (entry->offset != vma->node.start) {
		entry->offset = vma->node.start | UPDATE;
		eb->args->flags |= __EXEC_HAS_RELOC;
	}

	if (unlikely(entry->flags & EXEC_OBJECT_NEEDS_FENCE)) {
		err = i915_vma_get_fence(vma);
		if (unlikely(err)) {
			i915_vma_unpin(vma);
			return err;
		}

		if (i915_vma_pin_fence(vma))
			entry->flags |= __EXEC_OBJECT_HAS_FENCE;
	}

	entry->flags |= __EXEC_OBJECT_HAS_PIN;
	GEM_BUG_ON(eb_vma_misplaced(entry, vma));

	return 0;
}

static int eb_reserve(struct i915_execbuffer *eb)
{
	const unsigned int count = eb->buffer_count;
	struct list_head last;
	struct i915_vma *vma;
	unsigned int i, pass;
	int err;

	/*
	 * Attempt to pin all of the buffers into the GTT.
	 * This is done in 3 phases:
	 *
	 * 1a. Unbind all objects that do not match the GTT constraints for
	 *     the execbuffer (fenceable, mappable, alignment etc).
	 * 1b. Increment pin count for already bound objects.
	 * 2.  Bind new objects.
	 * 3.  Decrement pin count.
	 *
	 * This avoid unnecessary unbinding of later objects in order to make
	 * room for the earlier objects *unless* we need to defragment.
	 */

	pass = 0;
	err = 0;
	do {
		list_for_each_entry(vma, &eb->unbound, exec_link) {
			err = eb_reserve_vma(eb, vma);
			if (err)
				break;
		}
		if (err != -ENOSPC)
			return err;

		/* Resort *all* the objects into priority order */
		INIT_LIST_HEAD(&eb->unbound);
		INIT_LIST_HEAD(&last);
		for (i = 0; i < count; i++) {
			struct drm_i915_gem_exec_object2 *entry = &eb->exec[i];

			if (entry->flags & EXEC_OBJECT_PINNED &&
			    entry->flags & __EXEC_OBJECT_HAS_PIN)
				continue;

			vma = exec_to_vma(entry);
			eb_unreserve_vma(vma, entry);

			if (entry->flags & EXEC_OBJECT_PINNED)
				list_add(&vma->exec_link, &eb->unbound);
			else if (entry->flags & __EXEC_OBJECT_NEEDS_MAP)
				list_add_tail(&vma->exec_link, &eb->unbound);
			else
				list_add_tail(&vma->exec_link, &last);
		}
		list_splice_tail(&last, &eb->unbound);

		switch (pass++) {
		case 0:
			break;

		case 1:
			/* Too fragmented, unbind everything and retry */
			err = i915_gem_evict_vm(eb->vm);
			if (err)
				return err;
			break;

		default:
			return -ENOSPC;
		}
	} while (1);
}

static inline struct hlist_head *
ht_head(const  struct i915_gem_context_vma_lut *lut, u32 handle)
{
	return &lut->ht[hash_32(handle, lut->ht_bits)];
}

static inline bool
ht_needs_resize(const struct i915_gem_context_vma_lut *lut)
{
	return (4*lut->ht_count > 3*lut->ht_size ||
		4*lut->ht_count + 1 < lut->ht_size);
}

static unsigned int eb_batch_index(const struct i915_execbuffer *eb)
{
	if (eb->args->flags & I915_EXEC_BATCH_FIRST)
		return 0;
	else
		return eb->buffer_count - 1;
}

static int eb_select_context(struct i915_execbuffer *eb)
{
	struct i915_gem_context *ctx;

	ctx = i915_gem_context_lookup(eb->file->driver_priv, eb->args->rsvd1);
	if (unlikely(IS_ERR(ctx)))
		return PTR_ERR(ctx);

	if (unlikely(i915_gem_context_is_banned(ctx))) {
		DRM_DEBUG("Context %u tried to submit while banned\n",
			  ctx->user_handle);
		return -EIO;
	}

	eb->ctx = i915_gem_context_get(ctx);
	eb->vm = ctx->ppgtt ? &ctx->ppgtt->base : &eb->i915->ggtt.base;

	eb->context_flags = 0;
	if (ctx->flags & CONTEXT_NO_ZEROMAP)
		eb->context_flags |= __EXEC_OBJECT_NEEDS_BIAS;

	return 0;
}

static int eb_lookup_vmas(struct i915_execbuffer *eb)
{
#define INTERMEDIATE BIT(0)
	const unsigned int count = eb->buffer_count;
	struct i915_gem_context_vma_lut *lut = &eb->ctx->vma_lut;
	struct i915_vma *vma;
	struct idr *idr;
	unsigned int i;
	int slow_pass = -1;
	int err;

	INIT_LIST_HEAD(&eb->relocs);
	INIT_LIST_HEAD(&eb->unbound);

	if (unlikely(lut->ht_size & I915_CTX_RESIZE_IN_PROGRESS))
		flush_work(&lut->resize);
	GEM_BUG_ON(lut->ht_size & I915_CTX_RESIZE_IN_PROGRESS);

	for (i = 0; i < count; i++) {
		__exec_to_vma(&eb->exec[i]) = 0;

		hlist_for_each_entry(vma,
				     ht_head(lut, eb->exec[i].handle),
				     ctx_node) {
			if (vma->ctx_handle != eb->exec[i].handle)
				continue;

			err = eb_add_vma(eb, &eb->exec[i], vma);
			if (unlikely(err))
				return err;

			goto next_vma;
		}

		if (slow_pass < 0)
			slow_pass = i;
next_vma: ;
	}

	if (slow_pass < 0)
		goto out;

	spin_lock(&eb->file->table_lock);
	/*
	 * Grab a reference to the object and release the lock so we can lookup
	 * or create the VMA without using GFP_ATOMIC
	 */
	idr = &eb->file->object_idr;
	for (i = slow_pass; i < count; i++) {
		struct drm_i915_gem_object *obj;

		if (__exec_to_vma(&eb->exec[i]))
			continue;

		obj = to_intel_bo(idr_find(idr, eb->exec[i].handle));
		if (unlikely(!obj)) {
			spin_unlock(&eb->file->table_lock);
			DRM_DEBUG("Invalid object handle %d at index %d\n",
				  eb->exec[i].handle, i);
			err = -ENOENT;
			goto err;
		}

		__exec_to_vma(&eb->exec[i]) = INTERMEDIATE | (uintptr_t)obj;
	}
	spin_unlock(&eb->file->table_lock);

	for (i = slow_pass; i < count; i++) {
		struct drm_i915_gem_object *obj;

		if (!(__exec_to_vma(&eb->exec[i]) & INTERMEDIATE))
			continue;

		/*
		 * NOTE: We can leak any vmas created here when something fails
		 * later on. But that's no issue since vma_unbind can deal with
		 * vmas which are not actually bound. And since only
		 * lookup_or_create exists as an interface to get at the vma
		 * from the (obj, vm) we don't run the risk of creating
		 * duplicated vmas for the same vm.
		 */
		obj = u64_to_ptr(typeof(*obj),
				 __exec_to_vma(&eb->exec[i]) & ~INTERMEDIATE);
		vma = i915_vma_instance(obj, eb->vm, NULL);
		if (unlikely(IS_ERR(vma))) {
			DRM_DEBUG("Failed to lookup VMA\n");
			err = PTR_ERR(vma);
			goto err;
		}

		/* First come, first served */
		if (!vma->ctx) {
			vma->ctx = eb->ctx;
			vma->ctx_handle = eb->exec[i].handle;
			hlist_add_head(&vma->ctx_node,
				       ht_head(lut, eb->exec[i].handle));
			lut->ht_count++;
			lut->ht_size |= I915_CTX_RESIZE_IN_PROGRESS;
			if (i915_vma_is_ggtt(vma)) {
				GEM_BUG_ON(obj->vma_hashed);
				obj->vma_hashed = vma;
			}

			i915_vma_get(vma);
		}

		err = eb_add_vma(eb, &eb->exec[i], vma);
		if (unlikely(err))
			goto err;

		/* Only after we validated the user didn't use our bits */
		if (vma->ctx != eb->ctx) {
			i915_vma_get(vma);
			eb->exec[i].flags |= __EXEC_OBJECT_HAS_REF;
		}
	}

	if (lut->ht_size & I915_CTX_RESIZE_IN_PROGRESS) {
		if (ht_needs_resize(lut))
			queue_work(system_highpri_wq, &lut->resize);
		else
			lut->ht_size &= ~I915_CTX_RESIZE_IN_PROGRESS;
	}

out:
	/* take note of the batch buffer before we might reorder the lists */
	i = eb_batch_index(eb);
	eb->batch = exec_to_vma(&eb->exec[i]);

	/*
	 * SNA is doing fancy tricks with compressing batch buffers, which leads
	 * to negative relocation deltas. Usually that works out ok since the
	 * relocate address is still positive, except when the batch is placed
	 * very low in the GTT. Ensure this doesn't happen.
	 *
	 * Note that actual hangs have only been observed on gen7, but for
	 * paranoia do it everywhere.
	 */
	if (!(eb->exec[i].flags & EXEC_OBJECT_PINNED))
		eb->exec[i].flags |= __EXEC_OBJECT_NEEDS_BIAS;
	if (eb->reloc_cache.has_fence)
		eb->exec[i].flags |= EXEC_OBJECT_NEEDS_FENCE;

	eb->args->flags |= __EXEC_VALIDATED;
	return eb_reserve(eb);

err:
	for (i = slow_pass; i < count; i++) {
		if (__exec_to_vma(&eb->exec[i]) & INTERMEDIATE)
			__exec_to_vma(&eb->exec[i]) = 0;
	}
	lut->ht_size &= ~I915_CTX_RESIZE_IN_PROGRESS;
	return err;
#undef INTERMEDIATE
}

static struct i915_vma *
eb_get_vma(const struct i915_execbuffer *eb, unsigned long handle)
{
	if (eb->lut_size < 0) {
		if (handle >= -eb->lut_size)
			return NULL;
		return exec_to_vma(&eb->exec[handle]);
	} else {
		struct hlist_head *head;
		struct i915_vma *vma;

		head = &eb->buckets[hash_32(handle, eb->lut_size)];
		hlist_for_each_entry(vma, head, exec_node) {
			if (vma->exec_handle == handle)
				return vma;
		}
		return NULL;
	}
}

static void eb_release_vmas(const struct i915_execbuffer *eb)
{
	const unsigned int count = eb->buffer_count;
	unsigned int i;

	for (i = 0; i < count; i++) {
		struct drm_i915_gem_exec_object2 *entry = &eb->exec[i];
		struct i915_vma *vma = exec_to_vma(entry);

		if (!vma)
			continue;

		GEM_BUG_ON(vma->exec_entry != entry);
		vma->exec_entry = NULL;
		__exec_to_vma(entry) = 0;

		if (entry->flags & __EXEC_OBJECT_HAS_PIN)
			__eb_unreserve_vma(vma, entry);

		if (entry->flags & __EXEC_OBJECT_HAS_REF)
			i915_vma_put(vma);

		entry->flags &=
			~(__EXEC_OBJECT_RESERVED | __EXEC_OBJECT_HAS_REF);
	}
}

static void eb_reset_vmas(const struct i915_execbuffer *eb)
{
	eb_release_vmas(eb);
	if (eb->lut_size > 0)
		memset(eb->buckets, 0,
		       sizeof(struct hlist_head) << eb->lut_size);
}

static void eb_destroy(const struct i915_execbuffer *eb)
{
	GEM_BUG_ON(eb->reloc_cache.rq);

	if (eb->lut_size > 0)
		kfree(eb->buckets);
}

static inline u64
relocation_target(const struct drm_i915_gem_relocation_entry *reloc,
		  const struct i915_vma *target)
{
	return gen8_canonical_addr((int)reloc->delta + target->node.start);
}

static void reloc_cache_init(struct reloc_cache *cache,
			     struct drm_i915_private *i915)
{
	cache->page = -1;
	cache->vaddr = 0;
	/* Must be a variable in the struct to allow GCC to unroll. */
	cache->gen = INTEL_GEN(i915);
	cache->has_llc = HAS_LLC(i915);
	cache->use_64bit_reloc = HAS_64BIT_RELOC(i915);
	cache->has_fence = cache->gen < 4;
	cache->needs_unfenced = INTEL_INFO(i915)->unfenced_needs_alignment;
	cache->node.allocated = false;
	cache->rq = NULL;
	cache->rq_size = 0;
}

static inline void *unmask_page(unsigned long p)
{
	return (void *)(uintptr_t)(p & PAGE_MASK);
}

static inline unsigned int unmask_flags(unsigned long p)
{
	return p & ~PAGE_MASK;
}

#define KMAP 0x4 /* after CLFLUSH_FLAGS */

static inline struct i915_ggtt *cache_to_ggtt(struct reloc_cache *cache)
{
	struct drm_i915_private *i915 =
		container_of(cache, struct i915_execbuffer, reloc_cache)->i915;
	return &i915->ggtt;
}

static void reloc_gpu_flush(struct reloc_cache *cache)
{
	GEM_BUG_ON(cache->rq_size >= cache->rq->batch->obj->base.size / sizeof(u32));
	cache->rq_cmd[cache->rq_size] = MI_BATCH_BUFFER_END;
	i915_gem_object_unpin_map(cache->rq->batch->obj);
	i915_gem_chipset_flush(cache->rq->i915);

	__i915_add_request(cache->rq, true);
	cache->rq = NULL;
}

static void reloc_cache_reset(struct reloc_cache *cache)
{
	void *vaddr;

	if (cache->rq)
		reloc_gpu_flush(cache);

	if (!cache->vaddr)
		return;

	vaddr = unmask_page(cache->vaddr);
	if (cache->vaddr & KMAP) {
		if (cache->vaddr & CLFLUSH_AFTER)
			mb();

		kunmap_atomic(vaddr);
		i915_gem_obj_finish_shmem_access((struct drm_i915_gem_object *)cache->node.mm);
	} else {
		wmb();
		io_mapping_unmap_atomic((void __iomem *)vaddr);
		if (cache->node.allocated) {
			struct i915_ggtt *ggtt = cache_to_ggtt(cache);

			ggtt->base.clear_range(&ggtt->base,
					       cache->node.start,
					       cache->node.size);
			drm_mm_remove_node(&cache->node);
		} else {
			i915_vma_unpin((struct i915_vma *)cache->node.mm);
		}
	}

	cache->vaddr = 0;
	cache->page = -1;
}

static void *reloc_kmap(struct drm_i915_gem_object *obj,
			struct reloc_cache *cache,
			unsigned long page)
{
	void *vaddr;

	if (cache->vaddr) {
		kunmap_atomic(unmask_page(cache->vaddr));
	} else {
		unsigned int flushes;
		int err;

		err = i915_gem_obj_prepare_shmem_write(obj, &flushes);
		if (err)
			return ERR_PTR(err);

		BUILD_BUG_ON(KMAP & CLFLUSH_FLAGS);
		BUILD_BUG_ON((KMAP | CLFLUSH_FLAGS) & PAGE_MASK);

		cache->vaddr = flushes | KMAP;
		cache->node.mm = (void *)obj;
		if (flushes)
			mb();
	}

	vaddr = kmap_atomic(i915_gem_object_get_dirty_page(obj, page));
	cache->vaddr = unmask_flags(cache->vaddr) | (unsigned long)vaddr;
	cache->page = page;

	return vaddr;
}

static void *reloc_iomap(struct drm_i915_gem_object *obj,
			 struct reloc_cache *cache,
			 unsigned long page)
{
	struct i915_ggtt *ggtt = cache_to_ggtt(cache);
	unsigned long offset;
	void *vaddr;

	if (cache->vaddr) {
		io_mapping_unmap_atomic((void __force __iomem *) unmask_page(cache->vaddr));
	} else {
		struct i915_vma *vma;
		int err;

		if (use_cpu_reloc(cache, obj))
			return NULL;

		err = i915_gem_object_set_to_gtt_domain(obj, true);
		if (err)
			return ERR_PTR(err);

		vma = i915_gem_object_ggtt_pin(obj, NULL, 0, 0,
					       PIN_MAPPABLE | PIN_NONBLOCK);
		if (IS_ERR(vma)) {
			memset(&cache->node, 0, sizeof(cache->node));
			err = drm_mm_insert_node_in_range
				(&ggtt->base.mm, &cache->node,
				 PAGE_SIZE, 0, I915_COLOR_UNEVICTABLE,
				 0, ggtt->mappable_end,
				 DRM_MM_INSERT_LOW);
			if (err) /* no inactive aperture space, use cpu reloc */
				return NULL;
		} else {
			err = i915_vma_put_fence(vma);
			if (err) {
				i915_vma_unpin(vma);
				return ERR_PTR(err);
			}

			cache->node.start = vma->node.start;
			cache->node.mm = (void *)vma;
		}
	}

	offset = cache->node.start;
	if (cache->node.allocated) {
		wmb();
		ggtt->base.insert_page(&ggtt->base,
				       i915_gem_object_get_dma_address(obj, page),
				       offset, I915_CACHE_NONE, 0);
	} else {
		offset += page << PAGE_SHIFT;
	}

	vaddr = (void __force *)io_mapping_map_atomic_wc(&ggtt->mappable,
							 offset);
	cache->page = page;
	cache->vaddr = (unsigned long)vaddr;

	return vaddr;
}

static void *reloc_vaddr(struct drm_i915_gem_object *obj,
			 struct reloc_cache *cache,
			 unsigned long page)
{
	void *vaddr;

	if (cache->page == page) {
		vaddr = unmask_page(cache->vaddr);
	} else {
		vaddr = NULL;
		if ((cache->vaddr & KMAP) == 0)
			vaddr = reloc_iomap(obj, cache, page);
		if (!vaddr)
			vaddr = reloc_kmap(obj, cache, page);
	}

	return vaddr;
}

static void clflush_write32(u32 *addr, u32 value, unsigned int flushes)
{
	if (unlikely(flushes & (CLFLUSH_BEFORE | CLFLUSH_AFTER))) {
		if (flushes & CLFLUSH_BEFORE) {
			clflushopt(addr);
			mb();
		}

		*addr = value;

		/*
		 * Writes to the same cacheline are serialised by the CPU
		 * (including clflush). On the write path, we only require
		 * that it hits memory in an orderly fashion and place
		 * mb barriers at the start and end of the relocation phase
		 * to ensure ordering of clflush wrt to the system.
		 */
		if (flushes & CLFLUSH_AFTER)
			clflushopt(addr);
	} else
		*addr = value;
}

static int __reloc_gpu_alloc(struct i915_execbuffer *eb,
			     struct i915_vma *vma,
			     unsigned int len)
{
	struct reloc_cache *cache = &eb->reloc_cache;
	struct drm_i915_gem_object *obj;
	struct drm_i915_gem_request *rq;
	struct i915_vma *batch;
	u32 *cmd;
	int err;

	GEM_BUG_ON(vma->obj->base.write_domain & I915_GEM_DOMAIN_CPU);

	obj = i915_gem_batch_pool_get(&eb->engine->batch_pool, PAGE_SIZE);
	if (IS_ERR(obj))
		return PTR_ERR(obj);

	cmd = i915_gem_object_pin_map(obj,
				      cache->has_llc ? I915_MAP_WB : I915_MAP_WC);
	i915_gem_object_unpin_pages(obj);
	if (IS_ERR(cmd))
		return PTR_ERR(cmd);

	err = i915_gem_object_set_to_wc_domain(obj, false);
	if (err)
		goto err_unmap;

	batch = i915_vma_instance(obj, vma->vm, NULL);
	if (IS_ERR(batch)) {
		err = PTR_ERR(batch);
		goto err_unmap;
	}

	err = i915_vma_pin(batch, 0, 0, PIN_USER | PIN_NONBLOCK);
	if (err)
		goto err_unmap;

	rq = i915_gem_request_alloc(eb->engine, eb->ctx);
	if (IS_ERR(rq)) {
		err = PTR_ERR(rq);
		goto err_unpin;
	}

	err = i915_gem_request_await_object(rq, vma->obj, true);
	if (err)
		goto err_request;

	err = eb->engine->emit_flush(rq, EMIT_INVALIDATE);
	if (err)
		goto err_request;

	err = i915_switch_context(rq);
	if (err)
		goto err_request;

	err = eb->engine->emit_bb_start(rq,
					batch->node.start, PAGE_SIZE,
					cache->gen > 5 ? 0 : I915_DISPATCH_SECURE);
	if (err)
		goto err_request;

	GEM_BUG_ON(!reservation_object_test_signaled_rcu(batch->resv, true));
	i915_vma_move_to_active(batch, rq, 0);
	reservation_object_lock(batch->resv, NULL);
	reservation_object_add_excl_fence(batch->resv, &rq->fence);
	reservation_object_unlock(batch->resv);
	i915_vma_unpin(batch);

	i915_vma_move_to_active(vma, rq, EXEC_OBJECT_WRITE);
	reservation_object_lock(vma->resv, NULL);
	reservation_object_add_excl_fence(vma->resv, &rq->fence);
	reservation_object_unlock(vma->resv);

	rq->batch = batch;

	cache->rq = rq;
	cache->rq_cmd = cmd;
	cache->rq_size = 0;

	/* Return with batch mapping (cmd) still pinned */
	return 0;

err_request:
	i915_add_request(rq);
err_unpin:
	i915_vma_unpin(batch);
err_unmap:
	i915_gem_object_unpin_map(obj);
	return err;
}

static u32 *reloc_gpu(struct i915_execbuffer *eb,
		      struct i915_vma *vma,
		      unsigned int len)
{
	struct reloc_cache *cache = &eb->reloc_cache;
	u32 *cmd;

	if (cache->rq_size > PAGE_SIZE/sizeof(u32) - (len + 1))
		reloc_gpu_flush(cache);

	if (unlikely(!cache->rq)) {
		int err;

		err = __reloc_gpu_alloc(eb, vma, len);
		if (unlikely(err))
			return ERR_PTR(err);
	}

	cmd = cache->rq_cmd + cache->rq_size;
	cache->rq_size += len;

	return cmd;
}

static u64
relocate_entry(struct i915_vma *vma,
	       const struct drm_i915_gem_relocation_entry *reloc,
	       struct i915_execbuffer *eb,
	       const struct i915_vma *target)
{
	u64 offset = reloc->offset;
	u64 target_offset = relocation_target(reloc, target);
	bool wide = eb->reloc_cache.use_64bit_reloc;
	void *vaddr;

	if (!eb->reloc_cache.vaddr &&
	    (DBG_FORCE_RELOC == FORCE_GPU_RELOC ||
	     !reservation_object_test_signaled_rcu(vma->resv, true))) {
		const unsigned int gen = eb->reloc_cache.gen;
		unsigned int len;
		u32 *batch;
		u64 addr;

		if (wide)
			len = offset & 7 ? 8 : 5;
		else if (gen >= 4)
			len = 4;
		else if (gen >= 3)
			len = 3;
		else /* On gen2 MI_STORE_DWORD_IMM uses a physical address */
			goto repeat;

		batch = reloc_gpu(eb, vma, len);
		if (IS_ERR(batch))
			goto repeat;

		addr = gen8_canonical_addr(vma->node.start + offset);
		if (wide) {
			if (offset & 7) {
				*batch++ = MI_STORE_DWORD_IMM_GEN4;
				*batch++ = lower_32_bits(addr);
				*batch++ = upper_32_bits(addr);
				*batch++ = lower_32_bits(target_offset);

				addr = gen8_canonical_addr(addr + 4);

				*batch++ = MI_STORE_DWORD_IMM_GEN4;
				*batch++ = lower_32_bits(addr);
				*batch++ = upper_32_bits(addr);
				*batch++ = upper_32_bits(target_offset);
			} else {
				*batch++ = (MI_STORE_DWORD_IMM_GEN4 | (1 << 21)) + 1;
				*batch++ = lower_32_bits(addr);
				*batch++ = upper_32_bits(addr);
				*batch++ = lower_32_bits(target_offset);
				*batch++ = upper_32_bits(target_offset);
			}
		} else if (gen >= 6) {
			*batch++ = MI_STORE_DWORD_IMM_GEN4;
			*batch++ = 0;
			*batch++ = addr;
			*batch++ = target_offset;
		} else if (gen >= 4) {
			*batch++ = MI_STORE_DWORD_IMM_GEN4 | MI_USE_GGTT;
			*batch++ = 0;
			*batch++ = addr;
			*batch++ = target_offset;
		} else {
			*batch++ = MI_STORE_DWORD_IMM | MI_MEM_VIRTUAL;
			*batch++ = addr;
			*batch++ = target_offset;
		}

		goto out;
	}

repeat:
	vaddr = reloc_vaddr(vma->obj, &eb->reloc_cache, offset >> PAGE_SHIFT);
	if (IS_ERR(vaddr))
		return PTR_ERR(vaddr);

	clflush_write32(vaddr + offset_in_page(offset),
			lower_32_bits(target_offset),
			eb->reloc_cache.vaddr);

	if (wide) {
		offset += sizeof(u32);
		target_offset >>= 32;
		wide = false;
		goto repeat;
	}

out:
	return target->node.start | UPDATE;
}

<<<<<<< HEAD
static int
i915_gem_execbuffer_relocate_entry(struct i915_vma *vma,
				   struct eb_vmas *eb,
				   struct drm_i915_gem_relocation_entry *reloc,
				   struct reloc_cache *cache)
{
	struct drm_i915_gem_object *obj = vma->obj;
	struct drm_i915_private *dev_priv = to_i915(obj->base.dev);
	struct drm_gem_object *target_obj;
	struct drm_i915_gem_object *target_i915_obj;
	struct i915_vma *target_vma;
	uint64_t target_offset;
	int ret;
=======
static u64
eb_relocate_entry(struct i915_execbuffer *eb,
		  struct i915_vma *vma,
		  const struct drm_i915_gem_relocation_entry *reloc)
{
	struct i915_vma *target;
	int err;
>>>>>>> a2054256

	/* we've already hold a reference to all valid objects */
	target = eb_get_vma(eb, reloc->target_handle);
	if (unlikely(!target))
		return -ENOENT;

	/* Validate that the target is in a valid r/w GPU domain */
	if (unlikely(reloc->write_domain & (reloc->write_domain - 1))) {
		DRM_DEBUG("reloc with multiple write domains: "
			  "target %d offset %d "
			  "read %08x write %08x",
			  reloc->target_handle,
			  (int) reloc->offset,
			  reloc->read_domains,
			  reloc->write_domain);
		return -EINVAL;
	}
	if (unlikely((reloc->write_domain | reloc->read_domains)
		     & ~I915_GEM_GPU_DOMAINS)) {
		DRM_DEBUG("reloc with read/write non-GPU domains: "
			  "target %d offset %d "
			  "read %08x write %08x",
			  reloc->target_handle,
			  (int) reloc->offset,
			  reloc->read_domains,
			  reloc->write_domain);
		return -EINVAL;
	}

	if (reloc->write_domain) {
		target->exec_entry->flags |= EXEC_OBJECT_WRITE;

		/*
		 * Sandybridge PPGTT errata: We need a global gtt mapping
		 * for MI and pipe_control writes because the gpu doesn't
		 * properly redirect them through the ppgtt for non_secure
		 * batchbuffers.
		 */
		if (reloc->write_domain == I915_GEM_DOMAIN_INSTRUCTION &&
		    IS_GEN6(eb->i915)) {
			err = i915_vma_bind(target, target->obj->cache_level,
					    PIN_GLOBAL);
			if (WARN_ONCE(err,
				      "Unexpected failure to bind target VMA!"))
				return err;
		}
	}

	/*
	 * If the relocation already has the right value in it, no
	 * more work needs to be done.
	 */
	if (!DBG_FORCE_RELOC &&
	    gen8_canonical_addr(target->node.start) == reloc->presumed_offset)
		return 0;

	/* Check that the relocation address is valid... */
	if (unlikely(reloc->offset >
		     vma->size - (eb->reloc_cache.use_64bit_reloc ? 8 : 4))) {
		DRM_DEBUG("Relocation beyond object bounds: "
			  "target %d offset %d size %d.\n",
			  reloc->target_handle,
			  (int)reloc->offset,
			  (int)vma->size);
		return -EINVAL;
	}
	if (unlikely(reloc->offset & 3)) {
		DRM_DEBUG("Relocation not 4-byte aligned: "
			  "target %d offset %d.\n",
			  reloc->target_handle,
			  (int)reloc->offset);
		return -EINVAL;
	}

	/*
	 * If we write into the object, we need to force the synchronisation
	 * barrier, either with an asynchronous clflush or if we executed the
	 * patching using the GPU (though that should be serialised by the
	 * timeline). To be completely sure, and since we are required to
	 * do relocations we are already stalling, disable the user's opt
	 * of our synchronisation.
	 */
	vma->exec_entry->flags &= ~EXEC_OBJECT_ASYNC;
<<<<<<< HEAD

	ret = relocate_entry(obj, reloc, cache, target_offset);
	if (ret)
		return ret;
=======
>>>>>>> a2054256

	/* and update the user's relocation entry */
	return relocate_entry(vma, reloc, eb, target);
}

static int eb_relocate_vma(struct i915_execbuffer *eb, struct i915_vma *vma)
{
#define N_RELOC(x) ((x) / sizeof(struct drm_i915_gem_relocation_entry))
	struct drm_i915_gem_relocation_entry stack[N_RELOC(512)];
	struct drm_i915_gem_relocation_entry __user *urelocs;
	const struct drm_i915_gem_exec_object2 *entry = vma->exec_entry;
	unsigned int remain;

	urelocs = u64_to_user_ptr(entry->relocs_ptr);
	remain = entry->relocation_count;
	if (unlikely(remain > N_RELOC(ULONG_MAX)))
		return -EINVAL;

	/*
	 * We must check that the entire relocation array is safe
	 * to read. However, if the array is not writable the user loses
	 * the updated relocation values.
	 */
	if (unlikely(!access_ok(VERIFY_READ, urelocs, remain*sizeof(*urelocs))))
		return -EFAULT;

	do {
		struct drm_i915_gem_relocation_entry *r = stack;
		unsigned int count =
			min_t(unsigned int, remain, ARRAY_SIZE(stack));
		unsigned int copied;

		/*
		 * This is the fast path and we cannot handle a pagefault
		 * whilst holding the struct mutex lest the user pass in the
		 * relocations contained within a mmaped bo. For in such a case
		 * we, the page fault handler would call i915_gem_fault() and
		 * we would try to acquire the struct mutex again. Obviously
		 * this is bad and so lockdep complains vehemently.
		 */
		pagefault_disable();
		copied = __copy_from_user_inatomic(r, urelocs, count * sizeof(r[0]));
		pagefault_enable();
		if (unlikely(copied)) {
			remain = -EFAULT;
			goto out;
		}

		remain -= count;
		do {
			u64 offset = eb_relocate_entry(eb, vma, r);

<<<<<<< HEAD
			ret = i915_gem_execbuffer_relocate_entry(vma, eb, r, &cache);
			if (ret)
=======
			if (likely(offset == 0)) {
			} else if ((s64)offset < 0) {
				remain = (int)offset;
>>>>>>> a2054256
				goto out;
			} else {
				/*
				 * Note that reporting an error now
				 * leaves everything in an inconsistent
				 * state as we have *already* changed
				 * the relocation value inside the
				 * object. As we have not changed the
				 * reloc.presumed_offset or will not
				 * change the execobject.offset, on the
				 * call we may not rewrite the value
				 * inside the object, leaving it
				 * dangling and causing a GPU hang. Unless
				 * userspace dynamically rebuilds the
				 * relocations on each execbuf rather than
				 * presume a static tree.
				 *
				 * We did previously check if the relocations
				 * were writable (access_ok), an error now
				 * would be a strange race with mprotect,
				 * having already demonstrated that we
				 * can read from this userspace address.
				 */
				offset = gen8_canonical_addr(offset & ~UPDATE);
				__put_user(offset,
					   &urelocs[r-stack].presumed_offset);
			}
		} while (r++, --count);
		urelocs += ARRAY_SIZE(stack);
	} while (remain);
out:
	reloc_cache_reset(&eb->reloc_cache);
	return remain;
}

static int
eb_relocate_vma_slow(struct i915_execbuffer *eb, struct i915_vma *vma)
{
	const struct drm_i915_gem_exec_object2 *entry = vma->exec_entry;
	struct drm_i915_gem_relocation_entry *relocs =
		u64_to_ptr(typeof(*relocs), entry->relocs_ptr);
	unsigned int i;
	int err;

	for (i = 0; i < entry->relocation_count; i++) {
<<<<<<< HEAD
		ret = i915_gem_execbuffer_relocate_entry(vma, eb, &relocs[i], &cache);
		if (ret)
			break;
	}
	reloc_cache_fini(&cache);

	return ret;
}
=======
		u64 offset = eb_relocate_entry(eb, vma, &relocs[i]);
>>>>>>> a2054256

		if ((s64)offset < 0) {
			err = (int)offset;
			goto err;
		}
	}
	err = 0;
err:
	reloc_cache_reset(&eb->reloc_cache);
	return err;
}

static int check_relocations(const struct drm_i915_gem_exec_object2 *entry)
{
	const char __user *addr, *end;
	unsigned long size;
	char __maybe_unused c;

	size = entry->relocation_count;
	if (size == 0)
		return 0;

	if (size > N_RELOC(ULONG_MAX))
		return -EINVAL;

	addr = u64_to_user_ptr(entry->relocs_ptr);
	size *= sizeof(struct drm_i915_gem_relocation_entry);
	if (!access_ok(VERIFY_READ, addr, size))
		return -EFAULT;

	end = addr + size;
	for (; addr < end; addr += PAGE_SIZE) {
		int err = __get_user(c, addr);
		if (err)
			return err;
	}
	return __get_user(c, end - 1);
}

static int eb_copy_relocations(const struct i915_execbuffer *eb)
{
	const unsigned int count = eb->buffer_count;
	unsigned int i;
	int err;

	for (i = 0; i < count; i++) {
		const unsigned int nreloc = eb->exec[i].relocation_count;
		struct drm_i915_gem_relocation_entry __user *urelocs;
		struct drm_i915_gem_relocation_entry *relocs;
		unsigned long size;
		unsigned long copied;

		if (nreloc == 0)
			continue;

		err = check_relocations(&eb->exec[i]);
		if (err)
			goto err;

		urelocs = u64_to_user_ptr(eb->exec[i].relocs_ptr);
		size = nreloc * sizeof(*relocs);

		relocs = kvmalloc_array(size, 1, GFP_TEMPORARY);
		if (!relocs) {
			kvfree(relocs);
			err = -ENOMEM;
			goto err;
		}

		/* copy_from_user is limited to < 4GiB */
		copied = 0;
		do {
			unsigned int len =
				min_t(u64, BIT_ULL(31), size - copied);

			if (__copy_from_user((char *)relocs + copied,
					     (char *)urelocs + copied,
					     len)) {
				kvfree(relocs);
				err = -EFAULT;
				goto err;
			}

			copied += len;
		} while (copied < size);

		/*
		 * As we do not update the known relocation offsets after
		 * relocating (due to the complexities in lock handling),
		 * we need to mark them as invalid now so that we force the
		 * relocation processing next time. Just in case the target
		 * object is evicted and then rebound into its old
		 * presumed_offset before the next execbuffer - if that
		 * happened we would make the mistake of assuming that the
		 * relocations were valid.
		 */
		user_access_begin();
		for (copied = 0; copied < nreloc; copied++)
			unsafe_put_user(-1,
					&urelocs[copied].presumed_offset,
					end_user);
end_user:
		user_access_end();

		eb->exec[i].relocs_ptr = (uintptr_t)relocs;
	}

	return 0;

err:
	while (i--) {
		struct drm_i915_gem_relocation_entry *relocs =
			u64_to_ptr(typeof(*relocs), eb->exec[i].relocs_ptr);
		if (eb->exec[i].relocation_count)
			kvfree(relocs);
	}
	return err;
}

static int eb_prefault_relocations(const struct i915_execbuffer *eb)
{
	const unsigned int count = eb->buffer_count;
	unsigned int i;

	if (unlikely(i915.prefault_disable))
		return 0;

	for (i = 0; i < count; i++) {
		int err;

		err = check_relocations(&eb->exec[i]);
		if (err)
			return err;
	}

	return 0;
}

static noinline int eb_relocate_slow(struct i915_execbuffer *eb)
{
	struct drm_device *dev = &eb->i915->drm;
	bool have_copy = false;
	struct i915_vma *vma;
	int err = 0;

repeat:
	if (signal_pending(current)) {
		err = -ERESTARTSYS;
		goto out;
	}

	/* We may process another execbuffer during the unlock... */
	eb_reset_vmas(eb);
	mutex_unlock(&dev->struct_mutex);

	/*
	 * We take 3 passes through the slowpatch.
	 *
	 * 1 - we try to just prefault all the user relocation entries and
	 * then attempt to reuse the atomic pagefault disabled fast path again.
	 *
	 * 2 - we copy the user entries to a local buffer here outside of the
	 * local and allow ourselves to wait upon any rendering before
	 * relocations
	 *
	 * 3 - we already have a local copy of the relocation entries, but
	 * were interrupted (EAGAIN) whilst waiting for the objects, try again.
	 */
	if (!err) {
		err = eb_prefault_relocations(eb);
	} else if (!have_copy) {
		err = eb_copy_relocations(eb);
		have_copy = err == 0;
	} else {
		cond_resched();
		err = 0;
	}
	if (err) {
		mutex_lock(&dev->struct_mutex);
		goto out;
	}

	/* A frequent cause for EAGAIN are currently unavailable client pages */
	flush_workqueue(eb->i915->mm.userptr_wq);

	err = i915_mutex_lock_interruptible(dev);
	if (err) {
		mutex_lock(&dev->struct_mutex);
		goto out;
	}

	/* reacquire the objects */
	err = eb_lookup_vmas(eb);
	if (err)
		goto err;

	list_for_each_entry(vma, &eb->relocs, reloc_link) {
		if (!have_copy) {
			pagefault_disable();
			err = eb_relocate_vma(eb, vma);
			pagefault_enable();
			if (err)
				goto repeat;
		} else {
			err = eb_relocate_vma_slow(eb, vma);
			if (err)
				goto err;
		}
	}

	/*
	 * Leave the user relocations as are, this is the painfully slow path,
	 * and we want to avoid the complication of dropping the lock whilst
	 * having buffers reserved in the aperture and so causing spurious
	 * ENOSPC for random operations.
	 */

err:
	if (err == -EAGAIN)
		goto repeat;

out:
	if (have_copy) {
		const unsigned int count = eb->buffer_count;
		unsigned int i;

		for (i = 0; i < count; i++) {
			const struct drm_i915_gem_exec_object2 *entry =
				&eb->exec[i];
			struct drm_i915_gem_relocation_entry *relocs;

			if (!entry->relocation_count)
				continue;

			relocs = u64_to_ptr(typeof(*relocs), entry->relocs_ptr);
			kvfree(relocs);
		}
	}

	return err;
}

static int eb_relocate(struct i915_execbuffer *eb)
{
	if (eb_lookup_vmas(eb))
		goto slow;

	/* The objects are in their final locations, apply the relocations. */
	if (eb->args->flags & __EXEC_HAS_RELOC) {
		struct i915_vma *vma;

		list_for_each_entry(vma, &eb->relocs, reloc_link) {
			if (eb_relocate_vma(eb, vma))
				goto slow;
		}
	}

	return 0;

slow:
	return eb_relocate_slow(eb);
}

static void eb_export_fence(struct i915_vma *vma,
			    struct drm_i915_gem_request *req,
			    unsigned int flags)
{
	struct reservation_object *resv = vma->resv;

	/*
	 * Ignore errors from failing to allocate the new fence, we can't
	 * handle an error right now. Worst case should be missed
	 * synchronisation leading to rendering corruption.
	 */
	reservation_object_lock(resv, NULL);
	if (flags & EXEC_OBJECT_WRITE)
		reservation_object_add_excl_fence(resv, &req->fence);
	else if (reservation_object_reserve_shared(resv) == 0)
		reservation_object_add_shared_fence(resv, &req->fence);
	reservation_object_unlock(resv);
}

static int eb_move_to_gpu(struct i915_execbuffer *eb)
{
	const unsigned int count = eb->buffer_count;
	unsigned int i;
	int err;

	for (i = 0; i < count; i++) {
		struct drm_i915_gem_exec_object2 *entry = &eb->exec[i];
		struct i915_vma *vma = exec_to_vma(entry);
		struct drm_i915_gem_object *obj = vma->obj;

		if (entry->flags & EXEC_OBJECT_CAPTURE) {
			struct i915_gem_capture_list *capture;

			capture = kmalloc(sizeof(*capture), GFP_KERNEL);
			if (unlikely(!capture))
				return -ENOMEM;

			capture->next = eb->request->capture_list;
			capture->vma = vma;
			eb->request->capture_list = capture;
		}

		if (unlikely(obj->cache_dirty && !obj->cache_coherent)) {
			if (i915_gem_clflush_object(obj, 0))
				entry->flags &= ~EXEC_OBJECT_ASYNC;
		}

		if (entry->flags & EXEC_OBJECT_ASYNC)
			goto skip_flushes;

		err = i915_gem_request_await_object
			(eb->request, obj, entry->flags & EXEC_OBJECT_WRITE);
		if (err)
			return err;

skip_flushes:
		i915_vma_move_to_active(vma, eb->request, entry->flags);
		__eb_unreserve_vma(vma, entry);
		vma->exec_entry = NULL;
	}

	for (i = 0; i < count; i++) {
		const struct drm_i915_gem_exec_object2 *entry = &eb->exec[i];
		struct i915_vma *vma = exec_to_vma(entry);

		eb_export_fence(vma, eb->request, entry->flags);
		if (unlikely(entry->flags & __EXEC_OBJECT_HAS_REF))
			i915_vma_put(vma);
	}
	eb->exec = NULL;

	/* Unconditionally flush any chipset caches (for streaming writes). */
	i915_gem_chipset_flush(eb->i915);

	/* Unconditionally invalidate GPU caches and TLBs. */
	return eb->engine->emit_flush(eb->request, EMIT_INVALIDATE);
}

static bool i915_gem_check_execbuffer(struct drm_i915_gem_execbuffer2 *exec)
{
	if (exec->flags & __I915_EXEC_ILLEGAL_FLAGS)
		return false;

	/* Kernel clipping was a DRI1 misfeature */
	if (exec->num_cliprects || exec->cliprects_ptr)
		return false;

	if (exec->DR4 == 0xffffffff) {
		DRM_DEBUG("UXA submitting garbage DR4, fixing up\n");
		exec->DR4 = 0;
	}
	if (exec->DR1 || exec->DR4)
		return false;

	if ((exec->batch_start_offset | exec->batch_len) & 0x7)
		return false;

	return true;
}

void i915_vma_move_to_active(struct i915_vma *vma,
			     struct drm_i915_gem_request *req,
			     unsigned int flags)
{
	struct drm_i915_gem_object *obj = vma->obj;
	const unsigned int idx = req->engine->id;

	lockdep_assert_held(&req->i915->drm.struct_mutex);
	GEM_BUG_ON(!drm_mm_node_allocated(&vma->node));

	/*
	 * Add a reference if we're newly entering the active list.
	 * The order in which we add operations to the retirement queue is
	 * vital here: mark_active adds to the start of the callback list,
	 * such that subsequent callbacks are called first. Therefore we
	 * add the active reference first and queue for it to be dropped
	 * *last*.
	 */
	if (!i915_vma_is_active(vma))
		obj->active_count++;
	i915_vma_set_active(vma, idx);
	i915_gem_active_set(&vma->last_read[idx], req);
	list_move_tail(&vma->vm_link, &vma->vm->active_list);

	obj->base.write_domain = 0;
	if (flags & EXEC_OBJECT_WRITE) {
		obj->base.write_domain = I915_GEM_DOMAIN_RENDER;

		if (intel_fb_obj_invalidate(obj, ORIGIN_CS))
			i915_gem_active_set(&obj->frontbuffer_write, req);

		obj->base.read_domains = 0;
	}
	obj->base.read_domains |= I915_GEM_GPU_DOMAINS;

	if (flags & EXEC_OBJECT_NEEDS_FENCE)
		i915_gem_active_set(&vma->last_fence, req);
}

static int i915_reset_gen7_sol_offsets(struct drm_i915_gem_request *req)
{
	u32 *cs;
	int i;

	if (!IS_GEN7(req->i915) || req->engine->id != RCS) {
		DRM_DEBUG("sol reset is gen7/rcs only\n");
		return -EINVAL;
	}

	cs = intel_ring_begin(req, 4 * 2 + 2);
	if (IS_ERR(cs))
		return PTR_ERR(cs);

	*cs++ = MI_LOAD_REGISTER_IMM(4);
	for (i = 0; i < 4; i++) {
		*cs++ = i915_mmio_reg_offset(GEN7_SO_WRITE_OFFSET(i));
		*cs++ = 0;
	}
	*cs++ = MI_NOOP;
	intel_ring_advance(req, cs);

	return 0;
}

static struct i915_vma *eb_parse(struct i915_execbuffer *eb, bool is_master)
{
	struct drm_i915_gem_object *shadow_batch_obj;
	struct i915_vma *vma;
	int err;

	shadow_batch_obj = i915_gem_batch_pool_get(&eb->engine->batch_pool,
						   PAGE_ALIGN(eb->batch_len));
	if (IS_ERR(shadow_batch_obj))
		return ERR_CAST(shadow_batch_obj);

	err = intel_engine_cmd_parser(eb->engine,
				      eb->batch->obj,
				      shadow_batch_obj,
				      eb->batch_start_offset,
				      eb->batch_len,
				      is_master);
	if (err) {
		if (err == -EACCES) /* unhandled chained batch */
			vma = NULL;
		else
			vma = ERR_PTR(err);
		goto out;
	}

	vma = i915_gem_object_ggtt_pin(shadow_batch_obj, NULL, 0, 0, 0);
	if (IS_ERR(vma))
		goto out;

	vma->exec_entry =
		memset(&eb->exec[eb->buffer_count++],
		       0, sizeof(*vma->exec_entry));
	vma->exec_entry->flags = __EXEC_OBJECT_HAS_PIN | __EXEC_OBJECT_HAS_REF;
	__exec_to_vma(vma->exec_entry) = (uintptr_t)i915_vma_get(vma);

out:
	i915_gem_object_unpin_pages(shadow_batch_obj);
	return vma;
}

static void
add_to_client(struct drm_i915_gem_request *req, struct drm_file *file)
{
	req->file_priv = file->driver_priv;
	list_add_tail(&req->client_link, &req->file_priv->mm.request_list);
}

static int eb_submit(struct i915_execbuffer *eb)
{
	int err;

	err = eb_move_to_gpu(eb);
	if (err)
		return err;

	err = i915_switch_context(eb->request);
	if (err)
		return err;

	if (eb->args->flags & I915_EXEC_GEN7_SOL_RESET) {
		err = i915_reset_gen7_sol_offsets(eb->request);
		if (err)
			return err;
	}

	err = eb->engine->emit_bb_start(eb->request,
					eb->batch->node.start +
					eb->batch_start_offset,
					eb->batch_len,
					eb->batch_flags);
	if (err)
		return err;

	return 0;
}

/**
 * Find one BSD ring to dispatch the corresponding BSD command.
 * The engine index is returned.
 */
static unsigned int
gen8_dispatch_bsd_engine(struct drm_i915_private *dev_priv,
			 struct drm_file *file)
{
	struct drm_i915_file_private *file_priv = file->driver_priv;

	/* Check whether the file_priv has already selected one ring. */
	if ((int)file_priv->bsd_engine < 0)
		file_priv->bsd_engine = atomic_fetch_xor(1,
			 &dev_priv->mm.bsd_engine_dispatch_index);

	return file_priv->bsd_engine;
}

#define I915_USER_RINGS (4)

static const enum intel_engine_id user_ring_map[I915_USER_RINGS + 1] = {
	[I915_EXEC_DEFAULT]	= RCS,
	[I915_EXEC_RENDER]	= RCS,
	[I915_EXEC_BLT]		= BCS,
	[I915_EXEC_BSD]		= VCS,
	[I915_EXEC_VEBOX]	= VECS
};

static struct intel_engine_cs *
eb_select_engine(struct drm_i915_private *dev_priv,
		 struct drm_file *file,
		 struct drm_i915_gem_execbuffer2 *args)
{
	unsigned int user_ring_id = args->flags & I915_EXEC_RING_MASK;
	struct intel_engine_cs *engine;

	if (user_ring_id > I915_USER_RINGS) {
		DRM_DEBUG("execbuf with unknown ring: %u\n", user_ring_id);
		return NULL;
	}

	if ((user_ring_id != I915_EXEC_BSD) &&
	    ((args->flags & I915_EXEC_BSD_MASK) != 0)) {
		DRM_DEBUG("execbuf with non bsd ring but with invalid "
			  "bsd dispatch flags: %d\n", (int)(args->flags));
		return NULL;
	}

	if (user_ring_id == I915_EXEC_BSD && HAS_BSD2(dev_priv)) {
		unsigned int bsd_idx = args->flags & I915_EXEC_BSD_MASK;

		if (bsd_idx == I915_EXEC_BSD_DEFAULT) {
			bsd_idx = gen8_dispatch_bsd_engine(dev_priv, file);
		} else if (bsd_idx >= I915_EXEC_BSD_RING1 &&
			   bsd_idx <= I915_EXEC_BSD_RING2) {
			bsd_idx >>= I915_EXEC_BSD_SHIFT;
			bsd_idx--;
		} else {
			DRM_DEBUG("execbuf with unknown bsd ring: %u\n",
				  bsd_idx);
			return NULL;
		}

		engine = dev_priv->engine[_VCS(bsd_idx)];
	} else {
		engine = dev_priv->engine[user_ring_map[user_ring_id]];
	}

	if (!engine) {
		DRM_DEBUG("execbuf with invalid ring: %u\n", user_ring_id);
		return NULL;
	}

	return engine;
}

static int
i915_gem_do_execbuffer(struct drm_device *dev,
		       struct drm_file *file,
		       struct drm_i915_gem_execbuffer2 *args,
		       struct drm_i915_gem_exec_object2 *exec)
{
	struct i915_execbuffer eb;
	struct dma_fence *in_fence = NULL;
	struct sync_file *out_fence = NULL;
	int out_fence_fd = -1;
	int err;

	BUILD_BUG_ON(__EXEC_OBJECT_INTERNAL_FLAGS &
		     ~__EXEC_OBJECT_UNKNOWN_FLAGS);

	eb.i915 = to_i915(dev);
	eb.file = file;
	eb.args = args;
	if (DBG_FORCE_RELOC || !(args->flags & I915_EXEC_NO_RELOC))
		args->flags |= __EXEC_HAS_RELOC;
	eb.exec = exec;
	eb.ctx = NULL;
	eb.invalid_flags = __EXEC_OBJECT_UNKNOWN_FLAGS;
	if (USES_FULL_PPGTT(eb.i915))
		eb.invalid_flags |= EXEC_OBJECT_NEEDS_GTT;
	reloc_cache_init(&eb.reloc_cache, eb.i915);

	eb.buffer_count = args->buffer_count;
	eb.batch_start_offset = args->batch_start_offset;
	eb.batch_len = args->batch_len;

	eb.batch_flags = 0;
	if (args->flags & I915_EXEC_SECURE) {
		if (!drm_is_current_master(file) || !capable(CAP_SYS_ADMIN))
		    return -EPERM;

		eb.batch_flags |= I915_DISPATCH_SECURE;
	}
	if (args->flags & I915_EXEC_IS_PINNED)
		eb.batch_flags |= I915_DISPATCH_PINNED;

	eb.engine = eb_select_engine(eb.i915, file, args);
	if (!eb.engine)
		return -EINVAL;

	if (args->flags & I915_EXEC_RESOURCE_STREAMER) {
		if (!HAS_RESOURCE_STREAMER(eb.i915)) {
			DRM_DEBUG("RS is only allowed for Haswell, Gen8 and above\n");
			return -EINVAL;
		}
		if (eb.engine->id != RCS) {
			DRM_DEBUG("RS is not available on %s\n",
				 eb.engine->name);
			return -EINVAL;
		}

		eb.batch_flags |= I915_DISPATCH_RS;
	}

	if (args->flags & I915_EXEC_FENCE_IN) {
		in_fence = sync_file_get_fence(lower_32_bits(args->rsvd2));
		if (!in_fence)
			return -EINVAL;
	}

	if (args->flags & I915_EXEC_FENCE_OUT) {
		out_fence_fd = get_unused_fd_flags(O_CLOEXEC);
		if (out_fence_fd < 0) {
			err = out_fence_fd;
			goto err_in_fence;
		}
	}

	err = eb_create(&eb);
	if (err)
		goto err_out_fence;

	GEM_BUG_ON(!eb.lut_size);

	/*
	 * Take a local wakeref for preparing to dispatch the execbuf as
	 * we expect to access the hardware fairly frequently in the
	 * process. Upon first dispatch, we acquire another prolonged
	 * wakeref that we hold until the GPU has been idle for at least
	 * 100ms.
	 */
	intel_runtime_pm_get(eb.i915);
	err = i915_mutex_lock_interruptible(dev);
	if (err)
		goto err_rpm;

	err = eb_select_context(&eb);
	if (unlikely(err))
		goto err_unlock;

	err = eb_relocate(&eb);
	if (err) {
		/*
		 * If the user expects the execobject.offset and
		 * reloc.presumed_offset to be an exact match,
		 * as for using NO_RELOC, then we cannot update
		 * the execobject.offset until we have completed
		 * relocation.
		 */
		args->flags &= ~__EXEC_HAS_RELOC;
		goto err_vma;
	}

	if (unlikely(eb.batch->exec_entry->flags & EXEC_OBJECT_WRITE)) {
		DRM_DEBUG("Attempting to use self-modifying batch buffer\n");
		err = -EINVAL;
		goto err_vma;
	}
	if (eb.batch_start_offset > eb.batch->size ||
	    eb.batch_len > eb.batch->size - eb.batch_start_offset) {
		DRM_DEBUG("Attempting to use out-of-bounds batch\n");
		err = -EINVAL;
		goto err_vma;
	}

	if (eb.engine->needs_cmd_parser && eb.batch_len) {
		struct i915_vma *vma;

		vma = eb_parse(&eb, drm_is_current_master(file));
		if (IS_ERR(vma)) {
			err = PTR_ERR(vma);
			goto err_vma;
		}

		if (vma) {
			/*
			 * Batch parsed and accepted:
			 *
			 * Set the DISPATCH_SECURE bit to remove the NON_SECURE
			 * bit from MI_BATCH_BUFFER_START commands issued in
			 * the dispatch_execbuffer implementations. We
			 * specifically don't want that set on batches the
			 * command parser has accepted.
			 */
			eb.batch_flags |= I915_DISPATCH_SECURE;
			eb.batch_start_offset = 0;
			eb.batch = vma;
		}
	}

	if (eb.batch_len == 0)
		eb.batch_len = eb.batch->size - eb.batch_start_offset;

	/*
	 * snb/ivb/vlv conflate the "batch in ppgtt" bit with the "non-secure
	 * batch" bit. Hence we need to pin secure batches into the global gtt.
	 * hsw should have this fixed, but bdw mucks it up again. */
	if (eb.batch_flags & I915_DISPATCH_SECURE) {
		struct i915_vma *vma;

		/*
		 * So on first glance it looks freaky that we pin the batch here
		 * outside of the reservation loop. But:
		 * - The batch is already pinned into the relevant ppgtt, so we
		 *   already have the backing storage fully allocated.
		 * - No other BO uses the global gtt (well contexts, but meh),
		 *   so we don't really have issues with multiple objects not
		 *   fitting due to fragmentation.
		 * So this is actually safe.
		 */
		vma = i915_gem_object_ggtt_pin(eb.batch->obj, NULL, 0, 0, 0);
		if (IS_ERR(vma)) {
			err = PTR_ERR(vma);
			goto err_vma;
		}

		eb.batch = vma;
	}

	/* All GPU relocation batches must be submitted prior to the user rq */
	GEM_BUG_ON(eb.reloc_cache.rq);

	/* Allocate a request for this batch buffer nice and early. */
	eb.request = i915_gem_request_alloc(eb.engine, eb.ctx);
	if (IS_ERR(eb.request)) {
		err = PTR_ERR(eb.request);
		goto err_batch_unpin;
	}

	if (in_fence) {
		err = i915_gem_request_await_dma_fence(eb.request, in_fence);
		if (err < 0)
			goto err_request;
	}

	if (out_fence_fd != -1) {
		out_fence = sync_file_create(&eb.request->fence);
		if (!out_fence) {
			err = -ENOMEM;
			goto err_request;
		}
	}

	/*
	 * Whilst this request exists, batch_obj will be on the
	 * active_list, and so will hold the active reference. Only when this
	 * request is retired will the the batch_obj be moved onto the
	 * inactive_list and lose its active reference. Hence we do not need
	 * to explicitly hold another reference here.
	 */
	eb.request->batch = eb.batch;

	trace_i915_gem_request_queue(eb.request, eb.batch_flags);
	err = eb_submit(&eb);
err_request:
	__i915_add_request(eb.request, err == 0);
	add_to_client(eb.request, file);

	if (out_fence) {
		if (err == 0) {
			fd_install(out_fence_fd, out_fence->file);
			args->rsvd2 &= GENMASK_ULL(0, 31); /* keep in-fence */
			args->rsvd2 |= (u64)out_fence_fd << 32;
			out_fence_fd = -1;
		} else {
			fput(out_fence->file);
		}
	}

err_batch_unpin:
	if (eb.batch_flags & I915_DISPATCH_SECURE)
		i915_vma_unpin(eb.batch);
err_vma:
	if (eb.exec)
		eb_release_vmas(&eb);
	i915_gem_context_put(eb.ctx);
err_unlock:
	mutex_unlock(&dev->struct_mutex);
err_rpm:
	intel_runtime_pm_put(eb.i915);
	eb_destroy(&eb);
err_out_fence:
	if (out_fence_fd != -1)
		put_unused_fd(out_fence_fd);
err_in_fence:
	dma_fence_put(in_fence);
	return err;
}

/*
 * Legacy execbuffer just creates an exec2 list from the original exec object
 * list array and passes it to the real function.
 */
int
i915_gem_execbuffer(struct drm_device *dev, void *data,
		    struct drm_file *file)
{
	const size_t sz = sizeof(struct drm_i915_gem_exec_object2);
	struct drm_i915_gem_execbuffer *args = data;
	struct drm_i915_gem_execbuffer2 exec2;
	struct drm_i915_gem_exec_object *exec_list = NULL;
	struct drm_i915_gem_exec_object2 *exec2_list = NULL;
	unsigned int i;
	int err;

	if (args->buffer_count < 1 || args->buffer_count > SIZE_MAX / sz - 1) {
		DRM_DEBUG("execbuf2 with %d buffers\n", args->buffer_count);
		return -EINVAL;
	}

	exec2.buffers_ptr = args->buffers_ptr;
	exec2.buffer_count = args->buffer_count;
	exec2.batch_start_offset = args->batch_start_offset;
	exec2.batch_len = args->batch_len;
	exec2.DR1 = args->DR1;
	exec2.DR4 = args->DR4;
	exec2.num_cliprects = args->num_cliprects;
	exec2.cliprects_ptr = args->cliprects_ptr;
	exec2.flags = I915_EXEC_RENDER;
	i915_execbuffer2_set_context_id(exec2, 0);

	if (!i915_gem_check_execbuffer(&exec2))
		return -EINVAL;

	/* Copy in the exec list from userland */
	exec_list = kvmalloc_array(args->buffer_count, sizeof(*exec_list),
				   __GFP_NOWARN | GFP_TEMPORARY);
	exec2_list = kvmalloc_array(args->buffer_count + 1, sz,
				    __GFP_NOWARN | GFP_TEMPORARY);
	if (exec_list == NULL || exec2_list == NULL) {
		DRM_DEBUG("Failed to allocate exec list for %d buffers\n",
			  args->buffer_count);
		kvfree(exec_list);
		kvfree(exec2_list);
		return -ENOMEM;
	}
	err = copy_from_user(exec_list,
			     u64_to_user_ptr(args->buffers_ptr),
			     sizeof(*exec_list) * args->buffer_count);
	if (err) {
		DRM_DEBUG("copy %d exec entries failed %d\n",
			  args->buffer_count, err);
		kvfree(exec_list);
		kvfree(exec2_list);
		return -EFAULT;
	}

	for (i = 0; i < args->buffer_count; i++) {
		exec2_list[i].handle = exec_list[i].handle;
		exec2_list[i].relocation_count = exec_list[i].relocation_count;
		exec2_list[i].relocs_ptr = exec_list[i].relocs_ptr;
		exec2_list[i].alignment = exec_list[i].alignment;
		exec2_list[i].offset = exec_list[i].offset;
		if (INTEL_GEN(to_i915(dev)) < 4)
			exec2_list[i].flags = EXEC_OBJECT_NEEDS_FENCE;
		else
			exec2_list[i].flags = 0;
	}

	err = i915_gem_do_execbuffer(dev, file, &exec2, exec2_list);
	if (exec2.flags & __EXEC_HAS_RELOC) {
		struct drm_i915_gem_exec_object __user *user_exec_list =
			u64_to_user_ptr(args->buffers_ptr);

		/* Copy the new buffer offsets back to the user's exec list. */
		for (i = 0; i < args->buffer_count; i++) {
			if (!(exec2_list[i].offset & UPDATE))
				continue;

			exec2_list[i].offset =
				gen8_canonical_addr(exec2_list[i].offset & PIN_OFFSET_MASK);
			exec2_list[i].offset &= PIN_OFFSET_MASK;
			if (__copy_to_user(&user_exec_list[i].offset,
					   &exec2_list[i].offset,
					   sizeof(user_exec_list[i].offset)))
				break;
		}
	}

	kvfree(exec_list);
	kvfree(exec2_list);
	return err;
}

int
i915_gem_execbuffer2(struct drm_device *dev, void *data,
		     struct drm_file *file)
{
	const size_t sz = sizeof(struct drm_i915_gem_exec_object2);
	struct drm_i915_gem_execbuffer2 *args = data;
	struct drm_i915_gem_exec_object2 *exec2_list;
	int err;

	if (args->buffer_count < 1 || args->buffer_count > SIZE_MAX / sz - 1) {
		DRM_DEBUG("execbuf2 with %d buffers\n", args->buffer_count);
		return -EINVAL;
	}

	if (!i915_gem_check_execbuffer(args))
		return -EINVAL;

	/* Allocate an extra slot for use by the command parser */
	exec2_list = kvmalloc_array(args->buffer_count + 1, sz,
				    __GFP_NOWARN | GFP_TEMPORARY);
	if (exec2_list == NULL) {
		DRM_DEBUG("Failed to allocate exec list for %d buffers\n",
			  args->buffer_count);
		return -ENOMEM;
	}
	if (copy_from_user(exec2_list,
			   u64_to_user_ptr(args->buffers_ptr),
			   sizeof(*exec2_list) * args->buffer_count)) {
		DRM_DEBUG("copy %d exec entries failed\n", args->buffer_count);
		kvfree(exec2_list);
		return -EFAULT;
	}

	err = i915_gem_do_execbuffer(dev, file, args, exec2_list);

	/*
	 * Now that we have begun execution of the batchbuffer, we ignore
	 * any new error after this point. Also given that we have already
	 * updated the associated relocations, we try to write out the current
	 * object locations irrespective of any error.
	 */
	if (args->flags & __EXEC_HAS_RELOC) {
		struct drm_i915_gem_exec_object2 __user *user_exec_list =
			u64_to_user_ptr(args->buffers_ptr);
		unsigned int i;

		/* Copy the new buffer offsets back to the user's exec list. */
		user_access_begin();
		for (i = 0; i < args->buffer_count; i++) {
			if (!(exec2_list[i].offset & UPDATE))
				continue;

			exec2_list[i].offset =
				gen8_canonical_addr(exec2_list[i].offset & PIN_OFFSET_MASK);
			unsafe_put_user(exec2_list[i].offset,
					&user_exec_list[i].offset,
					end_user);
		}
end_user:
		user_access_end();
	}

	args->flags &= ~__I915_EXEC_UNKNOWN_FLAGS;
	kvfree(exec2_list);
	return err;
}<|MERGE_RESOLUTION|>--- conflicted
+++ resolved
@@ -1345,21 +1345,6 @@
 	return target->node.start | UPDATE;
 }
 
-<<<<<<< HEAD
-static int
-i915_gem_execbuffer_relocate_entry(struct i915_vma *vma,
-				   struct eb_vmas *eb,
-				   struct drm_i915_gem_relocation_entry *reloc,
-				   struct reloc_cache *cache)
-{
-	struct drm_i915_gem_object *obj = vma->obj;
-	struct drm_i915_private *dev_priv = to_i915(obj->base.dev);
-	struct drm_gem_object *target_obj;
-	struct drm_i915_gem_object *target_i915_obj;
-	struct i915_vma *target_vma;
-	uint64_t target_offset;
-	int ret;
-=======
 static u64
 eb_relocate_entry(struct i915_execbuffer *eb,
 		  struct i915_vma *vma,
@@ -1367,7 +1352,6 @@
 {
 	struct i915_vma *target;
 	int err;
->>>>>>> a2054256
 
 	/* we've already hold a reference to all valid objects */
 	target = eb_get_vma(eb, reloc->target_handle);
@@ -1451,13 +1435,6 @@
 	 * of our synchronisation.
 	 */
 	vma->exec_entry->flags &= ~EXEC_OBJECT_ASYNC;
-<<<<<<< HEAD
-
-	ret = relocate_entry(obj, reloc, cache, target_offset);
-	if (ret)
-		return ret;
-=======
->>>>>>> a2054256
 
 	/* and update the user's relocation entry */
 	return relocate_entry(vma, reloc, eb, target);
@@ -1510,14 +1487,9 @@
 		do {
 			u64 offset = eb_relocate_entry(eb, vma, r);
 
-<<<<<<< HEAD
-			ret = i915_gem_execbuffer_relocate_entry(vma, eb, r, &cache);
-			if (ret)
-=======
 			if (likely(offset == 0)) {
 			} else if ((s64)offset < 0) {
 				remain = (int)offset;
->>>>>>> a2054256
 				goto out;
 			} else {
 				/*
@@ -1563,18 +1535,7 @@
 	int err;
 
 	for (i = 0; i < entry->relocation_count; i++) {
-<<<<<<< HEAD
-		ret = i915_gem_execbuffer_relocate_entry(vma, eb, &relocs[i], &cache);
-		if (ret)
-			break;
-	}
-	reloc_cache_fini(&cache);
-
-	return ret;
-}
-=======
 		u64 offset = eb_relocate_entry(eb, vma, &relocs[i]);
->>>>>>> a2054256
 
 		if ((s64)offset < 0) {
 			err = (int)offset;
